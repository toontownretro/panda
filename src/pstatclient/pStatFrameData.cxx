--- conflicted
+++ resolved
@@ -34,26 +34,6 @@
  */
 bool PStatFrameData::
 write_datagram(Datagram &destination, PStatClient *client) const {
-<<<<<<< HEAD
-  Data::const_iterator di;
-  //if (_time_data.size() >= 65536 || _level_data.size() >= 65536) {
-  //  pstats_cat.info()
-  //    << "Dropping frame with " << _time_data.size()
-  //    << " time measurements and " << _level_data.size()
-  //    << " level measurements.\n";
-  //  return false;
-  //}
-
-  destination.add_uint32(_time_data.size());
-  for (di = _time_data.begin(); di != _time_data.end(); ++di) {
-    destination.add_uint32((*di)._index);
-    destination.add_float32((*di)._value);
-  }
-  destination.add_uint32(_level_data.size());
-  for (di = _level_data.begin(); di != _level_data.end(); ++di) {
-    destination.add_uint32((*di)._index);
-    destination.add_float32((*di)._value);
-=======
   if (_time_data.size() >= 65536 || _level_data.size() >= 65536) {
     pstats_cat.info()
       << "Dropping frame with " << _time_data.size()
@@ -116,7 +96,6 @@
   for (const DataPoint &dp : _level_data) {
     destination.add_uint16(dp._index);
     destination.add_float32(dp._value);
->>>>>>> 97524441
   }
 #endif
 
@@ -130,24 +109,6 @@
 read_datagram(DatagramIterator &source, PStatClientVersion *version) {
   clear();
 
-<<<<<<< HEAD
-  int i;
-  int time_size = source.get_uint32();
-  for (i = 0; i < time_size; i++) {
-    nassertv(source.get_remaining_size() > 0);
-    DataPoint dp;
-    dp._index = source.get_uint32();
-    dp._value = source.get_float32();
-    _time_data.push_back(dp);
-  }
-  int level_size = source.get_uint32();
-  for (i = 0; i < level_size; i++) {
-    nassertv(source.get_remaining_size() > 0);
-    DataPoint dp;
-    dp._index = source.get_uint32();
-    dp._value = source.get_float32();
-    _level_data.push_back(dp);
-=======
   {
     size_t time_size;
     if (version->is_at_least(3, 2)) {
@@ -176,7 +137,6 @@
       dp._index = source.get_uint16();
       dp._value = source.get_float32();
     }
->>>>>>> 97524441
   }
 
   //nassertv(source.get_remaining_size() == 0);
