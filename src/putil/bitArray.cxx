/**
 * PANDA 3D SOFTWARE
 * Copyright (c) Carnegie Mellon University.  All rights reserved.
 *
 * All use of this software is subject to the terms of the revised BSD
 * license.  You should have received a copy of this license along
 * with this source code in a file named "LICENSE."
 *
 * @file bitArray.cxx
 * @author drose
 * @date 2006-01-20
 */

#include "bitArray.h"
#include "sparseArray.h"
#include "datagram.h"
#include "datagramIterator.h"

using std::max;
using std::min;
using std::ostream;

TypeHandle BitArray::_type_handle;

/**
 *
 */
BitArray::
BitArray(const SparseArray &from) {
  _highest_bits = 0;

  int num_subranges = from.get_num_subranges();
  for (int i = 0; i < num_subranges; ++i) {
    int begin = from.get_subrange_begin(i);
    int end = from.get_subrange_end(i);
    set_range(begin, end - begin);
  }

  if (from.is_inverse()) {
    invert_in_place();
  }
}

/**
 * Returns true if the entire bitmask is zero, false otherwise.
 */
bool BitArray::
is_zero() const {
  if (_highest_bits) {
    // If all the infinite highest bits are set, certainly the bitmask is
    // nonzero.
    return false;
  }

  // Start from the high end, since that's more likely to be nonzero.
  Array::reverse_iterator ai;
  for (ai = _array.rbegin(); ai != _array.rend(); ++ai) {
    if (!(*ai).is_zero()) {
      return false;
    }
  }
  return true;
}

/**
 * Returns true if the entire bitmask is one, false otherwise.
 */
bool BitArray::
is_all_on() const {
  if (!_highest_bits) {
    // If all the infinite highest bits are not set, certainly the bitmask is
    // not all on.
    return false;
  }

  Array::reverse_iterator ai;
  for (ai = _array.rbegin(); ai != _array.rend(); ++ai) {
    if (!(*ai).is_all_on()) {
      return false;
    }
  }
  return true;
}

/**
 * Returns true if any bit in the indicated range is set, false otherwise.
 */
bool BitArray::
has_any_of(int low_bit, int size) const {
  if ((size_t)(low_bit + size) > get_num_bits()) {
    // This range touches the highest bits.
    if (_highest_bits) {
      return true;
    }
  }

  int w = low_bit / num_bits_per_word;
  int b = low_bit % num_bits_per_word;

  if (w >= (int)get_num_words()) {
    // This range is entirely among the highest bits.
    return (_highest_bits != 0);
  }
  if (b + size <= num_bits_per_word) {
    // The whole thing fits within one word of the array.
    return get_word(w).has_any_of(b, size);
  }

  int num_high_bits = num_bits_per_word - b;
  if (_array[w].has_any_of(b, num_high_bits)) {
    return true;
  }
  size -= num_high_bits;
  ++w;

  while (size > 0) {
    if ((size_t)w >= get_num_words()) {
      // Now we're up to the highest bits.
      return (_highest_bits != 0);
    }

    if (size <= num_bits_per_word) {
      // The remainder fits within one word of the array.
      return _array[w].has_any_of(0, size);
    }

    // Keep going.
    if (!_array[w].is_zero()) {
      return true;
    }
    size -= num_bits_per_word;
    ++w;
  }

  return false;
}

/**
 * Returns true if all bits in the indicated range are set, false otherwise.
 */
bool BitArray::
has_all_of(int low_bit, int size) const {
  if ((size_t)(low_bit + size) > get_num_bits()) {
    // This range touches the highest bits.
    if (!_highest_bits) {
      return false;
    }
  }

  int w = low_bit / num_bits_per_word;
  int b = low_bit % num_bits_per_word;

  if (w >= (int)get_num_words()) {
    // This range is entirely among the highest bits.
    return (_highest_bits != 0);
  }
  if (b + size <= num_bits_per_word) {
    // The whole thing fits within one word of the array.
    return get_word(w).has_all_of(b, size);
  }

  int num_high_bits = num_bits_per_word - b;
  if (!_array[w].has_all_of(b, num_high_bits)) {
    return false;
  }
  size -= num_high_bits;
  ++w;

  while (size > 0) {
    if (size <= num_bits_per_word) {
      // The remainder fits within one word of the array.
      return _array[w].has_all_of(0, size);
    }

    // Keep going.
    if (!_array[w].is_all_on()) {
      return false;
    }
    size -= num_bits_per_word;
    ++w;

    if (w >= (int)get_num_words()) {
      // Now we're up to the highest bits.
      return (_highest_bits != 0);
    }
  }

  return true;
}

/**
 * Sets the indicated range of bits on.
 */
void BitArray::
set_range(int low_bit, int size) {
  int w = low_bit / num_bits_per_word;
  int b = low_bit % num_bits_per_word;

  if (w >= (int)get_num_words() && _highest_bits) {
    // All the highest bits are already on.
    return;
  }
  if (b + size <= num_bits_per_word) {
    // The whole thing fits within one word of the array.
    ensure_has_word(w);
    _array[w].set_range(b, size);
    normalize();
    return;
  }

  ensure_has_word(w);
  int num_high_bits = num_bits_per_word - b;
  _array[w].set_range(b, num_high_bits);
  size -= num_high_bits;
  ++w;

  while (size > 0) {
    if (size <= num_bits_per_word) {
      // The remainder fits within one word of the array.
      ensure_has_word(w);
      _array[w].set_range(0, size);
      normalize();
      return;
    }

    // Keep going.
    ensure_has_word(w);
    _array[w] = MaskType::all_on();
    size -= num_bits_per_word;
    ++w;

    if (w >= (int)get_num_words() && _highest_bits) {
      // All the highest bits are already on.
      normalize();
      return;
    }
  }
  normalize();
}

/**
 * Sets the indicated range of bits off.
 */
void BitArray::
clear_range(int low_bit, int size) {
  int w = low_bit / num_bits_per_word;
  int b = low_bit % num_bits_per_word;

  if (w >= (int)get_num_words() && !_highest_bits) {
    // All the highest bits are already off.
    return;
  }
  if (b + size <= num_bits_per_word) {
    // The whole thing fits within one word of the array.
    ensure_has_word(w);
    _array[w].clear_range(b, size);
    normalize();
    return;
  }

  ensure_has_word(w);
  int num_high_bits = num_bits_per_word - b;
  _array[w].clear_range(b, num_high_bits);
  size -= num_high_bits;
  ++w;

  while (size > 0) {
    if (size <= num_bits_per_word) {
      // The remainder fits within one word of the array.
      ensure_has_word(w);
      _array[w].clear_range(0, size);
      normalize();
      return;
    }

    // Keep going.
    ensure_has_word(w);
    _array[w] = MaskType::all_off();
    size -= num_bits_per_word;
    ++w;

    if (w >= (int)get_num_words() && !_highest_bits) {
      // All the highest bits are already off.
      normalize();
      return;
    }
  }
  normalize();
}

/**
 * Returns the number of bits that are set to 1 in the array.  Returns -1 if
 * there are an infinite number of 1 bits.
 */
int BitArray::
get_num_on_bits() const {
  if (_highest_bits) {
    return -1;
  }

  int result = 0;
  Array::const_iterator ai;
  for (ai = _array.begin(); ai != _array.end(); ++ai) {
    result += (*ai).get_num_on_bits();
  }
  return result;
}

/**
 * Returns the number of bits that are set to 0 in the array.  Returns -1 if
 * there are an infinite number of 0 bits.
 */
int BitArray::
get_num_off_bits() const {
  if (!_highest_bits) {
    return -1;
  }

  int result = 0;
  Array::const_iterator ai;
  for (ai = _array.begin(); ai != _array.end(); ++ai) {
    result += (*ai).get_num_off_bits();
  }
  return result;
}

/**
 * Returns the index of the lowest 1 bit in the array.  Returns -1 if there
 * are no 1 bits.
 */
int BitArray::
get_lowest_on_bit() const {
  int num_words = get_num_words();
  for (int w = 0; w < num_words; ++w) {
    int b = _array[w].get_lowest_on_bit();
    if (b != -1) {
      return w * num_bits_per_word + b;
    }
  }
  if (_highest_bits) {
    return num_words * num_bits_per_word;
  } else {
    return -1;
  }
}

/**
 * Returns the index of the lowest 0 bit in the array.  Returns -1 if there
 * are no 0 bits.
 */
int BitArray::
get_lowest_off_bit() const {
  int num_words = get_num_words();
  for (int w = 0; w < num_words; ++w) {
    int b = _array[w].get_lowest_off_bit();
    if (b != -1) {
      return w * num_bits_per_word + b;
    }
  }
  if (!_highest_bits) {
    return num_words * num_bits_per_word;
  } else {
    return -1;
  }
}

/**
 * Returns the index of the highest 1 bit in the array.  Returns -1 if there
 * are no 1 bits or if there an infinite number of 1 bits.
 */
int BitArray::
get_highest_on_bit() const {
  if (_highest_bits) {
    return -1;
  }
  int num_words = get_num_words();
  for (int w = num_words - 1; w >= 0; --w) {
    int b = _array[w].get_highest_on_bit();
    if (b != -1) {
      return w * num_bits_per_word + b;
    }
  }
  return -1;
}

/**
 * Returns the index of the highest 0 bit in the array.  Returns -1 if there
 * are no 0 bits or if there an infinite number of 1 bits.
 */
int BitArray::
get_highest_off_bit() const {
  if (!_highest_bits) {
    return -1;
  }
  int num_words = get_num_words();
  for (int w = num_words - 1; w >= 0; --w) {
    int b = _array[w].get_highest_off_bit();
    if (b != -1) {
      return w * num_bits_per_word + b;
    }
  }
  return -1;
}

/**
 * Returns the index of the next bit in the array, above low_bit, whose value
 * is different that the value of low_bit.  Returns low_bit again if all bits
 * higher than low_bit have the same value.
 *
 * This can be used to quickly iterate through all of the bits in the array.
 */
int BitArray::
get_next_higher_different_bit(int low_bit) const {
  int w = low_bit / num_bits_per_word;
  int b = low_bit % num_bits_per_word;
  int num_words = get_num_words();
  if (w >= num_words) {
    return low_bit;
  }
  int b2 = _array[w].get_next_higher_different_bit(b);
  if (b2 != b && b2 < num_bits_per_word) {
    // The next higher bit is within the same word.
    return w * num_bits_per_word + b2;
  }
  // Look for the next word with anything interesting.
  MaskType skip_next = (_array[w].get_bit(b)) ? MaskType::all_on() : MaskType::all_off();
  int w2 = w;
  ++w2;
  while (w2 < num_words && _array[w2] == skip_next) {
    ++w2;
  }
  if (w2 >= num_words) {
    // All bits higher are the same value.
    int is_on = _array[w].get_bit(b);
    return is_on ? (num_words * num_bits_per_word) : low_bit;
  }
  if (_array[w2].get_bit(0) != _array[w].get_bit(b)) {
    // The first bit of word w2 is different.
    return w2 * num_bits_per_word;
  }

  b2 = _array[w2].get_next_higher_different_bit(0);
  return w2 * num_bits_per_word + b2;
}

/**
 * Returns the index of the first off bit of a range of off bits of the given
 * size.  This is useful to find a free range of off bits in the array.
 *
 * If low_bit is not 0, it indicates which bit to start looking at.
 */
int BitArray::
find_off_range(int size, int low_bit) {
  if (_array.empty()) {
    return _highest_bits ? -1 : low_bit;
  }
  if (size >= 0) {
    low_bit = std::max(low_bit, _array[0].get_lowest_off_bit());
    if (get_bit(low_bit)) {
      // Make sure we're positioned at an off bit.
      low_bit = get_next_higher_different_bit(low_bit);
    }

    size_t num_bits = get_num_bits();

    while (size > 1 && low_bit >= 0 && has_any_of(low_bit, size)) {
      // Not enough bits free, try the next open range.
      int next_bit = get_next_higher_different_bit(low_bit);
      if (next_bit <= low_bit || (_highest_bits && (size_t)next_bit >= num_bits)) {
        return -1;
      }
      low_bit = get_next_higher_different_bit(next_bit);

      if ((size_t)low_bit >= num_bits) {
        return _highest_bits ? -1 : low_bit;
      }
    }
  }
  return low_bit;
}

/**
 * Inverts all the bits in the BitArray.  This is equivalent to array =
 * ~array.
 */
void BitArray::
invert_in_place() {
  _highest_bits = !_highest_bits;
  copy_on_write();
  Array::iterator ai;
  for (ai = _array.begin(); ai != _array.end(); ++ai) {
    (*ai) = ~(*ai);
  }
}

/**
 * Returns true if this BitArray has any "one" bits in common with the other
 * one, false otherwise.
 *
 * This is equivalent to (array & other) != 0, but may be faster.
 */
bool BitArray::
has_bits_in_common(const BitArray &other) const {
  if (_highest_bits && other._highest_bits) {
    // Yup, in fact we have an infinite number of bits in common.
    return true;
  }

  size_t num_common_words = min(_array.size(), other._array.size());

  // Consider the words that are on top of either array.
  if (other._array.size() < _array.size() && other._highest_bits) {
    // The other array has fewer actual words, and the top n words of the
    // other array are all ones.  We have bits in common if any of our top n
    // words are nonzero.
    Array::const_iterator ai;
    for (ai = _array.begin() + other._array.size();
         ai != _array.end();
         ++ai) {
      if (!(*ai).is_zero()) {
        return true;
      }
    }

  } else if (_array.size() < other._array.size() && _highest_bits) {
    // This array has fewer actual words, and the top n words of this array
    // are all ones.  We have bits in common if any of the the other's top n
    // words are nonzero.
    Array::const_iterator ai;
    for (ai = other._array.begin() + _array.size();
         ai != other._array.end();
         ++ai) {
      if (!(*ai).is_zero()) {
        return true;
      }
    }
  }

  // Consider the words that both arrays have in common.
  for (size_t i = 0; i < num_common_words; ++i) {
    if (!(_array[i] & other._array[i]).is_zero()) {
      return true;
    }
  }

  // Nope, nothing.
  return false;
}

/**
 * Writes the BitArray out as a hex number.  For a BitArray, this is always
 * the same as output_hex(); it's too confusing for the output format to
 * change back and forth at runtime.
 */
void BitArray::
output(ostream &out) const {
  output_hex(out);
}

/**
 * Writes the BitArray out as a binary number, with spaces every four bits.
 */
void BitArray::
output_binary(ostream &out, int spaces_every) const {
  if (_highest_bits) {
    out << "...1 ";
  }
  int num_bits = max((int)get_num_bits(), spaces_every);
  for (int i = num_bits - 1; i >= 0; i--) {
    if (spaces_every != 0 && ((i % spaces_every) == spaces_every - 1)) {
      out << ' ';
    }
    out << (get_bit(i) ? '1' : '0');
  }
}

/**
 * Writes the BitArray out as a hexadecimal number, with spaces every four
 * digits.
 */
void BitArray::
output_hex(ostream &out, int spaces_every) const {
  int num_bits = get_num_bits();
  int num_digits = max((num_bits + 3) / 4, spaces_every);

  if (_highest_bits) {
    out << "...f ";
  }

  for (int i = num_digits - 1; i >= 0; i--) {
    WordType digit = extract(i * 4, 4);
    if (spaces_every != 0 && ((i % spaces_every) == spaces_every - 1)) {
      out << ' ';
    }
    if (digit > 9) {
      out << (char)(digit - 10 + 'a');
    } else {
      out << (char)(digit + '0');
    }
  }
}

/**
 * Writes the BitArray out as a binary or a hex number, according to the
 * number of bits.
 */
void BitArray::
write(ostream &out, int indent_level) const {
  indent(out, indent_level) << *this << "\n";
}

/**
 * Returns a number less than zero if this BitArray sorts before the indicated
 * other BitArray, greater than zero if it sorts after, or 0 if they are
 * equivalent.  This is based on the same ordering defined by operator <.
 */
int BitArray::
compare_to(const BitArray &other) const {
  if (_highest_bits != other._highest_bits) {
    return _highest_bits ? 1 : -1;
  }

  int num_words = max(get_num_words(), other.get_num_words());

  // Compare from highest-order to lowest-order word.
  for (int i = num_words - 1; i >= 0; --i) {
    int compare = get_word(i).compare_to(other.get_word(i));
    if (compare != 0) {
      return compare;
    }
  }

  return 0;
}

/**
 *
 */
void BitArray::
operator &= (const BitArray &other) {
  size_t num_common_words = min(_array.size(), other._array.size());

  copy_on_write();

  // Consider the words that are on top of either array.
  if (other._array.size() < _array.size() && !other._highest_bits) {
    // The other array has fewer actual words, and the top n words of the
    // other array are all zeroes.  "mask off" the top n words of this array.
    _array.erase(_array.begin() + other._array.size(), _array.end());

  } else if (_array.size() < other._array.size() && _highest_bits) {
    // This array has fewer actual words, and the top n words of this array
    // are all ones.  "mask on" the top n words of the other array.
    Array::const_iterator ai;
    for (ai = other._array.begin() + _array.size();
         ai != other._array.end();
         ++ai) {
      _array.push_back(*ai);
    }
  }

  // Consider the words that both arrays have in common.
  for (size_t i = 0; i < num_common_words; ++i) {
    _array[i] &= other._array[i];
  }

  _highest_bits &= other._highest_bits;
  normalize();
}

/**
 *
 */
void BitArray::
operator |= (const BitArray &other) {
  size_t num_common_words = min(_array.size(), other._array.size());

  copy_on_write();

  // Consider the words that are on top of either array.
  if (other._array.size() < _array.size() && other._highest_bits) {
    // The other array has fewer actual words, and the top n words of the
    // other array are all ones.  The top n words of this array become ones
    // too (which means we can drop them out).
    _array.erase(_array.begin() + other._array.size(), _array.end());

  } else if (_array.size() < other._array.size() && !_highest_bits) {
    // This array has fewer actual words, and the top n words of this array
    // are all zeros.  Copy in the top n words of the other array.
    Array::const_iterator ai;
    for (ai = other._array.begin() + _array.size();
         ai != other._array.end();
         ++ai) {
      _array.push_back(*ai);
    }
  }

  // Consider the words that both arrays have in common.
  for (size_t i = 0; i < num_common_words; ++i) {
    _array[i] |= other._array[i];
  }

  _highest_bits |= other._highest_bits;
  normalize();
}

/**
 *
 */
void BitArray::
operator ^= (const BitArray &other) {
  size_t num_common_words = min(_array.size(), other._array.size());

  copy_on_write();

  // Consider the words that are on top of either array.
  if (other._array.size() < _array.size() && other._highest_bits) {
    // The other array has fewer actual words, and the top n words of the
    // other array are all ones.  The top n words of this array get inverted.
    Array::iterator ai;
    for (ai = _array.begin() + other._array.size();
         ai != _array.end();
         ++ai) {
      (*ai).invert_in_place();
    }

  } else if (_array.size() < other._array.size()) {
    if (!_highest_bits) {
      // This array has fewer actual words, and the top n words of this array
      // are all zeros.  Copy in the top n words of the other array.
      Array::const_iterator ai;
      for (ai = other._array.begin() + _array.size();
           ai != other._array.end();
           ++ai) {
        _array.push_back(*ai);
      }
    } else {
      // This array has fewer actual words, and the top n words of this array
      // are all ones.  Copy in the top n words of the other array, inverted.
      Array::const_iterator ai;
      for (ai = other._array.begin() + _array.size();
           ai != other._array.end();
           ++ai) {
        _array.push_back(~(*ai));
      }
    }
  }

  // Consider the words that both arrays have in common.
  for (size_t i = 0; i < num_common_words; ++i) {
    _array[i] ^= other._array[i];
  }

  _highest_bits ^= other._highest_bits;
  normalize();
}

/**
 * Logical left shift.  The rightmost bits are filled in with zeroes.  Since
 * this is an infinite bit array, none of the bits on the left are lost.
 */
void BitArray::
operator <<= (int shift) {
  if (shift == 0 || _array.empty()) {
    return;
  }
  if (shift < 0) {
    operator >>= (-shift);
    return;
  }

  int w = shift / num_bits_per_word;
  int b = shift % num_bits_per_word;

  if (b == 0) {
    // Easy case--word-at-a-time.
    Array new_array;
    new_array.reserve(_array.size() + w);
    for (int i = 0; i < w; ++i) {
      new_array.push_back(MaskType::all_off());
    }
    Array::const_iterator ai;
    for (ai = _array.begin(); ai != _array.end(); ++ai) {
      new_array.push_back(*ai);
    }
    _array = new_array;

  } else {
    // Harder case--we have to shuffle bits between words.
    Array new_array;
    new_array.reserve(_array.size() + w + 1);
    for (int i = 0; i < w; ++i) {
      new_array.push_back(MaskType::all_off());
    }

    int downshift_count = num_bits_per_word - b;
    MaskType lower_mask = MaskType::lower_on(downshift_count);
    MaskType upper_mask = ~lower_mask;

    Array::const_iterator ai = _array.begin();
    nassertv(ai != _array.end());
    MaskType next_bits = ((*ai) & upper_mask) >> downshift_count;
    new_array.push_back(((*ai) & lower_mask) << b);
    ++ai;
    while (ai != _array.end()) {
      new_array.push_back((((*ai) & lower_mask) << b) | next_bits);
      next_bits = ((*ai) & upper_mask) >> downshift_count;
      ++ai;
    }

    // Finally, the top n bits.
    if (_highest_bits) {
      next_bits |= ~MaskType::lower_on(b);
    }
    new_array.push_back(next_bits);
    _array = new_array;
  }

  normalize();
}

/**
 * Logical right shift.  The rightmost bits are lost.  Since this is an
 * infinite bit array, there is no question of sign extension; there is no
 * need to synthesize bits on the left.
 */
void BitArray::
operator >>= (int shift) {
  if (shift == 0 || _array.empty()) {
    return;
  }
  if (shift < 0) {
    operator <<= (-shift);
    return;
  }

  int w = shift / num_bits_per_word;
  int b = shift % num_bits_per_word;

  if (w >= (int)_array.size()) {
    // Trivial case--shift to nothing.
    _array.clear();
    return;
  }

  if (b == 0) {
    // Easy case--word-at-a-time.
    Array new_array;
    new_array.reserve(_array.size() - w);
    Array::const_iterator ai;
    for (ai = _array.begin() + w; ai != _array.end(); ++ai) {
      new_array.push_back(*ai);
    }
    _array = new_array;

  } else {
    // Harder case--we have to shuffle bits between words.
    Array new_array;
    new_array.reserve(_array.size() - w);

    int upshift_count = num_bits_per_word - b;
    MaskType lower_mask = MaskType::lower_on(b);
    MaskType upper_mask = ~lower_mask;

    Array::const_iterator ai = _array.begin() + w;
    nassertv(ai < _array.end());
    MaskType next_bits = ((*ai) & upper_mask) >> b;

    ++ai;
    while (ai != _array.end()) {
      new_array.push_back((((*ai) & lower_mask) << upshift_count) | next_bits);
      next_bits = ((*ai) & upper_mask) >> b;
      ++ai;
    }

    // Finally, the top n bits.
    if (_highest_bits) {
      next_bits |= ~MaskType::lower_on(upshift_count);
    }
    new_array.push_back(next_bits);
    _array = new_array;
  }

  normalize();
}

/**
 * Adds the bitmask to the indicated hash generator.
 */
void BitArray::
generate_hash(ChecksumHashGenerator &hashgen) const {
  hashgen.add_int(_highest_bits);
  Array::const_iterator ai;
  for (ai = _array.begin(); ai != _array.end(); ++ai) {
    hashgen.add_int((*ai).get_word());
  }
}

/**
 * Ensures that at least word n has been allocated into the array.
 */
void BitArray::
ensure_has_word(int n) {
  copy_on_write();

  if (_highest_bits) {
    while ((size_t)n >= _array.size()) {
      _array.push_back(MaskType::all_on());
    }
  } else {
    while ((size_t)n >= _array.size()) {
      _array.push_back(MaskType::all_off());
    }
  }
}

/**
 * Ensures that the array is the smallest array that represents this same
 * value, by removing the topmost words that are all bits off (or on).
 */
void BitArray::
normalize() {
  if (_highest_bits) {
    if (!_array.empty() && _array.back() == MaskType::all_on()) {
      copy_on_write();
      _array.pop_back();
      while (!_array.empty() && _array.back() == MaskType::all_on()) {
        _array.pop_back();
      }
    }
  } else {
    if (!_array.empty() && _array.back().is_zero()) {
      copy_on_write();
      _array.pop_back();
      while (!_array.empty() && _array.back().is_zero()) {
        _array.pop_back();
      }
    }
  }
}

/**
 * Writes the contents of this object to the datagram for shipping out to a
 * Bam file.
 */
void BitArray::
write_datagram(BamWriter *manager, Datagram &dg) const {
<<<<<<< HEAD
  dg.add_uint32(_array.size());
  Array::const_iterator ai;
  for (ai = _array.begin(); ai != _array.end(); ++ai) {
    dg.add_uint64((*ai).get_word());
=======
  dg.add_uint32(_array.size() * (num_bits_per_word >> 5));

  for (MaskType &item : _array) {
    WordType word = item.get_word();
    for (size_t i = 0; i < num_bits_per_word; i += 32) {
      dg.add_uint32(word);
      word >>= 32;
    }
>>>>>>> bec2cced
  }
  dg.add_uint8(_highest_bits);
}

/**
 * Reads the object that was previously written to a Bam file.
 */
void BitArray::
read_datagram(DatagramIterator &scan, BamReader *manager) {
<<<<<<< HEAD
  size_t num_words = scan.get_uint32();
  _array = Array::empty_array(num_words);
  for (size_t i = 0; i < num_words; ++i) {
    _array[i] = WordType(scan.get_uint64());
=======
  size_t num_words32 = scan.get_uint32();
  size_t num_bits = num_words32 << 5;

  _array = Array::empty_array((num_bits + num_bits_per_word - 1) / num_bits_per_word);

  for (size_t i = 0; i < num_bits; i += 32) {
    int w = i / num_bits_per_word;
    int b = i % num_bits_per_word;

    _array[w].store(scan.get_uint32(), b, 32);
>>>>>>> bec2cced
  }
  _highest_bits = scan.get_uint8();
}<|MERGE_RESOLUTION|>--- conflicted
+++ resolved
@@ -441,42 +441,6 @@
 
   b2 = _array[w2].get_next_higher_different_bit(0);
   return w2 * num_bits_per_word + b2;
-}
-
-/**
- * Returns the index of the first off bit of a range of off bits of the given
- * size.  This is useful to find a free range of off bits in the array.
- *
- * If low_bit is not 0, it indicates which bit to start looking at.
- */
-int BitArray::
-find_off_range(int size, int low_bit) {
-  if (_array.empty()) {
-    return _highest_bits ? -1 : low_bit;
-  }
-  if (size >= 0) {
-    low_bit = std::max(low_bit, _array[0].get_lowest_off_bit());
-    if (get_bit(low_bit)) {
-      // Make sure we're positioned at an off bit.
-      low_bit = get_next_higher_different_bit(low_bit);
-    }
-
-    size_t num_bits = get_num_bits();
-
-    while (size > 1 && low_bit >= 0 && has_any_of(low_bit, size)) {
-      // Not enough bits free, try the next open range.
-      int next_bit = get_next_higher_different_bit(low_bit);
-      if (next_bit <= low_bit || (_highest_bits && (size_t)next_bit >= num_bits)) {
-        return -1;
-      }
-      low_bit = get_next_higher_different_bit(next_bit);
-
-      if ((size_t)low_bit >= num_bits) {
-        return _highest_bits ? -1 : low_bit;
-      }
-    }
-  }
-  return low_bit;
 }
 
 /**
@@ -945,12 +909,6 @@
  */
 void BitArray::
 write_datagram(BamWriter *manager, Datagram &dg) const {
-<<<<<<< HEAD
-  dg.add_uint32(_array.size());
-  Array::const_iterator ai;
-  for (ai = _array.begin(); ai != _array.end(); ++ai) {
-    dg.add_uint64((*ai).get_word());
-=======
   dg.add_uint32(_array.size() * (num_bits_per_word >> 5));
 
   for (MaskType &item : _array) {
@@ -959,7 +917,6 @@
       dg.add_uint32(word);
       word >>= 32;
     }
->>>>>>> bec2cced
   }
   dg.add_uint8(_highest_bits);
 }
@@ -969,12 +926,6 @@
  */
 void BitArray::
 read_datagram(DatagramIterator &scan, BamReader *manager) {
-<<<<<<< HEAD
-  size_t num_words = scan.get_uint32();
-  _array = Array::empty_array(num_words);
-  for (size_t i = 0; i < num_words; ++i) {
-    _array[i] = WordType(scan.get_uint64());
-=======
   size_t num_words32 = scan.get_uint32();
   size_t num_bits = num_words32 << 5;
 
@@ -985,7 +936,6 @@
     int b = i % num_bits_per_word;
 
     _array[w].store(scan.get_uint32(), b, 32);
->>>>>>> bec2cced
   }
   _highest_bits = scan.get_uint8();
 }