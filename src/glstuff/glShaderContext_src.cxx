/**
 * PANDA 3D SOFTWARE
 * Copyright (c) Carnegie Mellon University.  All rights reserved.
 *
 * All use of this software is subject to the terms of the revised BSD
 * license.  You should have received a copy of this license along
 * with this source code in a file named "LICENSE."
 *
 * @file glShaderContext_src.cxx
 * @author jyelon
 * @date 2005-09-01
 * @author fperazzi, PandaSE
 * @date 2010-04-29
 *   parameter types only supported under Cg)
 */

#ifndef OPENGLES_1

#include "pStatGPUTimer.h"

#include "colorAttrib.h"
#include "colorScaleAttrib.h"
#include "materialAttrib.h"
#include "shaderAttrib.h"
#include "fogAttrib.h"
#include "lightAttrib.h"
#include "clipPlaneAttrib.h"
#include "bamCache.h"
#include "shaderModuleGlsl.h"
#include "shaderModuleSpirV.h"

#define SPIRV_CROSS_EXCEPTIONS_TO_ASSERTIONS
#include <spirv_cross/spirv_glsl.hpp>

using std::dec;
using std::hex;
using std::max;
using std::min;
using std::string;

TypeHandle CLP(ShaderContext)::_type_handle;

/**
 * xyz
 */
CLP(ShaderContext)::
CLP(ShaderContext)(CLP(GraphicsStateGuardian) *glgsg, Shader *s) : ShaderContext(s) {
  _glgsg = glgsg;
  _glsl_program = 0;
  _uses_standard_vertex_arrays = false;
  _enabled_attribs.clear();
  _color_attrib_index = -1;
  _transform_table_index = -1;
  _slider_table_index = -1;
  _frame_number_loc = -1;
  _frame_number = -1;
  _validated = !gl_validate_shaders;

  // We compile and analyze the shader here, instead of in shader.cxx, to
  // avoid gobj getting a dependency on GL stuff.
  if (!compile_and_link()) {
    release_resources();
    s->_error_flag = true;
    return;
  }

  // Bind the program, so that we can call glUniform1i for the textures.
  _glgsg->_glUseProgram(_glsl_program);

  // Is this a SPIR-V shader?  If so, we've already done the reflection.
  if (!_needs_reflection) {
    if (_needs_query_uniform_locations) {
      for (const Module &module : _modules) {
        query_uniform_locations(module._module);
      }
    }
    else {
      // We still need to query which uniform locations are actually in use,
      // because the GL driver may have optimized some out.
      GLint num_active_uniforms = 0;
      glgsg->_glGetProgramInterfaceiv(_glsl_program, GL_UNIFORM, GL_ACTIVE_RESOURCES, &num_active_uniforms);

      for (GLint i = 0; i < num_active_uniforms; ++i) {
        GLenum props[2] = {GL_LOCATION, GL_ARRAY_SIZE};
        GLint values[2];
        glgsg->_glGetProgramResourceiv(_glsl_program, GL_UNIFORM, i, 2, props, 2, nullptr, values);
        GLint location = values[0];
        if (location >= 0) {
          GLint array_size = values[1];
<<<<<<< HEAD
          for (GLint i = 0; i < array_size; ++i) {
=======
          while (array_size--) {
>>>>>>> 73375502
            set_uniform_location(location, location);
            ++location;
          }
        }
      }
      _remap_uniform_locations = true;
    }

    // Rebind the texture and image inputs.
    size_t num_textures = s->_tex_spec.size();
    for (size_t i = 0; i < num_textures;) {
      Shader::ShaderTexSpec &spec = s->_tex_spec[i];
      nassertd(spec._id._location >= 0) continue;

      GLint location = get_uniform_location(spec._id._location);
      if (location < 0) {
        // Not used.  Optimize it out.
        if (GLCAT.is_debug()) {
          GLCAT.debug()
            << "Uniform " << *spec._id._name << " is unused, unbinding\n";
        }
        s->_tex_spec.erase(s->_tex_spec.begin() + i);
        --num_textures;
        continue;
      }

      if (GLCAT.is_debug()) {
        GLCAT.debug()
          << "Uniform " << *spec._id._name << " is bound to location "
          << location << " (texture binding " << i << ")\n";
      }

      _glgsg->_glUniform1i(location, (int)i);
      ++i;
    }

    size_t num_images = min(s->_img_spec.size(), (size_t)glgsg->_max_image_units);
    for (size_t i = 0; i < num_images;) {
      Shader::ShaderImgSpec &spec = s->_img_spec[i];
      nassertd(spec._id._location >= 0) continue;

      GLint location = get_uniform_location(spec._id._location);
      if (location < 0) {
        // Not used.  Optimize it out.
        if (GLCAT.is_debug()) {
          GLCAT.debug()
            << "Uniform " << *spec._id._name << " is unused, unbinding\n";
        }
        s->_img_spec.erase(s->_img_spec.begin() + i);
        --num_images;
        continue;
      }

      if (GLCAT.is_debug()) {
        GLCAT.debug()
          << "Uniform " << *spec._id._name << " is bound to location "
          << location << " (image binding " << i << ")\n";
      }

      ImageInput input = {spec._name, nullptr, spec._writable};
      _glsl_img_inputs.push_back(std::move(input));

      _glgsg->_glUniform1i(location, (int)i);
      ++i;
    }

    for (auto it = s->_mat_spec.begin(); it != s->_mat_spec.end();) {
      const Shader::ShaderMatSpec &spec = *it;

      GLint location = get_uniform_location(spec._id._location);
      if (location < 0) {
        // Not used.  Optimize it out.
        if (GLCAT.is_debug()) {
          GLCAT.debug()
            << "Uniform " << *spec._id._name << " is unused, unbinding\n";
        }
        it = s->_mat_spec.erase(it);
        continue;
      }

      if (GLCAT.is_debug()) {
        GLCAT.debug()
          << "Uniform " << *spec._id._name << " is bound to location "
          << location << "\n";
      }
      ++it;
    }

    for (auto it = s->_ptr_spec.begin(); it != s->_ptr_spec.end();) {
      const Shader::ShaderPtrSpec &spec = *it;

      GLint location = get_uniform_location(spec._id._location);
      if (location < 0) {
        // Not used.  Optimize it out.
        if (GLCAT.is_debug()) {
          GLCAT.debug()
            << "Uniform " << *spec._id._name << " is unused, unbinding\n";
        }
        it = s->_ptr_spec.erase(it);
        continue;
      }

      if (GLCAT.is_debug()) {
        GLCAT.debug()
          << "Uniform " << *spec._id._name << " is bound to location "
          << location << "\n";
      }
      ++it;
    }

    if (s->_frame_number_loc >= 0) {
      _frame_number_loc = get_uniform_location(s->_frame_number_loc);
    }

    // Do we have a p3d_Color attribute?
    for (auto it = s->_var_spec.begin(); it != s->_var_spec.end(); ++it) {
      Shader::ShaderVarSpec &spec = *it;
      if (spec._name == InternalName::get_color()) {
        _color_attrib_index = spec._id._location;
        break;
      }
    }

    // Temporary hacks until array inputs are integrated into the rest of
    // the shader input system.
    _transform_table_index = _shader->_transform_table_index;
    _transform_table_size = _shader->_transform_table_size;
    _slider_table_index = _shader->_slider_table_index;
    _slider_table_size = _shader->_slider_table_size;

    if (_transform_table_size > 0 && _transform_table_index == -1) {
      _transform_table_index = _glgsg->_glGetUniformLocation(_glsl_program, "p3d_TransformTable");
    }
    if (_slider_table_size > 0 && _slider_table_index == -1) {
      _slider_table_index = _glgsg->_glGetUniformLocation(_glsl_program, "p3d_SliderTable");
    }
  } else {
    reflect_program();
  }

  _glgsg->report_my_gl_errors();

  // Restore the active shader.
  if (_glgsg->_current_shader_context == nullptr) {
    _glgsg->_glUseProgram(0);
  } else {
    _glgsg->_current_shader_context->bind();
  }

  _mat_part_cache = new LMatrix4[_shader->cp_get_mat_cache_size()];
}

/**
 * Analyzes the uniforms, attributes, etc. of a shader that was not already
 * reflected.
 */
void CLP(ShaderContext)::
reflect_program() {
  // Process the vertex attributes first.
  GLint param_count = 0;
  GLint name_buflen = 0;
  _glgsg->_glGetProgramiv(_glsl_program, GL_ACTIVE_ATTRIBUTES, &param_count);
  _glgsg->_glGetProgramiv(_glsl_program, GL_ACTIVE_ATTRIBUTE_MAX_LENGTH, &name_buflen);
  name_buflen = max(64, name_buflen);
  char *name_buffer = (char *)alloca(name_buflen);

  _shader->_var_spec.clear();
  for (int i = 0; i < param_count; ++i) {
    reflect_attribute(i, name_buffer, name_buflen);
  }

  /*if (gl_fixed_vertex_attrib_locations) {
    // Relink the shader for glBindAttribLocation to take effect.
    _glgsg->_glLinkProgram(_glsl_program);
  }*/

  // Create a buffer the size of the longest uniform name.  Note that Intel HD
  // drivers report values that are too low.
  name_buflen = 0;
  _glgsg->_glGetProgramiv(_glsl_program, GL_ACTIVE_UNIFORM_MAX_LENGTH, &name_buflen);
  name_buflen = max(64, name_buflen);
  name_buffer = (char *)alloca(name_buflen);

  // Get the used uniform blocks.
  if (_glgsg->_supports_uniform_buffers) {
    GLint block_count = 0, block_maxlength = 0;
    _glgsg->_glGetProgramiv(_glsl_program, GL_ACTIVE_UNIFORM_BLOCKS, &block_count);

    // Intel HD drivers report GL_INVALID_ENUM here.  They reportedly fixed
    // it, but I don't know in which driver version the fix is.
    if (_glgsg->_gl_vendor != "Intel") {
      _glgsg->_glGetProgramiv(_glsl_program, GL_ACTIVE_UNIFORM_BLOCK_MAX_NAME_LENGTH, &block_maxlength);
      block_maxlength = max(64, block_maxlength);
    } else {
      block_maxlength = 1024;
    }

    char *block_name_cstr = (char *)alloca(block_maxlength);

    for (int i = 0; i < block_count; ++i) {
      block_name_cstr[0] = 0;
      _glgsg->_glGetActiveUniformBlockName(_glsl_program, i, block_maxlength, nullptr, block_name_cstr);

      reflect_uniform_block(i, block_name_cstr, name_buffer, name_buflen);
    }
  }

#ifndef OPENGLES
  // Get the used shader storage blocks.
  if (_glgsg->_supports_shader_buffers) {
    GLint block_count = 0, block_maxlength = 0;

    _glgsg->_glGetProgramInterfaceiv(_glsl_program, GL_SHADER_STORAGE_BLOCK, GL_ACTIVE_RESOURCES, &block_count);
    _glgsg->_glGetProgramInterfaceiv(_glsl_program, GL_SHADER_STORAGE_BLOCK, GL_MAX_NAME_LENGTH, &block_maxlength);

    block_maxlength = max(64, block_maxlength);
    char *block_name_cstr = (char *)alloca(block_maxlength);

    for (int i = 0; i < block_count; ++i) {
      block_name_cstr[0] = 0;
      _glgsg->_glGetProgramResourceName(_glsl_program, GL_SHADER_STORAGE_BLOCK, i, block_maxlength, nullptr, block_name_cstr);

      const GLenum props[] = {GL_BUFFER_BINDING, GL_BUFFER_DATA_SIZE};
      GLint values[2];
      _glgsg->_glGetProgramResourceiv(_glsl_program, GL_SHADER_STORAGE_BLOCK, i, 2, props, 2, nullptr, values);

      StorageBlock block;
      block._name = InternalName::make(block_name_cstr);
      block._binding_index = values[0];
      block._min_size = (GLuint)values[1];
      _storage_blocks.push_back(block);
    }
  }
#endif

  // Analyze the uniforms.
  param_count = 0;
  _glgsg->_glGetProgramiv(_glsl_program, GL_ACTIVE_UNIFORMS, &param_count);

  _shader->_ptr_spec.clear();
  _shader->_mat_spec.clear();
  _shader->_tex_spec.clear();
  for (int i = 0; i < param_count; ++i) {
    reflect_uniform(i, name_buffer, name_buflen);
  }
}

/**
 * Queries the locations for a shader compiled with SPIRV-Cross.
 */
void CLP(ShaderContext)::
query_uniform_locations(const ShaderModule *module) {
  for (size_t i = 0; i < module->get_num_parameters(); ++i) {
    const ShaderModule::Variable &var = module->get_parameter(i);
    if (!var.has_location()) {
      continue;
    }

    uint32_t location = (uint32_t)var.get_location();
    char buffer[13];
    sprintf(buffer, "p%u", location);
    r_query_uniform_locations(location, var.type, buffer);
  }
}

/**
 * Recursively queries the uniform locations of an aggregate type.
 */
void CLP(ShaderContext)::
r_query_uniform_locations(uint32_t from_location, const ShaderType *type, const char *name) {
  while (from_location >= _uniform_location_map.size()) {
    _uniform_location_map.push_back(-1);
  }

  // Is this an array of an aggregate type?
  if (const ShaderType::Array *array_type = type->as_array()) {
    const ShaderType *element_type = array_type->get_element_type();
    if (element_type->is_aggregate_type()) {
      // Recurse.
      char *buffer = (char *)alloca(strlen(name) + 14);
      int num_locations = element_type->get_num_parameter_locations();

      for (uint32_t i = 0; i < array_type->get_num_elements(); ++i) {
        sprintf(buffer, "%s[%u]", name, i);
        r_query_uniform_locations(from_location, element_type, buffer);
        from_location += num_locations;
      }
      return;
    }
  }
  else if (const ShaderType::Struct *struct_type = type->as_struct()) {
    char *buffer = (char *)alloca(strlen(name) + 14);

    for (uint32_t i = 0; i < struct_type->get_num_members(); ++i) {
      const ShaderType::Struct::Member &member = struct_type->get_member(i);

      // SPIRV-Cross names struct members _m0, _m1, etc. in declaration order.
      sprintf(buffer, "%s._m%u", name, i);
      r_query_uniform_locations(from_location, member.type, buffer);
      from_location += member.type->get_num_parameter_locations();
    }
    return;
  }

  GLint p = _glgsg->_glGetUniformLocation(_glsl_program, name);
  if (p >= 0) {
    if (GLCAT.is_debug()) {
      GLCAT.debug()
        << "Active uniform " << name << " (original location " << from_location
        << ") is mapped to location " << p << "\n";
    }
    set_uniform_location(from_location, p);
  }
  else {
    if (GLCAT.is_debug()) {
      GLCAT.debug()
        << "Active uniform " << name << " (original location " << from_location
        << ") does not appear in the compiled program\n";
    }
    set_uniform_location(from_location, -1);
  }
}

/**
 * Analyzes the vertex attribute and stores the information it needs to
 * remember.
 */
void CLP(ShaderContext)::
reflect_attribute(int i, char *name_buffer, GLsizei name_buflen) {
  GLint param_size;
  GLenum param_type;

  // Get the name, size, and type of this attribute.
  name_buffer[0] = 0;
  _glgsg->_glGetActiveAttrib(_glsl_program, i, name_buflen, nullptr,
                             &param_size, &param_type, name_buffer);

  // Get the attrib location.
  GLint p = _glgsg->_glGetAttribLocation(_glsl_program, name_buffer);

  if (GLCAT.is_debug()) {
    GLCAT.debug()
      << "Active attribute " << name_buffer << " with size " << param_size
      << " and type 0x" << hex << param_type << dec
      << " is bound to location " << p << "\n";
  }

  if (p == -1 || strncmp(name_buffer, "gl_", 3) == 0) {
    // A gl_ attribute such as gl_Vertex requires us to pass the standard
    // vertex arrays as we would do without shader.  Not all drivers return -1
    // in glGetAttribLocation for gl_ prefixed attributes, so we check the
    // prefix of the input ourselves, just to be sure.
    _uses_standard_vertex_arrays = true;
    return;
  }

  if (strcmp(name_buffer, "p3d_Color") == 0) {
    // Save the index, so we can apply special handling to this attrib.
    _color_attrib_index = p;
  }

  CPT(InternalName) name = InternalName::make(name_buffer);
  _shader->bind_vertex_input(name, get_param_type(param_type), p);
  //FIXME matrices
}

/**
 * Analyzes the uniform block and stores its format.
 */
void CLP(ShaderContext)::
reflect_uniform_block(int i, const char *name, char *name_buffer, GLsizei name_buflen) {
 // GLint offset = 0;

  GLint data_size = 0;
  GLint param_count = 0;
  _glgsg->_glGetActiveUniformBlockiv(_glsl_program, i, GL_UNIFORM_BLOCK_DATA_SIZE, &data_size);
  _glgsg->_glGetActiveUniformBlockiv(_glsl_program, i, GL_UNIFORM_BLOCK_ACTIVE_UNIFORMS, &param_count);

  if (param_count <= 0) {
    return;
  }

  // We use a GeomVertexArrayFormat to describe the uniform buffer layout.
  // GeomVertexArrayFormat block_format; block_format.set_pad_to(data_size);

  // Get an array containing the indices of all the uniforms in this block.
  GLuint *indices = (GLuint *)alloca(param_count * sizeof(GLint));
  _glgsg->_glGetActiveUniformBlockiv(_glsl_program, i, GL_UNIFORM_BLOCK_ACTIVE_UNIFORM_INDICES, (GLint *)indices);

  // Acquire information about the way the uniforms in this block are packed.
  GLint *offsets = (GLint *)alloca(param_count * sizeof(GLint));
  GLint *mstrides = (GLint *)alloca(param_count * sizeof(GLint));
  GLint *astrides = (GLint *)alloca(param_count * sizeof(GLint));
  _glgsg->_glGetActiveUniformsiv(_glsl_program, param_count, indices, GL_UNIFORM_OFFSET, offsets);
  _glgsg->_glGetActiveUniformsiv(_glsl_program, param_count, indices, GL_UNIFORM_MATRIX_STRIDE, mstrides);
  _glgsg->_glGetActiveUniformsiv(_glsl_program, param_count, indices, GL_UNIFORM_ARRAY_STRIDE, astrides);

  for (int ui = 0; ui < param_count; ++ui) {
    name_buffer[0] = 0;
    GLint param_size;
    GLenum param_type;
    _glgsg->_glGetActiveUniform(_glsl_program, indices[ui], name_buflen, nullptr, &param_size, &param_type, name_buffer);

    // Strip off [0] suffix that some drivers append to arrays.
    size_t size = strlen(name_buffer);
    if (size > 3 && strncmp(name_buffer + (size - 3), "[0]", 3) == 0) {
      name_buffer[size - 3] = 0;
    }

    GeomEnums::NumericType numeric_type;
    GeomEnums::Contents contents = GeomEnums::C_other;
    int num_components = 1;

    switch (param_type) {
    case GL_INT:
    case GL_INT_VEC2:
    case GL_INT_VEC3:
    case GL_INT_VEC4:
      numeric_type = GeomEnums::NT_int32;
      break;

    case GL_BOOL:
    case GL_BOOL_VEC2:
    case GL_BOOL_VEC3:
    case GL_BOOL_VEC4:
    case GL_UNSIGNED_INT:
    case GL_UNSIGNED_INT_VEC2:
    case GL_UNSIGNED_INT_VEC3:
    case GL_UNSIGNED_INT_VEC4:
      numeric_type = GeomEnums::NT_uint32;
      break;

    case GL_FLOAT:
    case GL_FLOAT_VEC2:
    case GL_FLOAT_VEC3:
    case GL_FLOAT_VEC4:
    case GL_FLOAT_MAT2:
    case GL_FLOAT_MAT3:
    case GL_FLOAT_MAT4:
      numeric_type = GeomEnums::NT_float32;
      break;

#ifndef OPENGLES
    case GL_DOUBLE:
    case GL_DOUBLE_VEC2:
    case GL_DOUBLE_VEC3:
    case GL_DOUBLE_VEC4:
    case GL_DOUBLE_MAT2:
    case GL_DOUBLE_MAT3:
    case GL_DOUBLE_MAT4:
      numeric_type = GeomEnums::NT_float64;
      break;
#endif

    default:
      GLCAT.info() << "Ignoring uniform '" << name_buffer
        << "' with unsupported type 0x" << hex << param_type << dec << "\n";
      continue;
    }

    switch (param_type) {
    case GL_INT_VEC2:
    case GL_BOOL_VEC2:
    case GL_UNSIGNED_INT_VEC2:
    case GL_FLOAT_VEC2:
#ifndef OPENGLES
    case GL_DOUBLE_VEC2:
#endif
      num_components = 2;
      break;

    case GL_INT_VEC3:
    case GL_BOOL_VEC3:
    case GL_UNSIGNED_INT_VEC3:
    case GL_FLOAT_VEC3:
#ifndef OPENGLES
    case GL_DOUBLE_VEC3:
#endif
      num_components = 3;
      break;

    case GL_INT_VEC4:
    case GL_BOOL_VEC4:
    case GL_UNSIGNED_INT_VEC4:
    case GL_FLOAT_VEC4:
#ifndef OPENGLES
    case GL_DOUBLE_VEC4:
#endif
      num_components = 4;
      break;

    case GL_FLOAT_MAT3:
#ifndef OPENGLES
    case GL_DOUBLE_MAT3:
#endif
      num_components = 3;
      contents = GeomEnums::C_matrix;
      nassertd(param_size <= 1 || astrides[ui] == mstrides[ui] * 3) continue;
      param_size *= 3;
      break;

    case GL_FLOAT_MAT4:
#ifndef OPENGLES
    case GL_DOUBLE_MAT4:
#endif
      num_components = 4;
      contents = GeomEnums::C_matrix;
      nassertd(param_size <= 1 || astrides[ui] == mstrides[ui] * 4) continue;
      param_size *= 4;
      break;
    }

    (void)numeric_type;
    (void)contents;
    (void)num_components;
    // GeomVertexColumn column(InternalName::make(name_buffer),
    // num_components, numeric_type, contents, offsets[ui], 4, param_size,
    // astrides[ui]); block_format.add_column(column);
  }

  // if (GLCAT.is_debug()) { GLCAT.debug() << "Active uniform block " << name
  // << " has format:\n"; block_format.write(GLCAT.debug(false), 2); }

  // UniformBlock block; block._name = InternalName::make(name); block._format
  // = GeomVertexArrayFormat::register_format(&block_format); block._buffer =
  // 0;

  // _uniform_blocks.push_back(block);
}

/**
 * Analyzes a single uniform variable and considers how it should be handled
 * and bound.
 */
void CLP(ShaderContext)::
reflect_uniform(int i, char *name_buffer, GLsizei name_buflen) {
  GLint param_size;
  GLenum param_type;

  // Get the name, location, type and size of this uniform.
  name_buffer[0] = 0;
  _glgsg->_glGetActiveUniform(_glsl_program, i, name_buflen, nullptr, &param_size, &param_type, name_buffer);
  GLint p = _glgsg->_glGetUniformLocation(_glsl_program, name_buffer);

  if (GLCAT.is_debug()) {
    GLCAT.debug()
      << "Active uniform " << name_buffer << " with size " << param_size
      << " and type 0x" << hex << param_type << dec
      << " is bound to location " << p << "\n";
  }

  // Some NVidia drivers (361.43 for example) (incorrectly) include "internal"
  // uniforms in the list starting with "_main_" (for example,
  // "_main_0_gp5fp[0]") we need to skip those, because we don't know anything
  // about them
  if (strncmp(name_buffer, "_main_", 6) == 0) {
    if (GLCAT.is_debug()) {
      GLCAT.debug() << "Ignoring uniform " << name_buffer << " which may be generated by buggy Nvidia driver.\n";
    }
    return;
  }

  if (p < 0) {
    // Special meaning, or it's in a uniform block.  Let it go.
    return;
  }

  // Strip off [0] suffix that some drivers append to arrays.
  bool is_array = false;
  size_t size = strlen(name_buffer);
  if (size > 3 && strncmp(name_buffer + (size - 3), "[0]", 3) == 0) {
    size -= 3;
    name_buffer[size] = 0;
    is_array = true;
  }

  Shader::Parameter param;
  param._name = InternalName::make(name_buffer);
  param._type = get_param_type(param_type);
  param._location = p;

  if (is_array || param_size > 1) {
    param._type = ShaderType::register_type(ShaderType::Array(param._type, param_size));
  }

  // Check if it has a p3d_ prefix - if so, assign special meaning.
  if (strncmp(name_buffer, "p3d_", 4) == 0) {
    string noprefix(name_buffer + 4);

    // Check for matrix inputs.
    bool transpose = false;
    bool inverse = false;
    string matrix_name(noprefix);
    size = matrix_name.size();

    // Check for and chop off any "Transpose" or "Inverse" suffix.
    if (size > 15 && matrix_name.compare(size - 9, 9, "Transpose") == 0) {
      transpose = true;
      matrix_name = matrix_name.substr(0, size - 9);
    }
    size = matrix_name.size();
    if (size > 13 && matrix_name.compare(size - 7, 7, "Inverse") == 0) {
      inverse = true;
      matrix_name = matrix_name.substr(0, size - 7);
    }
    size = matrix_name.size();

    // Now if the suffix that is left over is "Matrix", we know that it is
    // supposed to be a matrix input.
    if (size > 6 && matrix_name.compare(size - 6, 6, "Matrix") == 0) {
      Shader::ShaderMatSpec bind;
      bind._id = param;
      bind._func = Shader::SMF_compose;
      if (param_type == GL_FLOAT_MAT3) {
        if (transpose) {
          bind._piece = Shader::SMP_upper3x3;
        } else {
          bind._piece = Shader::SMP_transpose3x3;
        }
      } else if (param_type == GL_FLOAT_MAT4) {
        if (transpose) {
          bind._piece = Shader::SMP_transpose;
        } else {
          bind._piece = Shader::SMP_whole;
        }
      } else {
        GLCAT.error()
          << "Matrix input p3d_" << matrix_name << " should be mat3 or mat4\n";
        return;
      }
      bind._arg[0] = nullptr;
      bind._arg[1] = nullptr;

      if (matrix_name == "ModelViewProjectionMatrix") {
        if (inverse) {
          bind._part[0] = Shader::SMO_apiclip_to_apiview;
          bind._part[1] = Shader::SMO_apiview_to_model;
        } else {
          bind._part[0] = Shader::SMO_model_to_apiview;
          bind._part[1] = Shader::SMO_apiview_to_apiclip;
        }
      }
      else if (matrix_name == "ModelViewMatrix") {
        bind._func = Shader::SMF_first;
        bind._part[0] = inverse ? Shader::SMO_apiview_to_model
                                : Shader::SMO_model_to_apiview;
        bind._part[1] = Shader::SMO_identity;
      }
      else if (matrix_name == "ProjectionMatrix") {
        bind._func = Shader::SMF_first;
        bind._part[0] = inverse ? Shader::SMO_apiclip_to_apiview
                                : Shader::SMO_apiview_to_apiclip;
        bind._part[1] = Shader::SMO_identity;
      }
      else if (matrix_name == "NormalMatrix") {
        // This is really the upper 3x3 of the
        // ModelViewMatrixInverseTranspose.
        bind._func = Shader::SMF_first;
        bind._part[0] = inverse ? Shader::SMO_model_to_apiview
                                : Shader::SMO_apiview_to_model;
        bind._part[1] = Shader::SMO_identity;

        if (param_type != GL_FLOAT_MAT3) {
          GLCAT.warning() << "p3d_NormalMatrix input should be mat3, not mat4!\n";
        }
      }
      else if (matrix_name == "ModelMatrix") {
        if (inverse) {
          bind._part[0] = Shader::SMO_world_to_view;
          bind._part[1] = Shader::SMO_view_to_model;
        } else {
          bind._part[0] = Shader::SMO_model_to_view;
          bind._part[1] = Shader::SMO_view_to_world;
        }
      }
      else if (matrix_name == "ViewMatrix") {
        if (inverse) {
          bind._part[0] = Shader::SMO_apiview_to_view;
          bind._part[1] = Shader::SMO_view_to_world;
        } else {
          bind._part[0] = Shader::SMO_world_to_view;
          bind._part[1] = Shader::SMO_view_to_apiview;
        }
      }
      else if (matrix_name == "ViewProjectionMatrix") {
        if (inverse) {
          bind._part[0] = Shader::SMO_apiclip_to_view;
          bind._part[1] = Shader::SMO_view_to_world;
        } else {
          bind._part[0] = Shader::SMO_world_to_view;
          bind._part[1] = Shader::SMO_view_to_apiclip;
        }
      }
      else if (matrix_name == "TextureMatrix") {
        // We may support 2-D texmats later, but let's make sure that people
        // don't think they can just use a mat3 to get the 2-D version.
        if (param_type != GL_FLOAT_MAT4) {
          GLCAT.error() << "p3d_TextureMatrix should be mat4[], not mat3[]!\n";
          return;
        }

        bind._func = Shader::SMF_first;
        bind._part[0] = inverse ? Shader::SMO_inv_texmat_i
                                : Shader::SMO_texmat_i;
        bind._part[1] = Shader::SMO_identity;

        // Add it once for each index.
        for (bind._index = 0; bind._index < param_size; ++bind._index) {
          // It was discovered in #846, that GLSL 4.10 and lower don't seem to
          // guarantee that matrices occupy successive locations, and on macOS
          // they indeed occupy four locations per element.
          // As a big fat hack, we multiply by four on macOS, because this is
          // hard to fix on the 1.10 branch.  We'll have a proper fix on the
          // master branch.
#ifdef __APPLE__
          bind._id._location = p + bind._index * 4;
#else
          bind._id._location = p + bind._index;
#endif
          _shader->cp_add_mat_spec(bind);
        }
        return;
      }
      /*else if (matrix_name.size() > 15 &&
                 matrix_name.substr(0, 12) == "LightSource[" &&
                 sscanf(matrix_name.c_str(), "LightSource[%d].%s", &bind._index, name_buffer) == 2) {
        // A matrix member of a p3d_LightSource struct.
        if (strncmp(name_buffer, "shadowViewMatrix", 127) == 0) {
          if (inverse) {
            // Tack inverse back onto the end.
            strcpy(name_buffer + strlen(name_buffer), "Inverse");
          }

          bind._func = Shader::SMF_first;
          bind._part[0] = Shader::SMO_light_source_i_attrib;
          bind._arg[0] = InternalName::make(name_buffer);
          bind._part[1] = Shader::SMO_identity;
          bind._arg[1] = nullptr;
        }
        else if (strncmp(name_buffer, "shadowMatrix", 127) == 0) {
          // Only supported for backward compatibility: includes the model
          // matrix.  Not very efficient to do this.
          bind._func = Shader::SMF_compose;
          bind._part[0] = Shader::SMO_model_to_apiview;
          bind._arg[0] = nullptr;
          bind._part[1] = Shader::SMO_light_source_i_attrib;
          bind._arg[1] = InternalName::make("shadowViewMatrix");

          static bool warned = false;
          if (!warned) {
            warned = true;
            GLCAT.warning()
              << "p3d_LightSource[].shadowMatrix is deprecated; use "
                "shadowViewMatrix instead, which transforms from view space "
                "instead of model space.\n";
          }
        } else {
          GLCAT.error() << "p3d_LightSource struct does not provide a matrix named " << matrix_name << "!\n";
          return;
        }

      } */else {
        GLCAT.error() << "Unrecognized uniform matrix name '" << matrix_name << "'!\n";
        return;
      }
      _shader->cp_add_mat_spec(bind);
      return;
    }
    if (size > 7 && noprefix.substr(0, 7) == "Texture") {
      Shader::ShaderTexSpec bind;
      bind._id = param;
      bind._part = Shader::STO_stage_i;
      bind._name = 0;

      string tail;
      bind._stage = string_to_int(noprefix.substr(7), tail);
      if (!tail.empty()) {
        GLCAT.error()
          << "Error parsing shader input name: unexpected '"
          << tail << "' in '" << name_buffer << "'\n";
        return;
      }

      if (get_sampler_texture_type(bind._desired_type, param_type)) {
        _glgsg->_glUniform1i(p, _shader->_tex_spec.size());
        _shader->_tex_spec.push_back(bind);
      } else {
        GLCAT.error()
          << "Could not bind texture input " << name_buffer << "\n";
      }
      return;
    }
    if (size > 9 && noprefix.substr(0, 9) == "Material.") {
      Shader::ShaderMatSpec bind;
      bind._id = param;
      bind._func = Shader::SMF_first;
      bind._part[0] = Shader::SMO_attr_material;
      bind._arg[0] = nullptr;
      bind._part[1] = Shader::SMO_identity;
      bind._arg[1] = nullptr;

      if (noprefix == "Material.baseColor") {
        if (param_type != GL_FLOAT_VEC4) {
          GLCAT.error()
            << "p3d_Material.baseColor should be vec4\n";
        }
        bind._part[0] = Shader::SMO_attr_material2;
        bind._piece = Shader::SMP_row0;
        _shader->cp_add_mat_spec(bind);
        return;
      }
      else if (noprefix == "Material.ambient") {
        if (param_type != GL_FLOAT_VEC4) {
          GLCAT.error()
            << "p3d_Material.ambient should be vec4\n";
        }
        bind._piece = Shader::SMP_row0;
        _shader->cp_add_mat_spec(bind);
        return;
      }
      else if (noprefix == "Material.diffuse") {
        if (param_type != GL_FLOAT_VEC4) {
          GLCAT.error()
            << "p3d_Material.diffuse should be vec4\n";
        }
        bind._piece = Shader::SMP_row1;
        _shader->cp_add_mat_spec(bind);
        return;
      }
      else if (noprefix == "Material.emission") {
        if (param_type != GL_FLOAT_VEC4) {
          GLCAT.error()
            << "p3d_Material.emission should be vec4\n";
        }
        bind._piece = Shader::SMP_row2;
        _shader->cp_add_mat_spec(bind);
        return;
      }
      else if (noprefix == "Material.specular") {
        if (param_type != GL_FLOAT_VEC3) {
          GLCAT.error()
            << "p3d_Material.specular should be vec3\n";
        }
        bind._piece = Shader::SMP_row3x3;
        _shader->cp_add_mat_spec(bind);
        return;
      }
      else if (noprefix == "Material.shininess") {
        if (param_type != GL_FLOAT) {
          GLCAT.error()
            << "p3d_Material.shininess should be float\n";
        }
        bind._piece = Shader::SMP_cell15;
        _shader->cp_add_mat_spec(bind);
        return;
      }
      else if (noprefix == "Material.roughness") {
        if (param_type != GL_FLOAT) {
          GLCAT.error()
            << "p3d_Material.roughness should be float\n";
        }
        bind._part[0] = Shader::SMO_attr_material2;
        bind._piece = Shader::SMP_cell15;
        _shader->cp_add_mat_spec(bind);
        return;
      }
      else if (noprefix == "Material.metallic") {
        if (param_type != GL_FLOAT && param_type != GL_BOOL) {
          GLCAT.error()
            << "p3d_Material.metallic should be bool or float\n";
        }
        bind._part[0] = Shader::SMO_attr_material2;
        bind._piece = Shader::SMP_row3x1;
        _shader->cp_add_mat_spec(bind);
        return;
      }
      else if (noprefix == "Material.refractiveIndex") {
        if (param_type != GL_FLOAT) {
          GLCAT.error()
            << "p3d_Material.refractiveIndex should be float\n";
        }
        bind._part[0] = Shader::SMO_attr_material2;
        bind._piece = Shader::SMP_cell13;
        _shader->cp_add_mat_spec(bind);
        return;
      }
    }
    if (noprefix == "ColorScale") {
      Shader::ShaderMatSpec bind;
      bind._id = param;
      bind._func = Shader::SMF_first;
      bind._part[0] = Shader::SMO_attr_colorscale;
      bind._arg[0] = nullptr;
      bind._part[1] = Shader::SMO_identity;
      bind._arg[1] = nullptr;

      if (param_type == GL_FLOAT_VEC3) {
        bind._piece = Shader::SMP_row3x3;
      } else if (param_type == GL_FLOAT_VEC4) {
        bind._piece = Shader::SMP_row3;
      } else {
        GLCAT.error()
          << "p3d_ColorScale should be vec3 or vec4\n";
        return;
      }
      _shader->cp_add_mat_spec(bind);
      return;
    }
    if (noprefix == "Color") {
      Shader::ShaderMatSpec bind;
      bind._id = param;
      bind._func = Shader::SMF_first;
      bind._part[0] = Shader::SMO_attr_color;
      bind._arg[0] = nullptr;
      bind._part[1] = Shader::SMO_identity;
      bind._arg[1] = nullptr;

      if (param_type == GL_FLOAT_VEC3) {
        bind._piece = Shader::SMP_row3x3;
      } else if (param_type == GL_FLOAT_VEC4) {
        bind._piece = Shader::SMP_row3;
      } else {
        GLCAT.error()
          << "p3d_Color should be vec3 or vec4\n";
        return;
      }
      _shader->cp_add_mat_spec(bind);
      return;
    }
    if (noprefix == "ClipPlane") {
      if (param_type != GL_FLOAT_VEC4) {
        GLCAT.error()
          << "p3d_ClipPlane should be vec4 or vec4[]\n";
        return;
      }
      for (int i = 0; i < param_size; ++i) {
        Shader::ShaderMatSpec bind;
        bind._id = param;
        bind._id._location = p + i;
        bind._piece = Shader::SMP_row3;
        bind._func = Shader::SMF_first;
        bind._index = i;
        bind._part[0] = Shader::SMO_apiview_clipplane_i;
        bind._arg[0] = nullptr;
        bind._part[1] = Shader::SMO_identity;
        bind._arg[1] = nullptr;
        _shader->cp_add_mat_spec(bind);
      }
      return;
    }
    if (size > 4 && noprefix.substr(0, 4) == "Fog.") {
      Shader::ShaderMatSpec bind;
      bind._id = param;
      bind._func = Shader::SMF_first;
      bind._arg[0] = nullptr;
      bind._part[1] = Shader::SMO_identity;
      bind._arg[1] = nullptr;

      if (noprefix == "Fog.color") {
        bind._part[0] = Shader::SMO_attr_fogcolor;

        if (param_type == GL_FLOAT_VEC3) {
          bind._piece = Shader::SMP_row3x3;
        } else if (param_type == GL_FLOAT_VEC4) {
          bind._piece = Shader::SMP_row3;
        } else {
          GLCAT.error()
            << "p3d_Fog.color should be vec3 or vec4\n";
          return;
        }
      }
      else if (noprefix == "Fog.density") {
        bind._part[0] = Shader::SMO_attr_fog;

        if (param_type == GL_FLOAT) {
          bind._piece = Shader::SMP_row3x1;
        } else {
          GLCAT.error()
            << "p3d_Fog.density should be float\n";
          return;
        }
      }
      else if (noprefix == "Fog.start") {
        bind._part[0] = Shader::SMO_attr_fog;

        if (param_type == GL_FLOAT) {
          bind._piece = Shader::SMP_cell13;
        } else {
          GLCAT.error()
            << "p3d_Fog.start should be float\n";
          return;
        }
      }
      else if (noprefix == "Fog.end") {
        bind._part[0] = Shader::SMO_attr_fog;

        if (param_type == GL_FLOAT) {
          bind._piece = Shader::SMP_cell14;
        } else {
          GLCAT.error()
            << "p3d_Fog.end should be float\n";
          return;
        }
      }
      else if (noprefix == "Fog.scale") {
        bind._part[0] = Shader::SMO_attr_fog;

        if (param_type == GL_FLOAT) {
          bind._piece = Shader::SMP_cell15;
        } else {
          GLCAT.error()
            << "p3d_Fog.scale should be float\n";
          return;
        }
      }

      _shader->cp_add_mat_spec(bind);
      return;
    }
    if (noprefix == "LightModel.ambient") {
      Shader::ShaderMatSpec bind;
      bind._id = param;
      bind._func = Shader::SMF_first;
      bind._part[0] = Shader::SMO_light_ambient;
      bind._arg[0] = nullptr;
      bind._part[1] = Shader::SMO_identity;
      bind._arg[1] = nullptr;

      if (param_type == GL_FLOAT_VEC3) {
        bind._piece = Shader::SMP_row3x3;
      } else if (param_type == GL_FLOAT_VEC4) {
        bind._piece = Shader::SMP_row3;
      } else {
        GLCAT.error()
          << "p3d_LightModel.ambient should be vec3 or vec4\n";
        return;
      }
      _shader->cp_add_mat_spec(bind);
      return;
    }
    if (size > 15 && noprefix.substr(0, 12) == "LightSource[") {
      int index;
      if (sscanf(noprefix.c_str(), "LightSource[%d].%s", &index, name_buffer) == 2) {
        // A member of a p3d_LightSource struct.
        string member_name(name_buffer);
        if (member_name == "shadowMap") {
          switch (param_type) {
          case GL_SAMPLER_CUBE_SHADOW:
          case GL_SAMPLER_2D:
          case GL_SAMPLER_2D_SHADOW:
          case GL_SAMPLER_CUBE:
            {
              Shader::ShaderTexSpec bind;
              bind._id = param;
              bind._part = Shader::STO_light_i_shadow_map;
              bind._name = 0;
              bind._desired_type = Texture::TT_2d_texture;
              bind._stage = index;
              if (get_sampler_texture_type(bind._desired_type, param_type)) {
                _glgsg->_glUniform1i(p, _shader->_tex_spec.size());
                _shader->_tex_spec.push_back(bind);
              }
              return;
            }
          default:
            GLCAT.error()
              << "Invalid type for p3d_LightSource[].shadowMap input!\n";
            return;
          }
        } else {
          // A non-sampler attribute of a numbered light source.
          Shader::ShaderMatSpec bind;
          bind._id = param;
          bind._func = Shader::SMF_first;
          bind._index = index;
          bind._arg[0] = nullptr;
          bind._part[1] = Shader::SMO_identity;
          bind._arg[1] = nullptr;

          if (member_name == "color") {
            bind._part[0] = Shader::SMO_light_source_i;
            bind._piece = Shader::SMP_row0;
          } else if (member_name == "direction") {
            bind._part[0] = Shader::SMO_light_source_i;
            bind._piece = Shader::SMP_row1;
          } else if (member_name == "position") {
            bind._part[0] = Shader::SMO_light_source_i;
            bind._piece = Shader::SMP_row2;
          } else if (member_name == "spotParams") {
            bind._part[0] = Shader::SMO_light_source_i;
            bind._piece = Shader::SMP_row3;
          } else if (member_name == "attenuation") {
            bind._part[0] = Shader::SMO_light_source2_i;
            bind._piece = Shader::SMP_row3x3;
          } else {
            GLCAT.error()
              << "p3d_LightSource[]." << member_name << ": invalid light source parameter\n";
            return;
          }
          _shader->cp_add_mat_spec(bind);
          return;
        }
      }
    }
    if (noprefix == "TransformTable") {
      if (param_type != GL_FLOAT_MAT4) {
        GLCAT.error()
          << "p3d_TransformTable should be uniform mat4[]\n";
        return;
      }
      _transform_table_index = p;
      _transform_table_size = param_size;
      return;
    }
    if (noprefix == "SliderTable") {
      if (param_type != GL_FLOAT) {
        GLCAT.error()
          << "p3d_SliderTable should be uniform float[]\n";
        return;
      }
      _slider_table_index = p;
      _slider_table_size = param_size;
      return;
    }
    if (noprefix == "CascadeMVPs") {
      if (param_type != GL_FLOAT_MAT4) {
        GLCAT.error()
          << "p3d_CascadeMVPs should be uniform mat4[]\n";
          return;
      }
      Shader::ShaderMatSpec bind;
      bind._id = param;
      bind._piece = Shader::SMP_whole;
      bind._func = Shader::SMF_first;
      bind._part[0] = Shader::SMO_cascade_light_mvps_i;
      bind._arg[0] = nullptr;
      bind._part[1] = Shader::SMO_identity;
      bind._arg[1] = nullptr;
      for (bind._index = 0; bind._index < param_size; ++bind._index) {
        bind._id._location = p + bind._index;
        _shader->cp_add_mat_spec(bind);
      }
      return;
    }
    if (noprefix == "CascadeNearFar") {
      if (param_type != GL_FLOAT_VEC2) {
        GLCAT.error()
          << "p3d_CascadeNearFar should be uniform vec2[]\n";
        return;
      }
      Shader::ShaderMatSpec bind;
      bind._id = param;
      bind._piece = Shader::SMP_row0;
      bind._func = Shader::SMF_first;
      bind._part[0] = Shader::SMO_cascade_light_near_far_i;
      bind._arg[0] = nullptr;
      bind._part[1] = Shader::SMO_identity;
      bind._arg[1] = nullptr;
      for (bind._index = 0; bind._index < param_size; ++bind._index) {
        bind._id._location = p + bind._index;
        _shader->cp_add_mat_spec(bind);
      }
      return;
    }
    if (noprefix == "CascadeShadowMap") {
      Shader::ShaderTexSpec bind;
      bind._id = param;
      bind._part = Shader::STO_cascade_light_shadow_map;
      bind._name = 0;
      bind._desired_type = Texture::TT_2d_texture_array;
      bind._stage = 0;
      if (get_sampler_texture_type(bind._desired_type, param_type)) {
        _glgsg->_glUniform1i(p, _shader->_tex_spec.size());
        _shader->_tex_spec.push_back(bind);
      }
      return;
    }
    if (noprefix == "ExposureScale") {
      if (param_type != GL_FLOAT) {
        GLCAT.error()
          << "p3d_ExposureScale should be a uniform float\n";
        return;
      }

      Shader::ShaderMatSpec bind;
      bind._id = param;
      bind._func = Shader::SMF_first;
      bind._part[0] = Shader::SMO_lens_exposure_scale;
      bind._arg[0] = nullptr;
      bind._part[1] = Shader::SMO_identity;
      bind._arg[1] = nullptr;
      bind._piece = Shader::SMP_row3x1;

      _shader->cp_add_mat_spec(bind);

      return;
    }
    if (noprefix == "TexAlphaOnly") {
      Shader::ShaderMatSpec bind;
      bind._id = param;
      bind._func = Shader::SMF_first;
      bind._index = 0;
      bind._part[0] = Shader::SMO_tex_is_alpha_i;
      bind._arg[0] = nullptr;
      bind._part[1] = Shader::SMO_identity;
      bind._arg[1] = nullptr;
      bind._piece = Shader::SMP_row3;
      _shader->cp_add_mat_spec(bind);
      return;
    }
    GLCAT.error() << "Unrecognized uniform name '" << name_buffer << "'!\n";
    return;
  }
  else if (strncmp(name_buffer, "osg_", 4) == 0) {
    string noprefix(name_buffer + 4);
    // These inputs are supported by OpenSceneGraph.  We can support them as
    // well, to increase compatibility.

    Shader::ShaderMatSpec bind;
    bind._id = param;
    bind._arg[0] = nullptr;
    bind._arg[1] = nullptr;

    if (noprefix == "ViewMatrix") {
      bind._piece = Shader::SMP_whole;
      bind._func = Shader::SMF_compose;
      bind._part[0] = Shader::SMO_world_to_view;
      bind._part[1] = Shader::SMO_view_to_apiview;
      _shader->cp_add_mat_spec(bind);
      return;
    }
    else if (noprefix == "InverseViewMatrix" || noprefix == "ViewMatrixInverse") {
      bind._piece = Shader::SMP_whole;
      bind._func = Shader::SMF_compose;
      bind._part[0] = Shader::SMO_apiview_to_view;
      bind._part[1] = Shader::SMO_view_to_world;
      _shader->cp_add_mat_spec(bind);
      return;
    }
    else if (noprefix == "FrameTime") {
      bind._piece = Shader::SMP_row3x1;
      bind._func = Shader::SMF_first;
      bind._part[0] = Shader::SMO_frame_time;
      bind._part[1] = Shader::SMO_identity;
      _shader->cp_add_mat_spec(bind);
      return;
    }
    else if (noprefix == "DeltaFrameTime") {
      bind._piece = Shader::SMP_row3x1;
      bind._func = Shader::SMF_first;
      bind._part[0] = Shader::SMO_frame_delta;
      bind._part[1] = Shader::SMO_identity;
      _shader->cp_add_mat_spec(bind);
      return;
    }
    else if (noprefix == "FrameNumber") {
      // We don't currently support ints with this mechanism, so we special-
      // case this one.
      if (param_type != GL_INT) {
        GLCAT.error() << "osg_FrameNumber should be uniform int\n";
      } else {
        _frame_number_loc = p;
      }
      return;
    }
  }
  else if (param_size == 1) {
    // A single uniform (not an array, or an array of size 1).
    switch (param_type) {
    case GL_INT_SAMPLER_2D:
    case GL_INT_SAMPLER_3D:
    case GL_INT_SAMPLER_2D_ARRAY:
    case GL_INT_SAMPLER_CUBE:
    case GL_UNSIGNED_INT_SAMPLER_2D:
    case GL_UNSIGNED_INT_SAMPLER_3D:
    case GL_UNSIGNED_INT_SAMPLER_CUBE:
    case GL_UNSIGNED_INT_SAMPLER_2D_ARRAY:
    case GL_SAMPLER_CUBE_SHADOW:
    case GL_SAMPLER_2D_ARRAY:
    case GL_SAMPLER_2D_ARRAY_SHADOW:
#ifndef OPENGLES
    case GL_INT_SAMPLER_1D:
    case GL_INT_SAMPLER_1D_ARRAY:
    case GL_INT_SAMPLER_BUFFER:
    case GL_INT_SAMPLER_CUBE_MAP_ARRAY:
    case GL_UNSIGNED_INT_SAMPLER_1D:
    case GL_UNSIGNED_INT_SAMPLER_1D_ARRAY:
    case GL_UNSIGNED_INT_SAMPLER_BUFFER:
    case GL_UNSIGNED_INT_SAMPLER_CUBE_MAP_ARRAY:
    case GL_SAMPLER_1D:
    case GL_SAMPLER_1D_ARRAY:
    case GL_SAMPLER_1D_SHADOW:
    case GL_SAMPLER_BUFFER:
    case GL_SAMPLER_CUBE_MAP_ARRAY:
    case GL_SAMPLER_CUBE_MAP_ARRAY_SHADOW:
#endif  // !OPENGLES
    case GL_SAMPLER_2D:
    case GL_SAMPLER_2D_SHADOW:
    case GL_SAMPLER_3D:
    case GL_SAMPLER_CUBE: {
      Shader::ShaderTexSpec bind;
      bind._id = param;
      bind._part = Shader::STO_named_input;
      bind._name = param._name;
      bind._desired_type = Texture::TT_2d_texture;
      bind._stage = 0;
      if (get_sampler_texture_type(bind._desired_type, param_type)) {
        _glgsg->_glUniform1i(p, _shader->_tex_spec.size());
        _shader->_tex_spec.push_back(bind);
      }
      return;
    }
    case GL_FLOAT_MAT2:
    case GL_FLOAT_MAT2x3:
    case GL_FLOAT_MAT2x4:
    case GL_FLOAT_MAT3x2:
    case GL_FLOAT_MAT3x4:
    case GL_FLOAT_MAT4x2:
    case GL_FLOAT_MAT4x3:
      GLCAT.warning() << "GLSL shader requested an unsupported matrix type\n";
      return;
    case GL_FLOAT_MAT3: {
      if (param._name->get_parent() != InternalName::get_root()) {
        Shader::ShaderMatSpec bind;
        bind._id = param;
        bind._piece = Shader::SMP_upper3x3;
        bind._func = Shader::SMF_first;
        bind._part[0] = Shader::SMO_mat_constant_x;
        bind._arg[0] = param._name;
        bind._part[1] = Shader::SMO_identity;
        bind._arg[1] = nullptr;
        _shader->cp_add_mat_spec(bind);
      } else {
        _shader->bind_parameter(param);
      }
      return;
    }
    case GL_FLOAT_MAT4: {
      if (param._name->get_parent() != InternalName::get_root()) {
        // It might be something like an attribute of a shader input, like a
        // light parameter.  It might also just be a custom struct
        // parameter.  We can't know yet, sadly.
        Shader::ShaderMatSpec bind;
        bind._id = param;
        bind._piece = Shader::SMP_whole;
        bind._func = Shader::SMF_first;
        bind._part[1] = Shader::SMO_identity;
        bind._arg[1] = nullptr;
        if (param._name->get_basename() == "shadowMatrix") {
          // Special exception for shadowMatrix, which is deprecated,
          // because it includes the model transformation.  It is far more
          // efficient to do that in the shader instead.
          static bool warned = false;
          if (!warned) {
            warned = true;
            GLCAT.warning()
              << "light.shadowMatrix inputs are deprecated; use "
                 "shadowViewMatrix instead, which transforms from view "
                 "space instead of model space.\n";
          }
          bind._func = Shader::SMF_compose;
          bind._part[0] = Shader::SMO_model_to_apiview;
          bind._arg[0] = nullptr;
          bind._part[1] = Shader::SMO_mat_constant_x_attrib;
          bind._arg[1] = param._name->get_parent()->append("shadowViewMatrix");
        } else {
          bind._part[0] = Shader::SMO_mat_constant_x_attrib;
          bind._arg[0] = param._name;
        }
        _shader->cp_add_mat_spec(bind);
      } else {
        _shader->bind_parameter(param);
      }
      return;
    }
    case GL_FLOAT:
    case GL_FLOAT_VEC2:
    case GL_FLOAT_VEC3:
    case GL_FLOAT_VEC4: {
      if (param._name->get_parent() != InternalName::get_root()) {
        // It might be something like an attribute of a shader input, like a
        // light parameter.  It might also just be a custom struct
        // parameter.  We can't know yet, sadly.
        Shader::ShaderMatSpec bind;
        bind._id = param;
        switch (param_type) {
        case GL_FLOAT:
          bind._piece = Shader::SMP_row3x1;
          break;
        case GL_FLOAT_VEC2:
          bind._piece = Shader::SMP_row3x2;
          break;
        case GL_FLOAT_VEC3:
          bind._piece = Shader::SMP_row3x3;
          break;
        default:
          bind._piece = Shader::SMP_row3;
        }
        bind._func = Shader::SMF_first;
        bind._part[0] = Shader::SMO_vec_constant_x_attrib;
        bind._arg[0] = param._name;
        bind._part[1] = Shader::SMO_identity;
        bind._arg[1] = nullptr;
        _shader->cp_add_mat_spec(bind);
      } else {
        _shader->bind_parameter(param);
      }
      return;
    }
    case GL_BOOL:
    case GL_BOOL_VEC2:
    case GL_BOOL_VEC3:
    case GL_BOOL_VEC4:
    case GL_INT:
    case GL_INT_VEC2:
    case GL_INT_VEC3:
    case GL_INT_VEC4:
    case GL_UNSIGNED_INT:
    case GL_UNSIGNED_INT_VEC2:
    case GL_UNSIGNED_INT_VEC3:
    case GL_UNSIGNED_INT_VEC4: {
      Shader::ShaderPtrSpec bind;
      bind._id = param;
      bind._dim[0] = 1;
      bind._dim[1] = 1;
      switch (param_type) {
      case GL_BOOL:
      case GL_INT:
      case GL_UNSIGNED_INT:
      case GL_FLOAT:      bind._dim[2] = 1; break;
      case GL_BOOL_VEC2:
      case GL_INT_VEC2:
      case GL_UNSIGNED_INT_VEC2:
      case GL_FLOAT_VEC2: bind._dim[2] = 2; break;
      case GL_BOOL_VEC3:
      case GL_INT_VEC3:
      case GL_UNSIGNED_INT_VEC3:
      case GL_FLOAT_VEC3: bind._dim[2] = 3; break;
      case GL_BOOL_VEC4:
      case GL_INT_VEC4:
      case GL_UNSIGNED_INT_VEC4:
      case GL_FLOAT_VEC4: bind._dim[2] = 4; break;
      case GL_FLOAT_MAT3:
        bind._dim[1] = 3;
        bind._dim[2] = 3;
        break;
      case GL_FLOAT_MAT4:
        bind._dim[1] = 4;
        bind._dim[2] = 4;
        break;
      }
      switch (param_type) {
      case GL_BOOL:
      case GL_BOOL_VEC2:
      case GL_BOOL_VEC3:
      case GL_BOOL_VEC4:
      case GL_UNSIGNED_INT:
      case GL_UNSIGNED_INT_VEC2:
      case GL_UNSIGNED_INT_VEC3:
      case GL_UNSIGNED_INT_VEC4:
        bind._type = ShaderType::ST_uint;
        break;
      case GL_INT:
      case GL_INT_VEC2:
      case GL_INT_VEC3:
      case GL_INT_VEC4:
        bind._type = ShaderType::ST_int;
        break;
      case GL_FLOAT:
      case GL_FLOAT_VEC2:
      case GL_FLOAT_VEC3:
      case GL_FLOAT_VEC4:
      case GL_FLOAT_MAT3:
      case GL_FLOAT_MAT4:
        bind._type = ShaderType::ST_float;
        break;
      }
      bind._arg = param._name;
      _shader->_ptr_spec.push_back(bind);
      return;
    }
    case GL_IMAGE_2D:
    case GL_IMAGE_3D:
    case GL_IMAGE_CUBE:
    case GL_IMAGE_2D_ARRAY:
    case GL_INT_IMAGE_2D:
    case GL_INT_IMAGE_3D:
    case GL_INT_IMAGE_CUBE:
    case GL_INT_IMAGE_2D_ARRAY:
    case GL_UNSIGNED_INT_IMAGE_2D:
    case GL_UNSIGNED_INT_IMAGE_3D:
    case GL_UNSIGNED_INT_IMAGE_CUBE:
    case GL_UNSIGNED_INT_IMAGE_2D_ARRAY:
#ifndef OPENGLES
    case GL_IMAGE_1D:
    case GL_IMAGE_CUBE_MAP_ARRAY:
    case GL_IMAGE_BUFFER:
    case GL_INT_IMAGE_1D:
    case GL_INT_IMAGE_CUBE_MAP_ARRAY:
    case GL_INT_IMAGE_BUFFER:
    case GL_UNSIGNED_INT_IMAGE_1D:
    case GL_UNSIGNED_INT_IMAGE_CUBE_MAP_ARRAY:
    case GL_UNSIGNED_INT_IMAGE_BUFFER:
#endif
      // This won't really change at runtime, so we might as well bind once
      // and then forget about it.
      _glgsg->_glUniform1i(p, _glsl_img_inputs.size());
      {
        ImageInput input;
        input._name = param._name;
        input._writable = false;
        input._gtc = nullptr;
        _glsl_img_inputs.push_back(input);
      }
      return;
    default:
      GLCAT.warning() << "Ignoring unrecognized GLSL parameter type!\n";
    }
  } else {
    // A uniform array.
    switch (param_type) {
    case GL_FLOAT_MAT2:
    case GL_FLOAT_MAT2x3:
    case GL_FLOAT_MAT2x4:
    case GL_FLOAT_MAT3x2:
    case GL_FLOAT_MAT3x4:
    case GL_FLOAT_MAT4x2:
    case GL_FLOAT_MAT4x3:
      GLCAT.warning() << "GLSL shader requested an unrecognized matrix array type\n";
      return;
    case GL_BOOL:
    case GL_BOOL_VEC2:
    case GL_BOOL_VEC3:
    case GL_BOOL_VEC4:
    case GL_INT:
    case GL_INT_VEC2:
    case GL_INT_VEC3:
    case GL_INT_VEC4:
    case GL_UNSIGNED_INT:
    case GL_UNSIGNED_INT_VEC2:
    case GL_UNSIGNED_INT_VEC3:
    case GL_UNSIGNED_INT_VEC4:
    case GL_FLOAT:
    case GL_FLOAT_VEC2:
    case GL_FLOAT_VEC3:
    case GL_FLOAT_VEC4:
    case GL_FLOAT_MAT3:
    case GL_FLOAT_MAT4: {
      Shader::ShaderPtrSpec bind;
      bind._id = param;
      bind._dim[0] = param_size;
      bind._dim[1] = 1;
      switch (param_type) {
        case GL_BOOL:
        case GL_INT:
        case GL_UNSIGNED_INT:
        case GL_FLOAT:      bind._dim[2] = 1; break;
        case GL_BOOL_VEC2:
        case GL_INT_VEC2:
        case GL_UNSIGNED_INT_VEC2:
        case GL_FLOAT_VEC2: bind._dim[2] = 2; break;
        case GL_BOOL_VEC3:
        case GL_INT_VEC3:
        case GL_UNSIGNED_INT_VEC3:
        case GL_FLOAT_VEC3: bind._dim[2] = 3; break;
        case GL_BOOL_VEC4:
        case GL_INT_VEC4:
        case GL_UNSIGNED_INT_VEC4:
        case GL_FLOAT_VEC4: bind._dim[2] = 4; break;
        case GL_FLOAT_MAT3:
          bind._dim[1] = 3;
          bind._dim[2] = 3;
          break;
        case GL_FLOAT_MAT4:
          bind._dim[1] = 4;
          bind._dim[2] = 4;
          break;
      }
      switch (param_type) {
      case GL_BOOL:
      case GL_BOOL_VEC2:
      case GL_BOOL_VEC3:
      case GL_BOOL_VEC4:
      case GL_UNSIGNED_INT:
      case GL_UNSIGNED_INT_VEC2:
      case GL_UNSIGNED_INT_VEC3:
      case GL_UNSIGNED_INT_VEC4:
        bind._type = ShaderType::ST_uint;
        break;
      case GL_INT:
      case GL_INT_VEC2:
      case GL_INT_VEC3:
      case GL_INT_VEC4:
        bind._type = ShaderType::ST_int;
        break;
      case GL_FLOAT:
      case GL_FLOAT_VEC2:
      case GL_FLOAT_VEC3:
      case GL_FLOAT_VEC4:
      case GL_FLOAT_MAT3:
      case GL_FLOAT_MAT4:
        bind._type = ShaderType::ST_float;
        break;
      }
      bind._arg = param._name;
      _shader->_ptr_spec.push_back(bind);
      return;
    }
    default:
      GLCAT.warning() << "Ignoring unrecognized GLSL parameter array type!\n";
    }
  }
}

/**
 * Converts an OpenGL type enum to a ShaderType.
 */
const ShaderType *CLP(ShaderContext)::
get_param_type(GLenum param_type) {
  switch (param_type) {
  case GL_FLOAT:
    return ShaderType::float_type;

  case GL_FLOAT_VEC2:
    return ShaderType::register_type(ShaderType::Vector(ShaderType::ST_float, 2));

  case GL_FLOAT_VEC3:
    return ShaderType::register_type(ShaderType::Vector(ShaderType::ST_float, 3));

  case GL_FLOAT_VEC4:
    return ShaderType::register_type(ShaderType::Vector(ShaderType::ST_float, 4));

  case GL_FLOAT_MAT2:
    return ShaderType::register_type(ShaderType::Matrix(ShaderType::ST_float, 2, 2));

  case GL_FLOAT_MAT3:
    return ShaderType::register_type(ShaderType::Matrix(ShaderType::ST_float, 3, 3));

  case GL_FLOAT_MAT4:
    return ShaderType::register_type(ShaderType::Matrix(ShaderType::ST_float, 4, 4));

  case GL_FLOAT_MAT2x3:
    return ShaderType::register_type(ShaderType::Matrix(ShaderType::ST_float, 2, 3));

  case GL_FLOAT_MAT2x4:
    return ShaderType::register_type(ShaderType::Matrix(ShaderType::ST_float, 2, 4));

  case GL_FLOAT_MAT3x2:
    return ShaderType::register_type(ShaderType::Matrix(ShaderType::ST_float, 3, 2));

  case GL_FLOAT_MAT3x4:
    return ShaderType::register_type(ShaderType::Matrix(ShaderType::ST_float, 3, 4));

  case GL_FLOAT_MAT4x2:
    return ShaderType::register_type(ShaderType::Matrix(ShaderType::ST_float, 4, 2));

  case GL_FLOAT_MAT4x3:
    return ShaderType::register_type(ShaderType::Matrix(ShaderType::ST_float, 4, 3));

  case GL_INT:
    return ShaderType::int_type;

  case GL_INT_VEC2:
    return ShaderType::register_type(ShaderType::Vector(ShaderType::ST_int, 2));

  case GL_INT_VEC3:
    return ShaderType::register_type(ShaderType::Vector(ShaderType::ST_int, 3));

  case GL_INT_VEC4:
    return ShaderType::register_type(ShaderType::Vector(ShaderType::ST_int, 4));

  case GL_BOOL:
    return ShaderType::bool_type;

  case GL_BOOL_VEC2:
    return ShaderType::register_type(ShaderType::Vector(ShaderType::ST_bool, 2));

  case GL_BOOL_VEC3:
    return ShaderType::register_type(ShaderType::Vector(ShaderType::ST_bool, 3));

  case GL_BOOL_VEC4:
    return ShaderType::register_type(ShaderType::Vector(ShaderType::ST_bool, 4));

  case GL_UNSIGNED_INT:
    return ShaderType::uint_type;

  case GL_UNSIGNED_INT_VEC2:
    return ShaderType::register_type(ShaderType::Vector(ShaderType::ST_uint, 2));

  case GL_UNSIGNED_INT_VEC3:
    return ShaderType::register_type(ShaderType::Vector(ShaderType::ST_uint, 3));

  case GL_UNSIGNED_INT_VEC4:
    return ShaderType::register_type(ShaderType::Vector(ShaderType::ST_uint, 4));

#ifndef OPENGLES
  case GL_DOUBLE:
    return ShaderType::double_type;

  case GL_DOUBLE_VEC2:
    return ShaderType::register_type(ShaderType::Vector(ShaderType::ST_double, 2));

  case GL_DOUBLE_VEC3:
    return ShaderType::register_type(ShaderType::Vector(ShaderType::ST_double, 3));

  case GL_DOUBLE_VEC4:
    return ShaderType::register_type(ShaderType::Vector(ShaderType::ST_double, 4));

  case GL_DOUBLE_MAT2:
    return ShaderType::register_type(ShaderType::Matrix(ShaderType::ST_double, 2, 2));

  case GL_DOUBLE_MAT3:
    return ShaderType::register_type(ShaderType::Matrix(ShaderType::ST_double, 3, 3));

  case GL_DOUBLE_MAT4:
    return ShaderType::register_type(ShaderType::Matrix(ShaderType::ST_double, 4, 4));

  case GL_DOUBLE_MAT2x3:
    return ShaderType::register_type(ShaderType::Matrix(ShaderType::ST_double, 2, 3));

  case GL_DOUBLE_MAT2x4:
    return ShaderType::register_type(ShaderType::Matrix(ShaderType::ST_double, 2, 4));

  case GL_DOUBLE_MAT3x2:
    return ShaderType::register_type(ShaderType::Matrix(ShaderType::ST_double, 3, 2));

  case GL_DOUBLE_MAT3x4:
    return ShaderType::register_type(ShaderType::Matrix(ShaderType::ST_double, 3, 4));

  case GL_DOUBLE_MAT4x2:
    return ShaderType::register_type(ShaderType::Matrix(ShaderType::ST_double, 4, 2));

  case GL_DOUBLE_MAT4x3:
    return ShaderType::register_type(ShaderType::Matrix(ShaderType::ST_double, 4, 3));
#endif

#ifndef OPENGLES
  case GL_SAMPLER_1D:
  case GL_SAMPLER_1D_SHADOW:
    return ShaderType::register_type(ShaderType::SampledImage(Texture::TT_1d_texture, ShaderType::ST_float));

  case GL_INT_SAMPLER_1D:
    return ShaderType::register_type(ShaderType::SampledImage(Texture::TT_1d_texture, ShaderType::ST_int));

  case GL_UNSIGNED_INT_SAMPLER_1D:
    return ShaderType::register_type(ShaderType::SampledImage(Texture::TT_1d_texture, ShaderType::ST_uint));

  case GL_SAMPLER_1D_ARRAY:
    return ShaderType::register_type(ShaderType::SampledImage(Texture::TT_1d_texture_array, ShaderType::ST_float));

  case GL_INT_SAMPLER_1D_ARRAY:
    return ShaderType::register_type(ShaderType::SampledImage(Texture::TT_1d_texture_array, ShaderType::ST_int));

  case GL_UNSIGNED_INT_SAMPLER_1D_ARRAY:
    return ShaderType::register_type(ShaderType::SampledImage(Texture::TT_1d_texture_array, ShaderType::ST_uint));
#endif

  case GL_SAMPLER_2D:
  case GL_SAMPLER_2D_SHADOW:
    return ShaderType::register_type(ShaderType::SampledImage(Texture::TT_2d_texture, ShaderType::ST_float));

  case GL_INT_SAMPLER_2D:
    return ShaderType::register_type(ShaderType::SampledImage(Texture::TT_2d_texture, ShaderType::ST_int));

  case GL_UNSIGNED_INT_SAMPLER_2D:
    return ShaderType::register_type(ShaderType::SampledImage(Texture::TT_2d_texture, ShaderType::ST_uint));

  case GL_SAMPLER_3D:
    return ShaderType::register_type(ShaderType::SampledImage(Texture::TT_3d_texture, ShaderType::ST_float));

  case GL_INT_SAMPLER_3D:
    return ShaderType::register_type(ShaderType::SampledImage(Texture::TT_3d_texture, ShaderType::ST_int));

  case GL_UNSIGNED_INT_SAMPLER_3D:
    return ShaderType::register_type(ShaderType::SampledImage(Texture::TT_3d_texture, ShaderType::ST_uint));

  case GL_SAMPLER_CUBE:
  case GL_SAMPLER_CUBE_SHADOW:
    return ShaderType::register_type(ShaderType::SampledImage(Texture::TT_cube_map, ShaderType::ST_float));

  case GL_INT_SAMPLER_CUBE:
    return ShaderType::register_type(ShaderType::SampledImage(Texture::TT_cube_map, ShaderType::ST_int));

  case GL_UNSIGNED_INT_SAMPLER_CUBE:
    return ShaderType::register_type(ShaderType::SampledImage(Texture::TT_cube_map, ShaderType::ST_uint));

  case GL_SAMPLER_2D_ARRAY:
  case GL_SAMPLER_2D_ARRAY_SHADOW:
    return ShaderType::register_type(ShaderType::SampledImage(Texture::TT_2d_texture_array, ShaderType::ST_float));

  case GL_INT_SAMPLER_2D_ARRAY:
    return ShaderType::register_type(ShaderType::SampledImage(Texture::TT_2d_texture_array, ShaderType::ST_int));

  case GL_UNSIGNED_INT_SAMPLER_2D_ARRAY:
    return ShaderType::register_type(ShaderType::SampledImage(Texture::TT_2d_texture_array, ShaderType::ST_uint));

#ifndef OPENGLES
  case GL_SAMPLER_CUBE_MAP_ARRAY:
  case GL_SAMPLER_CUBE_MAP_ARRAY_SHADOW:
    return ShaderType::register_type(ShaderType::SampledImage(Texture::TT_cube_map_array, ShaderType::ST_float));

  case GL_INT_SAMPLER_CUBE_MAP_ARRAY:
    return ShaderType::register_type(ShaderType::SampledImage(Texture::TT_cube_map_array, ShaderType::ST_int));

  case GL_UNSIGNED_INT_SAMPLER_CUBE_MAP_ARRAY:
    return ShaderType::register_type(ShaderType::SampledImage(Texture::TT_cube_map_array, ShaderType::ST_uint));

  case GL_SAMPLER_BUFFER:
    return ShaderType::register_type(ShaderType::SampledImage(Texture::TT_buffer_texture, ShaderType::ST_float));

  case GL_INT_SAMPLER_BUFFER:
    return ShaderType::register_type(ShaderType::SampledImage(Texture::TT_buffer_texture, ShaderType::ST_int));

  case GL_UNSIGNED_INT_SAMPLER_BUFFER:
    return ShaderType::register_type(ShaderType::SampledImage(Texture::TT_buffer_texture, ShaderType::ST_uint));
#endif  // !OPENGLES
  }

  return nullptr;
}

/**
 * Returns the texture type required for the given GL sampler type.  Returns
 * false if unsupported.
 */
bool CLP(ShaderContext)::
get_sampler_texture_type(int &out, GLenum param_type) {
  switch (param_type) {
#ifndef OPENGLES
  case GL_SAMPLER_1D_SHADOW:
    if (!_glgsg->_supports_shadow_filter) {
      GLCAT.error()
        << "GLSL shader uses shadow sampler, which is unsupported by the driver.\n";
      return false;
    }
    // Fall through
  case GL_INT_SAMPLER_1D:
  case GL_UNSIGNED_INT_SAMPLER_1D:
  case GL_SAMPLER_1D:
    out = Texture::TT_1d_texture;
    return true;

  case GL_INT_SAMPLER_1D_ARRAY:
  case GL_UNSIGNED_INT_SAMPLER_1D_ARRAY:
  case GL_SAMPLER_1D_ARRAY:
    out = Texture::TT_1d_texture_array;
    return true;
#endif

  case GL_INT_SAMPLER_2D:
  case GL_UNSIGNED_INT_SAMPLER_2D:
  case GL_SAMPLER_2D:
    out = Texture::TT_2d_texture;
    return true;

  case GL_SAMPLER_2D_SHADOW:
    out = Texture::TT_2d_texture;
    if (!_glgsg->_supports_shadow_filter) {
      GLCAT.error()
        << "GLSL shader uses shadow sampler, which is unsupported by the driver.\n";
      return false;
    }
    return true;

  case GL_INT_SAMPLER_3D:
  case GL_UNSIGNED_INT_SAMPLER_3D:
  case GL_SAMPLER_3D:
    out = Texture::TT_3d_texture;
    if (_glgsg->_supports_3d_texture) {
      return true;
    } else {
      GLCAT.error()
        << "GLSL shader uses 3D texture, which is unsupported by the driver.\n";
      return false;
    }

  case GL_SAMPLER_CUBE_SHADOW:
    if (!_glgsg->_supports_shadow_filter) {
      GLCAT.error()
        << "GLSL shader uses shadow sampler, which is unsupported by the driver.\n";
      return false;
    }
    // Fall through
  case GL_INT_SAMPLER_CUBE:
  case GL_UNSIGNED_INT_SAMPLER_CUBE:
  case GL_SAMPLER_CUBE:
    out = Texture::TT_cube_map;
    if (!_glgsg->_supports_cube_map) {
      GLCAT.error()
        << "GLSL shader uses cube map, which is unsupported by the driver.\n";
      return false;
    }
    return true;

  case GL_SAMPLER_2D_ARRAY_SHADOW:
    if (!_glgsg->_supports_shadow_filter) {
      GLCAT.error()
        << "GLSL shader uses shadow sampler, which is unsupported by the driver.\n";
      return false;
    }
    // Fall through
  case GL_INT_SAMPLER_2D_ARRAY:
  case GL_UNSIGNED_INT_SAMPLER_2D_ARRAY:
  case GL_SAMPLER_2D_ARRAY:
    out = Texture::TT_2d_texture_array;
    if (_glgsg->_supports_2d_texture_array) {
      return true;
    } else {
      GLCAT.error()
        << "GLSL shader uses 2D texture array, which is unsupported by the driver.\n";
      return false;
    }

#ifndef OPENGLES
  case GL_SAMPLER_CUBE_MAP_ARRAY_SHADOW:
    if (!_glgsg->_supports_shadow_filter) {
      GLCAT.error()
        << "GLSL shader uses shadow sampler, which is unsupported by the driver.\n";
      return false;
    }
    // Fall through
  case GL_INT_SAMPLER_CUBE_MAP_ARRAY:
  case GL_UNSIGNED_INT_SAMPLER_CUBE_MAP_ARRAY:
  case GL_SAMPLER_CUBE_MAP_ARRAY:
    out = Texture::TT_cube_map_array;
    if (_glgsg->_supports_cube_map_array) {
      return true;
    } else {
      GLCAT.error()
        << "GLSL shader uses cube map array, which is unsupported by the driver.\n";
      return false;

    }

  case GL_INT_SAMPLER_BUFFER:
  case GL_UNSIGNED_INT_SAMPLER_BUFFER:
  case GL_SAMPLER_BUFFER:
    out = Texture::TT_buffer_texture;
    if (_glgsg->_supports_buffer_texture) {
      return true;
    } else {
      GLCAT.error()
        << "GLSL shader uses buffer texture, which is unsupported by the driver.\n";
      return false;
    }
#endif  // !OPENGLES

  default:
    GLCAT.error()
      << "GLSL shader uses unsupported sampler type for texture input.\n";
    return false;
  }
}

/**
 * xyz
 */
CLP(ShaderContext)::
~CLP(ShaderContext)() {
  // Don't call release_resources; we may not have an active context.
  delete[] _mat_part_cache;
}

/**
 * Should deallocate all system resources (such as vertex program handles or
 * Cg contexts).
 */
void CLP(ShaderContext)::
release_resources() {
  if (!_glgsg) {
    return;
  }
  if (_glsl_program != 0) {
    for (Module &module : _modules) {
      _glgsg->_glDetachShader(_glsl_program, module._handle);
    }
    _glgsg->_glDeleteProgram(_glsl_program);
    _glsl_program = 0;
  }

  for (Module &module : _modules) {
    _glgsg->_glDeleteShader(module._handle);
  }

  _modules.clear();

  _glgsg->report_my_gl_errors();
}

/**
 * Returns true if the shader is "valid", ie, if the compilation was
 * successful.  The compilation could fail if there is a syntax error in the
 * shader, or if the current video card isn't shader-capable, or if no shader
 * languages are compiled into panda.
 */
bool CLP(ShaderContext)::
valid() {
  if (_shader->get_error_flag()) {
    return false;
  }
  return (_glsl_program != 0);
}

/**
 * This function is to be called to enable a new shader.  It also initializes
 * all of the shader's input parameters.
 */
void CLP(ShaderContext)::
bind() {
  if (!_validated) {
    _glgsg->_glValidateProgram(_glsl_program);
    report_program_errors(_glsl_program, false);
    _validated = true;
  }

  if (!_shader->get_error_flag()) {
    _glgsg->_glUseProgram(_glsl_program);
  }

  if (GLCAT.is_spam()) {
    GLCAT.spam() << "glUseProgram(" << _glsl_program << "): "
                 << _shader->get_filename() << "\n";
  }

  _glgsg->report_my_gl_errors();
}

/**
 * This function disables a currently-bound shader.
 */
void CLP(ShaderContext)::
unbind() {
  if (GLCAT.is_spam()) {
    GLCAT.spam() << "glUseProgram(0)\n";
  }

  _glgsg->_glUseProgram(0);
  _glgsg->report_my_gl_errors();
}

/**
 * This function gets called whenever the RenderState or TransformState has
 * changed, but the Shader itself has not changed.  It loads new values into
 * the shader's parameters.
 */
void CLP(ShaderContext)::
set_state_and_transform(const RenderState *target_rs,
                        const TransformState *modelview_transform,
                        const TransformState *camera_transform,
                        const TransformState *projection_transform) {

  // Find out which state properties have changed.
  int altered = 0;

  if (_modelview_transform != modelview_transform) {
    _modelview_transform = modelview_transform;
    altered |= (Shader::SSD_transform & ~Shader::SSD_view_transform);
  }
  if (_camera_transform != camera_transform) {
    _camera_transform = camera_transform;
    altered |= Shader::SSD_transform;
  }
  if (_projection_transform != projection_transform) {
    _projection_transform = projection_transform;
    altered |= Shader::SSD_projection;
  }

  CPT(RenderState) state_rs = _state_rs.lock();
  if (state_rs == nullptr) {
    // Reset all of the state.
    altered |= Shader::SSD_general;
    _state_rs = target_rs;
    target_rs->get_attrib_def(_color_attrib);

  } else if (state_rs != target_rs) {
    // The state has changed since last time.
    int color_slot = ColorAttrib::get_class_slot();
    if (state_rs->get_attrib(color_slot) !=
        target_rs->get_attrib(color_slot)) {
      altered |= Shader::SSD_color;
      target_rs->get_attrib_def(_color_attrib);
    }
    int color_scale_slot = ColorScaleAttrib::get_class_slot();
    if (state_rs->get_attrib(color_scale_slot) !=
        target_rs->get_attrib(color_scale_slot)) {
      altered |= Shader::SSD_colorscale;
    }
    int material_slot = MaterialAttrib::get_class_slot();
    if (state_rs->get_attrib(material_slot) !=
        target_rs->get_attrib(material_slot)) {
      altered |= Shader::SSD_material;
    }
    int fog_slot = FogAttrib::get_class_slot();
    if (state_rs->get_attrib(fog_slot) !=
        target_rs->get_attrib(fog_slot)) {
      altered |= Shader::SSD_fog;
    }
    int light_slot = LightAttrib::get_class_slot();
    if (state_rs->get_attrib(light_slot) !=
        target_rs->get_attrib(light_slot)) {
      altered |= Shader::SSD_light;
    }
    int clip_plane_slot = ClipPlaneAttrib::get_class_slot();
    if (state_rs->get_attrib(clip_plane_slot) !=
        target_rs->get_attrib(clip_plane_slot)) {
      altered |= Shader::SSD_clip_planes;
    }
    int tex_matrix_slot = TexMatrixAttrib::get_class_slot();
    if (state_rs->get_attrib(tex_matrix_slot) !=
        target_rs->get_attrib(tex_matrix_slot)) {
      altered |= Shader::SSD_tex_matrix;
    }
    int texture_slot = TextureAttrib::get_class_slot();
    if (state_rs->get_attrib(texture_slot) !=
        target_rs->get_attrib(texture_slot)) {
      altered |= Shader::SSD_texture;
    }
    _state_rs = target_rs;
  }

  if (_shader_attrib.get_orig() != _glgsg->_target_shader || _shader_attrib.was_deleted()) {
    altered |= Shader::SSD_shaderinputs;
    _shader_attrib = _glgsg->_target_shader;
  }

  // Is this the first time this shader is used this frame?
  int frame_number = ClockObject::get_global_clock()->get_frame_count();
  if (frame_number != _frame_number) {
     altered |= Shader::SSD_frame;
    _frame_number = frame_number;
  }

  if (altered != 0) {
    issue_parameters(altered);
  }
}

/**
 * This function gets called whenever the RenderState or TransformState has
 * changed, but the Shader itself has not changed.  It loads new values into
 * the shader's parameters.
 */
void CLP(ShaderContext)::
issue_parameters(int altered) {
  PStatGPUTimer timer(_glgsg, _glgsg->_draw_set_state_shader_parameters_pcollector);

  if (GLCAT.is_spam()) {
    GLCAT.spam()
      << "Setting uniforms for " << _shader->get_filename()
      << " (altered 0x" << hex << altered << dec << ")\n";
  }

  // We have no way to track modifications to PTAs, so we assume that they are
  // modified every frame and when we switch ShaderAttribs.
  if (altered & (Shader::SSD_shaderinputs | Shader::SSD_frame)) {

    // If we have an osg_FrameNumber input, set it now.
    if ((altered & Shader::SSD_frame) != 0 && _frame_number_loc >= 0) {
      _glgsg->_glUniform1i(_frame_number_loc, _frame_number);
    }

    // Iterate through _ptr parameters
    for (int i = 0; i < (int)_shader->_ptr_spec.size(); ++i) {
      Shader::ShaderPtrSpec &spec = _shader->_ptr_spec[i];

      Shader::ShaderPtrData ptr_data;
      if (!_glgsg->fetch_ptr_parameter(spec, ptr_data)) { //the input is not contained in ShaderPtrData
        release_resources();
        return;
      }

      nassertd(spec._dim[1] > 0) continue;

      uint32_t dim = spec._dim[1] * spec._dim[2];
      GLint p = get_uniform_location(spec._id._location);
      if (p < 0) {
        continue;
      }

      int array_size = min(spec._dim[0], (uint32_t)(ptr_data._size / dim));
      switch (spec._type) {
      case ShaderType::ST_bool:
      case ShaderType::ST_float:
        {
          float *data = nullptr;

          switch (ptr_data._type) {
          case ShaderType::ST_int:
            // Convert int data to float data.
            data = (float*) alloca(sizeof(float) * array_size * dim);
            for (int i = 0; i < (array_size * dim); ++i) {
              data[i] = (float)(((int*)ptr_data._ptr)[i]);
            }
            break;

          case ShaderType::ST_uint:
            // Convert unsigned int data to float data.
            data = (float*) alloca(sizeof(float) * array_size * dim);
            for (int i = 0; i < (array_size * dim); ++i) {
              data[i] = (float)(((unsigned int*)ptr_data._ptr)[i]);
            }
            break;

          case ShaderType::ST_double:
            // Downgrade double data to float data.
            data = (float*) alloca(sizeof(float) * array_size * dim);
            for (int i = 0; i < (array_size * dim); ++i) {
              data[i] = (float)(((double*)ptr_data._ptr)[i]);
            }
            break;

          case ShaderType::ST_float:
            data = (float*)ptr_data._ptr;
            break;

          default:
            nassertd(false) continue;
          }

          switch (dim) {
          case 1: _glgsg->_glUniform1fv(p, array_size, (float*)data); continue;
          case 2: _glgsg->_glUniform2fv(p, array_size, (float*)data); continue;
          case 3: _glgsg->_glUniform3fv(p, array_size, (float*)data); continue;
          case 4: _glgsg->_glUniform4fv(p, array_size, (float*)data); continue;
          case 9: _glgsg->_glUniformMatrix3fv(p, array_size, GL_FALSE, (float*)data); continue;
          case 16: _glgsg->_glUniformMatrix4fv(p, array_size, GL_FALSE, (float*)data); continue;
          }
          nassertd(false) continue;
        }
        break;

      case ShaderType::ST_int:
        if (ptr_data._type != ShaderType::ST_int &&
            ptr_data._type != ShaderType::ST_uint) {
          GLCAT.error()
            << "Cannot pass floating-point data to integer shader input '" << spec._id._name << "'\n";

          // Deactivate it to make sure the user doesn't get flooded with this
          // error.
          set_uniform_location(spec._id._location, -1);

        } else {
          switch (spec._dim[1] * spec._dim[2]) {
          case 1: _glgsg->_glUniform1iv(p, array_size, (int*)ptr_data._ptr); continue;
          case 2: _glgsg->_glUniform2iv(p, array_size, (int*)ptr_data._ptr); continue;
          case 3: _glgsg->_glUniform3iv(p, array_size, (int*)ptr_data._ptr); continue;
          case 4: _glgsg->_glUniform4iv(p, array_size, (int*)ptr_data._ptr); continue;
          }
          nassertd(false) continue;
        }
        break;

      case ShaderType::ST_uint:
        if (ptr_data._type != ShaderType::ST_uint &&
            ptr_data._type != ShaderType::ST_int) {
          GLCAT.error()
            << "Cannot pass floating-point data to integer shader input '" << spec._id._name << "'\n";

          // Deactivate it to make sure the user doesn't get flooded with this
          // error.
          set_uniform_location(spec._id._location, -1);

        } else {
          switch (spec._dim[1] * spec._dim[2]) {
          case 1: _glgsg->_glUniform1uiv(p, array_size, (GLuint *)ptr_data._ptr); continue;
          case 2: _glgsg->_glUniform2uiv(p, array_size, (GLuint *)ptr_data._ptr); continue;
          case 3: _glgsg->_glUniform3uiv(p, array_size, (GLuint *)ptr_data._ptr); continue;
          case 4: _glgsg->_glUniform4uiv(p, array_size, (GLuint *)ptr_data._ptr); continue;
          }
          nassertd(false) continue;
        }
        break;

      case ShaderType::ST_double:
        GLCAT.error() << "Passing double-precision shader inputs to shaders is not currently supported\n";

        // Deactivate it to make sure the user doesn't get flooded with this
        // error.
        set_uniform_location(spec._id._location, -1);
        break;

      default:
        continue;
      }
    }
  }

  if (altered & _shader->_mat_deps) {
    _glgsg->update_shader_matrix_cache(_shader, _mat_part_cache, altered);

    for (Shader::ShaderMatSpec &spec : _shader->_mat_spec) {
      if ((altered & spec._dep) == 0) {
        continue;
      }

      const LMatrix4 *val = _glgsg->fetch_specified_value(spec, _mat_part_cache, altered);
      if (!val) continue;
#ifndef STDFLOAT_DOUBLE
      // In this case, the data is already single-precision.
      const PN_float32 *data = val->get_data();
#else
      // In this case, we have to convert it.
      LMatrix4f valf = LCAST(PN_float32, *val);
      const PN_float32 *data = valf.get_data();
#endif

      GLint p = get_uniform_location(spec._id._location);
      if (p < 0) {
        continue;
      }

      if (GLCAT.is_debug()) {
        GLCAT.debug()
          << "Setting uniform for matrix at location " << p << " : " << spec._id._name->get_name() << "\n";
      }

      switch (spec._piece) {
      case Shader::SMP_whole: _glgsg->_glUniformMatrix4fv(p, 1, GL_FALSE, data); continue;
      case Shader::SMP_transpose: _glgsg->_glUniformMatrix4fv(p, 1, GL_TRUE, data); continue;
      case Shader::SMP_col0: _glgsg->_glUniform4f(p, data[0], data[4], data[ 8], data[12]); continue;
      case Shader::SMP_col1: _glgsg->_glUniform4f(p, data[1], data[5], data[ 9], data[13]); continue;
      case Shader::SMP_col2: _glgsg->_glUniform4f(p, data[2], data[6], data[10], data[14]); continue;
      case Shader::SMP_col3: _glgsg->_glUniform4f(p, data[3], data[7], data[11], data[15]); continue;
      case Shader::SMP_row0: _glgsg->_glUniform4fv(p, 1, data+ 0); continue;
      case Shader::SMP_row1: _glgsg->_glUniform4fv(p, 1, data+ 4); continue;
      case Shader::SMP_row2: _glgsg->_glUniform4fv(p, 1, data+ 8); continue;
      case Shader::SMP_row3: _glgsg->_glUniform4fv(p, 1, data+12); continue;
      case Shader::SMP_row3x1: _glgsg->_glUniform1fv(p, 1, data+12); continue;
      case Shader::SMP_row3x2: _glgsg->_glUniform2fv(p, 1, data+12); continue;
      case Shader::SMP_row3x3: _glgsg->_glUniform3fv(p, 1, data+12); continue;
      case Shader::SMP_upper3x3:
        {
#ifndef STDFLOAT_DOUBLE
          LMatrix3f upper3 = val->get_upper_3();
#else
          LMatrix3f upper3 = valf.get_upper_3();
#endif
          _glgsg->_glUniformMatrix3fv(p, 1, false, upper3.get_data());
          continue;
        }
      case Shader::SMP_transpose3x3:
        {
#ifndef STDFLOAT_DOUBLE
          LMatrix3f upper3 = val->get_upper_3();
#else
          LMatrix3f upper3 = valf.get_upper_3();
#endif
          _glgsg->_glUniformMatrix3fv(p, 1, true, upper3.get_data());
          continue;
        }
      case Shader::SMP_cell15:
        _glgsg->_glUniform1fv(p, 1, data+15);
        continue;
      case Shader::SMP_cell14:
        _glgsg->_glUniform1fv(p, 1, data+14);
        continue;
      case Shader::SMP_cell13:
        _glgsg->_glUniform1fv(p, 1, data+13);
        continue;
      }
    }
  }

  _glgsg->report_my_gl_errors();
}

/**
 * Changes the active transform table, used for hardware skinning.
 */
void CLP(ShaderContext)::
update_transform_table(const TransformTable *table) {
  LMatrix4f *matrices = (LMatrix4f *)alloca(_transform_table_size * 64);

  size_t i = 0;
  if (table != nullptr) {
    size_t num_transforms = min((size_t)_transform_table_size, table->get_num_transforms());
    for (; i < num_transforms; ++i) {
#ifdef STDFLOAT_DOUBLE
      LMatrix4 matrix;
      table->get_transform(i)->get_matrix(matrix);
      matrices[i] = LCAST(float, matrix);
#else
      table->get_transform(i)->get_matrix(matrices[i]);
#endif
    }
  }
  for (; i < (size_t)_transform_table_size; ++i) {
    matrices[i] = LMatrix4f::ident_mat();
  }

  _glgsg->_glUniformMatrix4fv(_transform_table_index, _transform_table_size,
                              GL_FALSE, (float *)matrices);
}

/**
 * Changes the active slider table, used for hardware skinning.
 */
void CLP(ShaderContext)::
update_slider_table(const SliderTable *table) {
  float *sliders = (float *)alloca(_slider_table_size * 4);
  memset(sliders, 0, _slider_table_size * 4);

  if (table != nullptr) {
    size_t num_sliders = min((size_t)_slider_table_size, table->get_num_sliders());
    for (size_t i = 0; i < num_sliders; ++i) {
      sliders[i] = table->get_slider(i)->get_slider();
    }
  }

  _glgsg->_glUniform1fv(_slider_table_index, _slider_table_size, sliders);
}

/**
 * Disable all the vertex arrays used by this shader.
 */
void CLP(ShaderContext)::
disable_shader_vertex_arrays() {
  if (_glsl_program == 0) {
    return;
  }

  for (size_t i = 0; i < _shader->_var_spec.size(); ++i) {
    const Shader::ShaderVarSpec &bind = _shader->_var_spec[i];
    GLint p = bind._id._location;

    for (int i = 0; i < bind._elements; ++i) {
      _glgsg->disable_vertex_attrib_array(p + i);
    }
  }

  _glgsg->report_my_gl_errors();
}

/**
 * Disables all vertex arrays used by the previous shader, then enables all
 * the vertex arrays needed by this shader.  Extracts the relevant vertex
 * array data from the gsg.
 */
bool CLP(ShaderContext)::
update_shader_vertex_arrays(ShaderContext *prev, bool force) {
  if (_glsl_program == 0) {
    return true;
  }

  // Get the active ColorAttrib.  We'll need it to determine how to apply
  // vertex colors.
  const ColorAttrib *color_attrib = _color_attrib.p();

  const GeomVertexArrayDataHandle *array_reader;

  if (_glgsg->_use_vertex_attrib_binding) {
    // Use experimental new separated formatbinding state.
    const GeomVertexDataPipelineReader *data_reader = _glgsg->_data_reader;

    for (size_t ai = 0; ai < data_reader->get_num_arrays(); ++ai) {
      array_reader = data_reader->get_array_reader(ai);

      // Make sure the vertex buffer is up-to-date.
      CLP(VertexBufferContext) *gvbc = DCAST(CLP(VertexBufferContext),
        array_reader->prepare_now(_glgsg->get_prepared_objects(), _glgsg));
      nassertr(gvbc != (CLP(VertexBufferContext) *)nullptr, false);

      if (!_glgsg->update_vertex_buffer(gvbc, array_reader, force)) {
        return false;
      }

      GLintptr stride = array_reader->get_array_format()->get_stride();

      // Bind the vertex buffer to the binding index.
      if (ai >= _glgsg->_current_vertex_buffers.size()) {
        GLuint zero = 0;
        _glgsg->_current_vertex_buffers.resize(ai + 1, zero);
      }
      if (_glgsg->_current_vertex_buffers[ai] != gvbc->_index) {
        _glgsg->_glBindVertexBuffer(ai, gvbc->_index, 0, stride);
        _glgsg->_current_vertex_buffers[ai] = gvbc->_index;
      }
    }

    // Figure out which attributes to enable or disable.
    BitMask32 enabled_attribs = _enabled_attribs;
    if (_color_attrib_index != -1 &&
        color_attrib->get_color_type() != ColorAttrib::T_vertex) {
      // Vertex colours are disabled.
      enabled_attribs.clear_bit(_color_attrib_index);

#ifdef STDFLOAT_DOUBLE
      _glgsg->_glVertexAttrib4dv(_color_attrib_index, color_attrib->get_color().get_data());
#else
      _glgsg->_glVertexAttrib4fv(_color_attrib_index, color_attrib->get_color().get_data());
#endif
    }

    BitMask32 changed_attribs = enabled_attribs ^ _glgsg->_enabled_vertex_attrib_arrays;

    for (int i = 0; i < 32; ++i) {
      if (changed_attribs.get_bit(i)) {
        if (enabled_attribs.get_bit(i)) {
          _glgsg->_glEnableVertexAttribArray(i);
        } else {
          _glgsg->_glDisableVertexAttribArray(i);
        }
      }
    }
    _glgsg->_enabled_vertex_attrib_arrays = enabled_attribs;

  } else {
    Geom::NumericType numeric_type;
    int start, stride, num_values;
    size_t nvarying = _shader->_var_spec.size();

    GLint max_p = 0;

    for (size_t i = 0; i < nvarying; ++i) {
      const Shader::ShaderVarSpec &bind = _shader->_var_spec[i];
      InternalName *name = bind._name;
      int texslot = bind._append_uv;

      if (texslot >= 0 && texslot < _glgsg->_state_texture->get_num_on_stages()) {
        TextureStage *stage = _glgsg->_state_texture->get_on_stage(texslot);
        InternalName *texname = stage->get_texcoord_name();

        if (name == InternalName::get_texcoord()) {
          name = texname;
        } else if (texname != InternalName::get_texcoord()) {
          name = name->append(texname->get_basename());
        }
      }

      GLint p = bind._id._location;
      max_p = max(max_p, p + bind._elements);

      // Don't apply vertex colors if they are disabled with a ColorAttrib.
      int num_elements, element_stride, divisor;
      bool normalized;
      if ((p != _color_attrib_index || color_attrib->get_color_type() == ColorAttrib::T_vertex) &&
          _glgsg->_data_reader->get_array_info(name, array_reader,
                                               num_values, numeric_type,
                                               normalized, start, stride, divisor,
                                               num_elements, element_stride)) {
        const unsigned char *client_pointer;
        if (!_glgsg->setup_array_data(client_pointer, array_reader, force)) {
          return false;
        }
        client_pointer += start;

        GLenum type = _glgsg->get_numeric_type(numeric_type);
        for (int i = 0; i < num_elements; ++i) {
          _glgsg->enable_vertex_attrib_array(p);

          if (numeric_type == GeomEnums::NT_packed_dabc) {
            // GL_BGRA is a special accepted value available since OpenGL 3.2.
            // It requires us to pass GL_TRUE for normalized.
            _glgsg->_glVertexAttribPointer(p, GL_BGRA, GL_UNSIGNED_BYTE,
                                           GL_TRUE, stride, client_pointer);
          } else if (bind._scalar_type == ShaderType::ST_float ||
                     numeric_type == GeomEnums::NT_float32) {
            _glgsg->_glVertexAttribPointer(p, num_values, type,
                                           normalized, stride, client_pointer);
          } else if (bind._scalar_type == ShaderType::ST_double) {
            _glgsg->_glVertexAttribLPointer(p, num_values, type,
                                            stride, client_pointer);
          } else {
            _glgsg->_glVertexAttribIPointer(p, num_values, type,
                                            stride, client_pointer);
          }

          if (divisor > 0) {
            _glgsg->set_vertex_attrib_divisor(p, divisor);
          }

          ++p;
          client_pointer += element_stride;
        }
      } else {
        for (int i = 0; i < bind._elements; ++i) {
          _glgsg->disable_vertex_attrib_array(p + i);
        }
        if (p == _color_attrib_index) {
          // Vertex colors are disabled or not present.  Apply flat color.
#ifdef STDFLOAT_DOUBLE
          _glgsg->_glVertexAttrib4dv(p, _glgsg->_scene_graph_color.get_data());
#else
          _glgsg->_glVertexAttrib4fv(p, _glgsg->_scene_graph_color.get_data());
#endif
        }
      }
    }

    // Disable attribute arrays we don't use.
    GLint highest_p = _glgsg->_enabled_vertex_attrib_arrays.get_highest_on_bit() + 1;
    for (GLint p = max_p; p < highest_p; ++p) {
      _glgsg->disable_vertex_attrib_array(p);
    }
  }

  if (_transform_table_index >= 0) {
    const TransformTable *table = _glgsg->_data_reader->get_transform_table();
    update_transform_table(table);
  }

  if (_slider_table_index >= 0) {
    const SliderTable *table = _glgsg->_data_reader->get_slider_table();
    update_slider_table(table);
  }

  _glgsg->report_my_gl_errors();

  return true;
}

/**
 * Disable all the texture bindings used by this shader.
 */
void CLP(ShaderContext)::
disable_shader_texture_bindings() {
  if (_glsl_program == 0) {
    return;
  }

  DO_PSTATS_STUFF(_glgsg->_texture_state_pcollector.add_level(1));

  for (size_t i = 0; i < _shader->_tex_spec.size(); ++i) {
#ifndef OPENGLES
    // Check if bindless was used, if so, there's nothing to unbind.
    if (_glgsg->_supports_bindless_texture) {
      GLint p = _shader->_tex_spec[i]._id._location;

      if (_glsl_uniform_handles.count(p) > 0) {
        continue;
      }
    }

    if (_glgsg->_supports_multi_bind) {
      // There are non-bindless textures to unbind, and we're lazy, so let's
      // go and unbind everything after this point using one multi-bind call,
      // and then break out of the loop.
      _glgsg->_glBindTextures(i, _shader->_tex_spec.size() - i, nullptr);
      break;
    }
#endif

    _glgsg->set_active_texture_stage(i);

    switch (_shader->_tex_spec[i]._desired_type) {
    case Texture::TT_1d_texture:
#ifndef OPENGLES
      glBindTexture(GL_TEXTURE_1D, 0);
#endif
      break;

    case Texture::TT_2d_texture:
      glBindTexture(GL_TEXTURE_2D, 0);
      break;

    case Texture::TT_3d_texture:
      glBindTexture(GL_TEXTURE_3D, 0);
      break;

    case Texture::TT_2d_texture_array:
      glBindTexture(GL_TEXTURE_2D_ARRAY, 0);
      break;

    case Texture::TT_cube_map:
      glBindTexture(GL_TEXTURE_CUBE_MAP, 0);
      break;

    case Texture::TT_buffer_texture:
#ifndef OPENGLES
      glBindTexture(GL_TEXTURE_BUFFER, 0);
#endif
      break;
    }
  }

  // Now unbind all the image units.  Not sure if we *have* to do this.
  int num_image_units = min(_glsl_img_inputs.size(), (size_t)_glgsg->_max_image_units);

  if (num_image_units > 0) {
#ifndef OPENGLES
    if (_glgsg->_supports_multi_bind) {
      _glgsg->_glBindImageTextures(0, num_image_units, nullptr);
    } else
#endif
    {
      for (int i = 0; i < num_image_units; ++i) {
        _glgsg->_glBindImageTexture(i, 0, 0, GL_FALSE, 0, GL_READ_ONLY, GL_R8);
      }
    }

    if (gl_enable_memory_barriers) {
      for (int i = 0; i < num_image_units; ++i) {
        ImageInput &input = _glsl_img_inputs[i];

        if (input._gtc != nullptr) {
          input._gtc->mark_incoherent(input._writable);
          input._gtc = nullptr;
        }
      }
    }
  }

  _glgsg->report_my_gl_errors();
}

/**
 * Disables all texture bindings used by the previous shader, then enables all
 * the texture bindings needed by this shader.  Extracts the relevant vertex
 * array data from the gsg.  The current implementation is inefficient,
 * because it may unnecessarily disable textures then immediately reenable
 * them.  We may optimize this someday.
 */
void CLP(ShaderContext)::
update_shader_texture_bindings(ShaderContext *prev) {
  // if (prev) { prev->disable_shader_texture_bindings(); }

  if (_glsl_program == 0) {
    return;
  }

  GLbitfield barriers = 0;

  // First bind all the 'image units'; a bit of an esoteric OpenGL feature
  // right now.
  int num_image_units = min(_glsl_img_inputs.size(), (size_t)_glgsg->_max_image_units);

  if (num_image_units > 0) {
    for (int i = 0; i < num_image_units; ++i) {
      ImageInput &input = _glsl_img_inputs[i];
      const ParamTextureImage *param = nullptr;
      Texture *tex;

      const ShaderInput &sinp = _glgsg->_target_shader->get_shader_input(input._name);
      switch (sinp.get_value_type()) {
      case ShaderInput::M_texture_image:
        param = (const ParamTextureImage *)sinp.get_param();
        tex = param->get_texture();
        break;

      case ShaderInput::M_texture:
        // People find it convenient to be able to pass a texture without
        // further ado.
        tex = sinp.get_texture();
        break;

      case ShaderInput::M_invalid:
        GLCAT.error()
          << "Missing texture image binding input " << *input._name << "\n";
        continue;

      default:
        GLCAT.error()
          << "Mismatching type for parameter " << *input._name << ", expected texture image binding\n";
        continue;
      }

      GLuint gl_tex = 0;
      CLP(TextureContext) *gtc;

      if (tex != nullptr) {
        int view = _glgsg->get_current_tex_view_offset();

        gtc = DCAST(CLP(TextureContext), tex->prepare_now(view, _glgsg->_prepared_objects, _glgsg));
        if (gtc != nullptr) {
          input._gtc = gtc;

          _glgsg->update_texture(gtc, true);
          gl_tex = gtc->_index;

          if (gtc->needs_barrier(GL_SHADER_IMAGE_ACCESS_BARRIER_BIT)) {
            barriers |= GL_SHADER_IMAGE_ACCESS_BARRIER_BIT;
          }
        }
      }
      input._writable = false;

      if (gl_tex == 0) {
        _glgsg->_glBindImageTexture(i, 0, 0, GL_FALSE, 0, GL_READ_ONLY, GL_R8);

      } else {
        // TODO: automatically convert to sized type instead of plain GL_RGBA
        // If a base type is used, it will crash.
        GLenum internal_format = gtc->_internal_format;
        if (internal_format == GL_RGBA || internal_format == GL_RGB) {
          GLCAT.error()
            << "Texture " << tex->get_name() << " has an unsized format.  Textures bound "
            << "to a shader as an image need a sized format.\n";

          // This may not actually be right, but may still prevent a crash.
          internal_format = _glgsg->get_internal_image_format(tex, true);
        }

        GLenum access = GL_READ_WRITE;
        GLint bind_level = 0;
        GLint bind_layer = 0;
        GLboolean layered = GL_TRUE;

        if (param != nullptr) {
          layered = param->get_bind_layered();
          bind_level = param->get_bind_level();
          bind_layer = param->get_bind_layer();

          bool has_read = param->has_read_access();
          bool has_write = param->has_write_access();
          input._writable = has_write;

          if (gl_force_image_bindings_writeonly) {
            access = GL_WRITE_ONLY;

          } else if (has_read && has_write) {
            access = GL_READ_WRITE;

          } else if (has_read) {
            access = GL_READ_ONLY;

          } else if (has_write) {
            access = GL_WRITE_ONLY;

          } else {
            access = GL_READ_ONLY;
            gl_tex = 0;
          }
        }
        _glgsg->_glBindImageTexture(i, gl_tex, bind_level, layered, bind_layer,
                                    access, gtc->_internal_format);
      }
    }
  }

  size_t num_textures = _shader->_tex_spec.size();
  GLuint *textures = nullptr;
  GLuint *samplers = nullptr;
#ifdef OPENGLES
  static const bool multi_bind = false;
#else
  bool multi_bind = false;
  if (num_textures > 1 &&
      _glgsg->_supports_multi_bind && _glgsg->_supports_sampler_objects) {
    // Prepare to multi-bind the textures and samplers.
    multi_bind = true;
    textures = (GLuint *)alloca(sizeof(GLuint) * num_textures);
    samplers = (GLuint *)alloca(sizeof(GLuint) * num_textures);
  }
#endif

  for (size_t i = 0; i < num_textures; ++i) {
    Shader::ShaderTexSpec &spec = _shader->_tex_spec[i];
    const InternalName *id = spec._name;

    int view = _glgsg->get_current_tex_view_offset();
    SamplerState sampler;

    PT(Texture) tex = _glgsg->fetch_specified_texture(spec, sampler, view);
    if (tex.is_null()) {
      // Apply a white texture in order to make it easier to use a shader that
      // takes a texture on a model that doesn't have a texture applied.
      if (multi_bind) {
        textures[i] = _glgsg->get_white_texture();
        samplers[i] = 0;
      } else {
        _glgsg->apply_white_texture(i);
      }
      continue;
    }

    if (tex->get_texture_type() != spec._desired_type) {
      switch (spec._part) {
      case Shader::STO_named_input:
        GLCAT.error()
          << "Sampler type of shader input '" << *id << "' does not "
             "match type of texture " << *tex << ".\n";
        break;

      case Shader::STO_stage_i:
        GLCAT.error()
          << "Sampler type of shader input p3d_Texture" << spec._stage
          << " does not match type of texture " << *tex << ".\n";
        break;

      case Shader::STO_light_i_shadow_map:
        GLCAT.error()
          << "Sampler type of shader input p3d_LightSource[" << spec._stage
          << "].shadowMap does not match type of texture " << *tex << ".\n";
        break;
      }
      // TODO: also check whether shadow sampler textures have shadow filter
      // enabled.
    }

    CLP(TextureContext) *gtc = DCAST(CLP(TextureContext), tex->prepare_now(view, _glgsg->_prepared_objects, _glgsg));
    if (gtc == nullptr) {
      if (multi_bind) {
        textures[i] = 0;
        samplers[i] = 0;
      }
      continue;
    }

#ifndef OPENGLES
    GLint p = spec._id._location;

    // If it was recently written to, we will have to issue a memory barrier
    // soon.
    if (gtc->needs_barrier(GL_TEXTURE_FETCH_BARRIER_BIT)) {
      barriers |= GL_TEXTURE_FETCH_BARRIER_BIT;
    }

    // Try bindless texturing first, if supported.
    if (gl_use_bindless_texture && _glgsg->_supports_bindless_texture) {
      // We demand the real texture, since we won't be able to change the
      // texture properties after this point.
      if (multi_bind) {
        textures[i] = 0;
        samplers[i] = 0;
      }
      if (!_glgsg->update_texture(gtc, true)) {
        continue;
      }

      GLuint64 handle = gtc->get_handle();
      if (handle != 0) {
        gtc->make_handle_resident();
        gtc->set_active(true);

        // Check if we have already specified this texture handle.  If so, no
        // need to call glUniformHandle again.
        pmap<GLint, GLuint64>::const_iterator it;
        it = _glsl_uniform_handles.find(p);
        if (it != _glsl_uniform_handles.end() && it->second == handle) {
          // Already specified.
          continue;
        } else {
          _glgsg->_glUniformHandleui64(p, handle);
          _glsl_uniform_handles[p] = handle;
        }
        continue;
      }
    }
#endif

    // Bindless texturing wasn't supported or didn't work, so let's just bind
    // the texture normally.
#ifndef OPENGLES
    if (multi_bind) {
      // Multi-bind case.
      if (!_glgsg->update_texture(gtc, false)) {
        textures[i] = 0;
      } else {
        gtc->set_active(true);
        textures[i] = gtc->_index;
      }

      SamplerContext *sc = sampler.prepare_now(_glgsg->get_prepared_objects(), _glgsg);
      if (sc == nullptr) {
        samplers[i] = 0;
      } else {
        CLP(SamplerContext) *gsc = DCAST(CLP(SamplerContext), sc);
        gsc->enqueue_lru(&_glgsg->_prepared_objects->_sampler_object_lru);
        samplers[i] = gsc->_index;
      }
    } else
#endif  // !OPENGLES
    {
      // Non-multibind case.
      _glgsg->set_active_texture_stage(i);
      if (!_glgsg->update_texture(gtc, false)) {
        continue;
      }
      _glgsg->apply_texture(gtc);
      _glgsg->apply_sampler(i, sampler, gtc);
    }
  }

#ifndef OPENGLES
  if (multi_bind && num_textures > 0) {
    _glgsg->_glBindTextures(0, num_textures, textures);
    _glgsg->_glBindSamplers(0, num_textures, samplers);
  }

  if (barriers != 0) {
    // Issue a memory barrier prior to this shader's execution.
    _glgsg->issue_memory_barrier(barriers);
  }
#endif

  _glgsg->report_my_gl_errors();
}

/**
 * Updates the shader buffer bindings for this shader.
 */
void CLP(ShaderContext)::
update_shader_buffer_bindings(ShaderContext *prev) {
#ifndef OPENGLES
  // Update the shader storage buffer bindings.
  const ShaderAttrib *attrib = _glgsg->_target_shader;

  for (size_t i = 0; i < _storage_blocks.size(); ++i) {
    StorageBlock &block = _storage_blocks[i];

    ShaderBuffer *buffer = attrib->get_shader_input_buffer(block._name);
#ifndef NDEBUG
    if (buffer->get_data_size_bytes() < block._min_size) {
      GLCAT.error()
        << "cannot bind " << *buffer << " to shader because it is too small"
           " (expected at least " << block._min_size << " bytes)\n";
    }
#endif
    _glgsg->apply_shader_buffer(block._binding_index, buffer);
  }
#endif
}

/**
 * This subroutine prints the infolog for a shader.
 */
void CLP(ShaderContext)::
report_shader_errors(const Module &module, bool fatal) {
  char *info_log;
  GLint length = 0;
  GLint num_chars  = 0;

  _glgsg->_glGetShaderiv(module._handle, GL_INFO_LOG_LENGTH, &length);

  if (length <= 1) {
    return;
  }

  info_log = (char *) alloca(length);
  _glgsg->_glGetShaderInfoLog(module._handle, length, &num_chars, info_log);
  if (strcmp(info_log, "Success.\n") == 0 ||
      strcmp(info_log, "No errors.\n") == 0) {
    return;
  }

  if (!module._module->is_of_type(ShaderModuleGlsl::get_class_type())) {
    GLCAT.error(false) << info_log;
    return;
  }
  const ShaderModuleGlsl *glsl_module = (const ShaderModuleGlsl *)module._module;

  // Parse the errors so that we can substitute in actual file locations
  // instead of source indices.
  std::istringstream log(info_log);
  string line;
  while (std::getline(log, line)) {
    int fileno, lineno, colno;
    int prefixlen = 0;

    // This first format is used by the majority of compilers.
    if (sscanf(line.c_str(), "ERROR: %d:%d: %n", &fileno, &lineno, &prefixlen) == 2
        && prefixlen > 0) {

      Filename fn = glsl_module->get_filename_from_index(fileno);
      GLCAT.error(false)
        << "ERROR: " << fn << ":" << lineno << ": " << (line.c_str() + prefixlen) << "\n";

    } else if (sscanf(line.c_str(), "WARNING: %d:%d: %n", &fileno, &lineno, &prefixlen) == 2
               && prefixlen > 0) {

      Filename fn = glsl_module->get_filename_from_index(fileno);
      GLCAT.warning(false)
        << "WARNING: " << fn << ":" << lineno << ": " << (line.c_str() + prefixlen) << "\n";

    } else if (sscanf(line.c_str(), "%d(%d) : %n", &fileno, &lineno, &prefixlen) == 2
               && prefixlen > 0) {

      // This is the format NVIDIA uses.
      Filename fn = glsl_module->get_filename_from_index(fileno);
      GLCAT.error(false)
        << fn << "(" << lineno << ") : " << (line.c_str() + prefixlen) << "\n";

    } else if (sscanf(line.c_str(), "%d:%d(%d): %n", &fileno, &lineno, &colno, &prefixlen) == 3
               && prefixlen > 0) {

      // This is the format for Mesa's OpenGL ES 2 implementation.
      Filename fn = glsl_module->get_filename_from_index(fileno);
      GLCAT.error(false)
        << fn << ":" << lineno << "(" << colno << "): " << (line.c_str() + prefixlen) << "\n";

    } else if (!fatal) {
      GLCAT.warning(false) << line << "\n";

    } else {
      GLCAT.error(false) << line << "\n";
    }
  }
}

/**
 * This subroutine prints the infolog for a program.
 */
void CLP(ShaderContext)::
report_program_errors(GLuint program, bool fatal) {
  char *info_log;
  GLint length = 0;
  GLint num_chars  = 0;

  _glgsg->_glGetProgramiv(program, GL_INFO_LOG_LENGTH, &length);

  if (length > 1) {
    info_log = (char *) alloca(length);
    _glgsg->_glGetProgramInfoLog(program, length, &num_chars, info_log);

    if (strcmp(info_log, "Success.\n") != 0 &&
        strcmp(info_log, "No errors.\n") != 0 &&
        strcmp(info_log, "Validation successful.\n") != 0) {
      if (!fatal) {
        GLCAT.warning()
          << "Shader " << _shader->get_filename() << " produced the "
          << "following warnings:\n" << info_log << "\n";
      } else {
        GLCAT.error(false) << info_log << "\n";
      }
    }
  }
}

/**
 * Compiles the given ShaderModuleGlsl and attaches it to the program.
 */
bool CLP(ShaderContext)::
attach_shader(const ShaderModule *module) {
  ShaderModule::Stage stage = module->get_stage();

  GLuint handle = 0;
  switch (stage) {
  case ShaderModule::Stage::vertex:
    handle = _glgsg->_glCreateShader(GL_VERTEX_SHADER);
    break;
  case ShaderModule::Stage::fragment:
    handle = _glgsg->_glCreateShader(GL_FRAGMENT_SHADER);
    break;
#ifndef OPENGLES
  case ShaderModule::Stage::geometry:
    if (_glgsg->get_supports_geometry_shaders()) {
      handle = _glgsg->_glCreateShader(GL_GEOMETRY_SHADER);
    }
    break;
  case ShaderModule::Stage::tess_control:
    if (_glgsg->get_supports_tessellation_shaders()) {
      handle = _glgsg->_glCreateShader(GL_TESS_CONTROL_SHADER);
    }
    break;
  case ShaderModule::Stage::tess_evaluation:
    if (_glgsg->get_supports_tessellation_shaders()) {
      handle = _glgsg->_glCreateShader(GL_TESS_EVALUATION_SHADER);
    }
    break;
#endif
  case ShaderModule::Stage::compute:
    if (_glgsg->get_supports_compute_shaders()) {
      handle = _glgsg->_glCreateShader(GL_COMPUTE_SHADER);
    }
    break;
  default:
    break;
  }
  if (!handle) {
    GLCAT.error()
      << "Could not create a GLSL " << stage << " shader.\n";
    _glgsg->report_my_gl_errors();
    return false;
  }

  if (_glgsg->_use_object_labels) {
    string name = module->get_source_filename();
    _glgsg->_glObjectLabel(GL_SHADER, handle, name.size(), name.data());
  }

  bool needs_compile = false;
#ifndef OPENGLES
  if (module->is_of_type(ShaderModuleSpirV::get_class_type())) {
    ShaderModuleSpirV *spv = (ShaderModuleSpirV *)module;

    if (_glgsg->_supports_spir_v) {
      // Load a SPIR-V binary.
      if (GLCAT.is_debug()) {
        GLCAT.debug()
          << "Attaching SPIR-V " << stage << " shader binary "
          << module->get_source_filename() << "\n";
      }

      if (_glgsg->_gl_vendor == "NVIDIA Corporation" && spv->get_num_parameters() > 0) {
        // Sigh... NVIDIA driver gives an error if the SPIR-V ID doesn't match
        // for variables with overlapping locations if the OpName is stripped.
        // We'll have to just insert OpNames for every parameter.
        // https://forums.developer.nvidia.com/t/gl-arb-gl-spirv-bug-duplicate-location-link-error-if-opname-is-stripped-from-spir-v-shader/128491
        // Bug was found with 446.14 drivers on Windows 10 64-bit.

        // Make a copy of the stream wherein we insert names while we iterate
        // on the original one.
        ShaderModuleSpirV::InstructionStream stream = spv->_instructions;
        ShaderModuleSpirV::InstructionIterator it = stream.begin_annotations();
        pmap<uint32_t, uint32_t> locations;
        for (ShaderModuleSpirV::Instruction op : spv->_instructions) {
          if (op.opcode == spv::OpDecorate) {
            // Save the location for this variable.  Safe to do in the same
            // iteration because SPIR-V guarantees that the decorations come
            // before the variables.
            if ((spv::Decoration)op.args[1] == spv::DecorationLocation && op.nargs >= 3) {
              locations[op.args[0]] = op.args[2];
            }
          } else if (op.opcode == spv::OpVariable &&
                     (spv::StorageClass)op.args[2] == spv::StorageClassUniformConstant) {
            uint32_t var_id = op.args[1];
            auto lit = locations.find(var_id);
            if (lit != locations.end()) {
              uint32_t args[4] = {var_id, 0, 0, 0};
              int len = sprintf((char *)(args + 1), "p%u", lit->second);
              nassertr(len > 0 && len < 12, false);
              it = stream.insert(it, spv::OpName, args, len / 4 + 2);
              ++it;
            }
          }
        }

        _glgsg->_glShaderBinary(1, &handle, GL_SHADER_BINARY_FORMAT_SPIR_V_ARB,
                                (const char *)stream.get_data(),
                                stream.get_data_size() * sizeof(uint32_t));
      }
      else {
        _glgsg->_glShaderBinary(1, &handle, GL_SHADER_BINARY_FORMAT_SPIR_V_ARB,
                                (const char *)spv->get_data(),
                                spv->get_data_size() * sizeof(uint32_t));
      }
      _glgsg->_glSpecializeShader(handle, "main", 0, nullptr, nullptr);
    }
    else {
      // Compile to GLSL using SPIRV-Cross.
      if (GLCAT.is_debug()) {
        GLCAT.debug()
          << "Transpiling SPIR-V " << stage << " shader "
          << module->get_source_filename() << "\n";
      }
      spirv_cross::CompilerGLSL compiler(std::vector<uint32_t>(spv->get_data(), spv->get_data() + spv->get_data_size()));
      spirv_cross::CompilerGLSL::Options options;

      options.version = _glgsg->_glsl_version;
#ifdef OPENGLES
      options.es = true;
#else
      options.es = false;
#endif
      compiler.set_common_options(options);

      // At this time, SPIRV-Cross doesn't add this extension automatically.
      if (!options.es && options.version < 140 &&
          (module->get_used_capabilities() & ShaderModule::C_instance_id) != 0) {
        if (_glgsg->has_extension("GL_ARB_draw_instanced")) {
          compiler.require_extension("GL_ARB_draw_instanced");
        } else {
          compiler.require_extension("GL_EXT_gpu_shader4");
        }
      }

      // Assign names based on locations.  This is important to make sure that
      // uniforms shared between shader stages have the same name, or the
      // compiler may start to complain about overlapping locations.
      for (spirv_cross::VariableID id : compiler.get_active_interface_variables()) {
        uint32_t loc = compiler.get_decoration(id, spv::DecorationLocation);
        spv::StorageClass sc = compiler.get_storage_class(id);

        char buf[24];
        if (sc == spv::StorageClassUniformConstant) {
          sprintf(buf, "p%u", loc);
          compiler.set_name(id, buf);

          // Find out how many locations this parameter occupies.
          int num_locations = 1;
          for (size_t i = 0; i < spv->get_num_parameters(); ++i) {
            const ShaderModule::Variable &var = spv->get_parameter(i);
            if (var._location == loc) {
              num_locations = var.type->get_num_parameter_locations();
              break;
            }
          }

          // Older versions of OpenGL (ES) do not support explicit uniform
          // locations, and we need to query the locations later.
          if ((!options.es && options.version < 430) ||
              (options.es && options.version < 310)) {
            _needs_query_uniform_locations = true;
          }
          else {
            for (int loc2 = loc; loc2 < loc + num_locations; ++loc2) {
              set_uniform_location(loc2, loc2);
            }
          }
        }
        else if (sc == spv::StorageClassInput) {
          if (stage == ShaderModule::Stage::vertex) {
            // Explicit attrib locations were added in GLSL 3.30, but we can
            // override the binding in older versions using the API.
            sprintf(buf, "a%u", loc);
            if (options.version < 330) {
              _glgsg->_glBindAttribLocation(_glsl_program, loc, buf);
            }
          } else {
            // For all other stages, it's just important that the names match,
            // so we assign the names based on the location and successive
            // numbering of the shaders.
            sprintf(buf, "i%u_%u", (unsigned)_modules.size(), loc);
          }
          compiler.set_name(id, buf);
        }
        else if (sc == spv::StorageClassOutput) {
          if (stage == ShaderModule::Stage::fragment) {
            // Output of the last stage, same story as above.
            sprintf(buf, "o%u", loc);
            if (options.version < 330) {
              _glgsg->_glBindFragDataLocation(_glsl_program, loc, buf);
            }
          } else {
            // Match the name of the next stage.
            sprintf(buf, "i%u_%u", (unsigned)_modules.size() + 1u, loc);
          }
          compiler.set_name(id, buf);
        }
      }

      // Optimize out unused variables.
      compiler.set_enabled_interface_variables(compiler.get_active_interface_variables());

      std::string text = compiler.compile();

      if (GLCAT.is_debug()) {
        GLCAT.debug()
          << "SPIRV-Cross compilation resulted in GLSL shader:\n"
          << text << "\n";
      }

      const char *text_str = text.c_str();
      _glgsg->_glShaderSource(handle, 1, &text_str, nullptr);
      needs_compile = true;
    }
  } else
#endif
  if (module->is_of_type(ShaderModuleGlsl::get_class_type())) {
    // Legacy preprocessed GLSL.
    if (GLCAT.is_debug()) {
      GLCAT.debug()
        << "Compiling GLSL " << stage << " shader "
        << module->get_source_filename() << "\n";
    }

    ShaderModuleGlsl *glsl_module = (ShaderModuleGlsl *)module;
    std::string text = glsl_module->get_ir();
    const char *text_str = text.c_str();
    _glgsg->_glShaderSource(handle, 1, &text_str, nullptr);

    needs_compile = true;
    _needs_reflection = true;
  } else {
    GLCAT.error()
      << "Unsupported shader module type " << module->get_type() << "!\n";
    return false;
  }

  // Don't check compile status yet, which would force the compile to complete
  // synchronously.
  _glgsg->_glAttachShader(_glsl_program, handle);

  Module moddef = {module, handle, needs_compile};
  _modules.push_back(std::move(moddef));

  return true;
}

/**
 * This subroutine compiles a GLSL shader.
 */
bool CLP(ShaderContext)::
compile_and_link() {
  _modules.clear();
  _glsl_program = _glgsg->_glCreateProgram();
  if (!_glsl_program) {
    return false;
  }

  if (_glgsg->_use_object_labels) {
    const std::string &name = _shader->get_debug_name();
    _glgsg->_glObjectLabel(GL_PROGRAM, _glsl_program, name.size(), name.data());
  }

  // Do we have a compiled program?  Try to load that.
  unsigned int format;
  string binary;
  if (_shader->get_compiled(format, binary)) {
    _glgsg->_glProgramBinary(_glsl_program, format, binary.data(), binary.size());

    GLint status;
    _glgsg->_glGetProgramiv(_glsl_program, GL_LINK_STATUS, &status);
    if (status == GL_TRUE) {
      // Hooray, the precompiled shader worked.
      if (GLCAT.is_debug()) {
        GLCAT.debug() << "Loaded precompiled binary for GLSL shader "
                      << _shader->get_filename() << "\n";
      }
      return true;
    }

    // Bummer, it didn't work..  Oh well, just recompile the shader.
    if (GLCAT.is_debug()) {
      GLCAT.debug() << "Failure loading precompiled binary for GLSL shader "
                    << _shader->get_filename() << "\n";
    }
  }

  bool valid = true;

  for (COWPT(ShaderModule) const &cow_module : _shader->_modules) {
    valid &= attach_shader(cow_module.get_read_pointer());
  }

  if (!valid) {
    return false;
  }

  // Now compile the individual shaders.  NVIDIA drivers seem to cope better
  // when we compile them all in one go.
  for (Module &module : _modules) {
    if (module._needs_compile) {
      _glgsg->_glCompileShader(module._handle);
      module._needs_compile = false;
    }
  }

  // There might be warnings, so report those.  GLSLShaders::const_iterator
  // it; for (it = _modules.begin(); it != _modules.end(); ++it) {
  // report_shader_errors(*it); }

  // Under OpenGL's compatibility profile, we have to make sure that we bind
  // something to attribute 0.  Make sure that this is the position array.
  _glgsg->_glBindAttribLocation(_glsl_program, 0, "p3d_Vertex");
  _glgsg->_glBindAttribLocation(_glsl_program, 0, "vertex");

  // While we're at it, let's also map these to fixed locations.  These
  // attributes were historically fixed to these locations, so it might help a
  // buggy driver.
  _glgsg->_glBindAttribLocation(_glsl_program, 2, "p3d_Normal");
  _glgsg->_glBindAttribLocation(_glsl_program, 3, "p3d_Color");

  if (gl_fixed_vertex_attrib_locations) {
    _glgsg->_glBindAttribLocation(_glsl_program, 1, "transform_weight");
    _glgsg->_glBindAttribLocation(_glsl_program, 2, "normal");
    _glgsg->_glBindAttribLocation(_glsl_program, 3, "color");
    _glgsg->_glBindAttribLocation(_glsl_program, 7, "transform_index");
    _glgsg->_glBindAttribLocation(_glsl_program, 8, "p3d_MultiTexCoord0");
    _glgsg->_glBindAttribLocation(_glsl_program, 8, "texcoord");
  }

  // Also bind the p3d_FragData array to the first index always.
  if (_glgsg->_glBindFragDataLocation != nullptr) {
    _glgsg->_glBindFragDataLocation(_glsl_program, 0, "p3d_FragData");
  }

  // If we requested to retrieve the shader, we should indicate that before
  // linking.
  bool retrieve_binary = false;
  if (_glgsg->_supports_get_program_binary) {
    retrieve_binary = _shader->get_cache_compiled_shader();

#ifndef NDEBUG
    if (gl_dump_compiled_shaders) {
      retrieve_binary = true;
    }
#endif

    _glgsg->_glProgramParameteri(_glsl_program, GL_PROGRAM_BINARY_RETRIEVABLE_HINT, GL_TRUE);
  }

  if (GLCAT.is_debug()) {
    GLCAT.debug()
      << "Linking shader " << _shader->get_filename() << "\n";
  }

  _glgsg->_glLinkProgram(_glsl_program);

  // Query the link status.  This will cause the application to wait for the
  // link to be finished.
  GLint status = GL_FALSE;
  _glgsg->_glGetProgramiv(_glsl_program, GL_LINK_STATUS, &status);
  if (status != GL_TRUE) {
    // The link failed.  Is it because one of the shaders failed to compile?
    bool any_failed = false;
    for (Module &module : _modules) {
      _glgsg->_glGetShaderiv(module._handle, GL_COMPILE_STATUS, &status);

      if (status != GL_TRUE) {
        GLCAT.error()
          << "An error occurred while compiling shader module "
          << module._module->get_source_filename() << ":\n";
        report_shader_errors(module, true);
        any_failed = true;
      } else {
        // Report any warnings.
        report_shader_errors(module, false);
      }

      // Delete the shader, we don't need it any more.
      _glgsg->_glDeleteShader(module._handle);
    }
    _modules.clear();

    if (any_failed) {
      // One or more of the shaders failed to compile, which would explain the
      // link failure.  We know enough.
      return false;
    }

    GLCAT.error() << "An error occurred while linking shader "
                  << _shader->get_filename() << "\n";
    report_program_errors(_glsl_program, true);
    return false;
  }

  // Report any warnings.
  report_program_errors(_glsl_program, false);

  if (retrieve_binary) {
    GLint length = 0;
    _glgsg->_glGetProgramiv(_glsl_program, GL_PROGRAM_BINARY_LENGTH, &length);
    length += 2;

    char *binary = (char *)alloca(length);
    GLenum format;
    GLsizei num_bytes = 0;
    _glgsg->_glGetProgramBinary(_glsl_program, length, &num_bytes, &format, (void*)binary);

    _shader->set_compiled(format, binary, num_bytes);

#ifndef NDEBUG
    // Dump the binary if requested.
    if (gl_dump_compiled_shaders) {
      char filename[64];
      static int gl_dump_count = 0;
      sprintf(filename, "glsl_program%d.dump", gl_dump_count++);

      pofstream s;
      s.open(filename, std::ios::out | std::ios::binary | std::ios::trunc);
      s.write(binary, num_bytes);
      s.close();

      GLCAT.info()
        << "Dumped " << num_bytes << " bytes of program binary with format 0x"
        << hex << format << dec << "  to " << filename << "\n";
    }
#endif  // NDEBUG
  }

  _glgsg->report_my_gl_errors();
  return valid;
}

#endif  // OPENGLES_1<|MERGE_RESOLUTION|>--- conflicted
+++ resolved
@@ -87,11 +87,7 @@
         GLint location = values[0];
         if (location >= 0) {
           GLint array_size = values[1];
-<<<<<<< HEAD
-          for (GLint i = 0; i < array_size; ++i) {
-=======
           while (array_size--) {
->>>>>>> 73375502
             set_uniform_location(location, location);
             ++location;
           }
