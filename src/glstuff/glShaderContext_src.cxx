--- conflicted
+++ resolved
@@ -857,22 +857,11 @@
     }
     if (noprefix.compare(0, 7, "Texture") == 0) {
       Shader::ShaderTexSpec bind;
-<<<<<<< HEAD
       bind._id = param;
-      bind._part = Shader::STO_stage_i;
-      bind._name = 0;
-=======
-      bind._id = arg_id;
->>>>>>> 157ce5bd
 
       if (!get_sampler_texture_type(bind._desired_type, param_type)) {
         GLCAT.error()
-<<<<<<< HEAD
-          << "Error parsing shader input name: unexpected '"
-          << tail << "' in '" << name_buffer << "'\n";
-=======
-          << "Could not bind texture input " << param_name << "\n";
->>>>>>> 157ce5bd
+          << "Could not bind texture input " << name_buffer << "\n";
         return;
       }
 
@@ -885,16 +874,11 @@
         if (!tail.empty()) {
           GLCAT.error()
             << "Error parsing shader input name: unexpected '"
-            << tail << "' in '" << param_name << "'\n";
+            << tail << "' in '" << name_buffer << "'\n";
           return;
         }
         _glgsg->_glUniform1i(p, _shader->_tex_spec.size());
         _shader->_tex_spec.push_back(bind);
-<<<<<<< HEAD
-      } else {
-        GLCAT.error()
-          << "Could not bind texture input " << name_buffer << "\n";
-=======
       }
       else {
         // p3d_Texture[] or p3d_TextureModulate[], etc.
@@ -934,7 +918,6 @@
           _glgsg->_glUniform1i(p + bind._stage, _shader->_tex_spec.size());
           _shader->_tex_spec.push_back(bind);
         }
->>>>>>> 157ce5bd
       }
       return;
     }
