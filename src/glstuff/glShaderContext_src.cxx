--- conflicted
+++ resolved
@@ -226,11 +226,7 @@
     reflect_program();
   }
 
-<<<<<<< HEAD
   report_my_gl_errors(_glgsg);
-=======
-  _glgsg->report_my_gl_errors();
->>>>>>> 9424d62f
 
   // Restore the active shader.
   if (_glgsg->_current_shader_context == nullptr) {
@@ -471,7 +467,6 @@
   _shader->bind_vertex_input(name, get_param_type(param_type), p);
   //FIXME matrices
 }
-<<<<<<< HEAD
 
 /**
  * Analyzes the uniform block and stores its format.
@@ -516,52 +511,6 @@
       name_buffer[size - 3] = 0;
     }
 
-=======
-
-/**
- * Analyzes the uniform block and stores its format.
- */
-void CLP(ShaderContext)::
-reflect_uniform_block(int i, const char *name, char *name_buffer, GLsizei name_buflen) {
- // GLint offset = 0;
-
-  GLint data_size = 0;
-  GLint param_count = 0;
-  _glgsg->_glGetActiveUniformBlockiv(_glsl_program, i, GL_UNIFORM_BLOCK_DATA_SIZE, &data_size);
-  _glgsg->_glGetActiveUniformBlockiv(_glsl_program, i, GL_UNIFORM_BLOCK_ACTIVE_UNIFORMS, &param_count);
-
-  if (param_count <= 0) {
-    return;
-  }
-
-  // We use a GeomVertexArrayFormat to describe the uniform buffer layout.
-  // GeomVertexArrayFormat block_format; block_format.set_pad_to(data_size);
-
-  // Get an array containing the indices of all the uniforms in this block.
-  GLuint *indices = (GLuint *)alloca(param_count * sizeof(GLint));
-  _glgsg->_glGetActiveUniformBlockiv(_glsl_program, i, GL_UNIFORM_BLOCK_ACTIVE_UNIFORM_INDICES, (GLint *)indices);
-
-  // Acquire information about the way the uniforms in this block are packed.
-  GLint *offsets = (GLint *)alloca(param_count * sizeof(GLint));
-  GLint *mstrides = (GLint *)alloca(param_count * sizeof(GLint));
-  GLint *astrides = (GLint *)alloca(param_count * sizeof(GLint));
-  _glgsg->_glGetActiveUniformsiv(_glsl_program, param_count, indices, GL_UNIFORM_OFFSET, offsets);
-  _glgsg->_glGetActiveUniformsiv(_glsl_program, param_count, indices, GL_UNIFORM_MATRIX_STRIDE, mstrides);
-  _glgsg->_glGetActiveUniformsiv(_glsl_program, param_count, indices, GL_UNIFORM_ARRAY_STRIDE, astrides);
-
-  for (int ui = 0; ui < param_count; ++ui) {
-    name_buffer[0] = 0;
-    GLint param_size;
-    GLenum param_type;
-    _glgsg->_glGetActiveUniform(_glsl_program, indices[ui], name_buflen, nullptr, &param_size, &param_type, name_buffer);
-
-    // Strip off [0] suffix that some drivers append to arrays.
-    size_t size = strlen(name_buffer);
-    if (size > 3 && strncmp(name_buffer + (size - 3), "[0]", 3) == 0) {
-      name_buffer[size - 3] = 0;
-    }
-
->>>>>>> 9424d62f
     GeomEnums::NumericType numeric_type;
     GeomEnums::Contents contents = GeomEnums::C_other;
     int num_components = 1;
@@ -876,11 +825,7 @@
         }
         return;
       }
-<<<<<<< HEAD
       /*else if (matrix_name.size() > 15 &&
-=======
-      else if (matrix_name.size() > 15 &&
->>>>>>> 9424d62f
                  matrix_name.substr(0, 12) == "LightSource[" &&
                  sscanf(matrix_name.c_str(), "LightSource[%d].%s", &bind._index, name_buffer) == 2) {
         // A matrix member of a p3d_LightSource struct.
@@ -928,10 +873,6 @@
     if (noprefix.compare(0, 7, "Texture") == 0) {
       Shader::ShaderTexSpec bind;
       bind._id = param;
-<<<<<<< HEAD
-      bind._name = 0;
-=======
->>>>>>> 9424d62f
 
       if (!get_sampler_texture_type(bind._desired_type, param_type)) {
         GLCAT.error()
@@ -953,7 +894,8 @@
         }
         _glgsg->_glUniform1i(p, _shader->_tex_spec.size());
         _shader->_tex_spec.push_back(bind);
-      } else {
+      }
+      else {
         // p3d_Texture[] or p3d_TextureModulate[], etc.
         if (size == 7) {
           bind._part = Shader::STO_stage_i;
@@ -994,104 +936,6 @@
       }
       return;
     }
-<<<<<<< HEAD
-=======
-    if (size > 9 && noprefix.substr(0, 9) == "Material.") {
-      Shader::ShaderMatSpec bind;
-      bind._id = param;
-      bind._func = Shader::SMF_first;
-      bind._part[0] = Shader::SMO_attr_material;
-      bind._arg[0] = nullptr;
-      bind._part[1] = Shader::SMO_identity;
-      bind._arg[1] = nullptr;
-
-      if (noprefix == "Material.baseColor") {
-        if (param_type != GL_FLOAT_VEC4) {
-          GLCAT.error()
-            << "p3d_Material.baseColor should be vec4\n";
-        }
-        bind._part[0] = Shader::SMO_attr_material2;
-        bind._piece = Shader::SMP_row0;
-        _shader->cp_add_mat_spec(bind);
-        return;
-      }
-      else if (noprefix == "Material.ambient") {
-        if (param_type != GL_FLOAT_VEC4) {
-          GLCAT.error()
-            << "p3d_Material.ambient should be vec4\n";
-        }
-        bind._piece = Shader::SMP_row0;
-        _shader->cp_add_mat_spec(bind);
-        return;
-      }
-      else if (noprefix == "Material.diffuse") {
-        if (param_type != GL_FLOAT_VEC4) {
-          GLCAT.error()
-            << "p3d_Material.diffuse should be vec4\n";
-        }
-        bind._piece = Shader::SMP_row1;
-        _shader->cp_add_mat_spec(bind);
-        return;
-      }
-      else if (noprefix == "Material.emission") {
-        if (param_type != GL_FLOAT_VEC4) {
-          GLCAT.error()
-            << "p3d_Material.emission should be vec4\n";
-        }
-        bind._piece = Shader::SMP_row2;
-        _shader->cp_add_mat_spec(bind);
-        return;
-      }
-      else if (noprefix == "Material.specular") {
-        if (param_type != GL_FLOAT_VEC3) {
-          GLCAT.error()
-            << "p3d_Material.specular should be vec3\n";
-        }
-        bind._piece = Shader::SMP_row3x3;
-        _shader->cp_add_mat_spec(bind);
-        return;
-      }
-      else if (noprefix == "Material.shininess") {
-        if (param_type != GL_FLOAT) {
-          GLCAT.error()
-            << "p3d_Material.shininess should be float\n";
-        }
-        bind._piece = Shader::SMP_cell15;
-        _shader->cp_add_mat_spec(bind);
-        return;
-      }
-      else if (noprefix == "Material.roughness") {
-        if (param_type != GL_FLOAT) {
-          GLCAT.error()
-            << "p3d_Material.roughness should be float\n";
-        }
-        bind._part[0] = Shader::SMO_attr_material2;
-        bind._piece = Shader::SMP_cell15;
-        _shader->cp_add_mat_spec(bind);
-        return;
-      }
-      else if (noprefix == "Material.metallic") {
-        if (param_type != GL_FLOAT && param_type != GL_BOOL) {
-          GLCAT.error()
-            << "p3d_Material.metallic should be bool or float\n";
-        }
-        bind._part[0] = Shader::SMO_attr_material2;
-        bind._piece = Shader::SMP_row3x1;
-        _shader->cp_add_mat_spec(bind);
-        return;
-      }
-      else if (noprefix == "Material.refractiveIndex") {
-        if (param_type != GL_FLOAT) {
-          GLCAT.error()
-            << "p3d_Material.refractiveIndex should be float\n";
-        }
-        bind._part[0] = Shader::SMO_attr_material2;
-        bind._piece = Shader::SMP_cell13;
-        _shader->cp_add_mat_spec(bind);
-        return;
-      }
-    }
->>>>>>> 9424d62f
     if (noprefix == "ColorScale") {
       Shader::ShaderMatSpec bind;
       bind._id = param;
@@ -2582,8 +2426,6 @@
         case Shader::SMP_row3x3: _glgsg->_glUniform3fv(p, 1, data+12); continue;
         case Shader::SMP_upper3x3:
           {
-<<<<<<< HEAD
-=======
 #ifndef STDFLOAT_DOUBLE
             LMatrix3f upper3 = val->get_upper_3();
 #else
@@ -2594,25 +2436,11 @@
           }
         case Shader::SMP_transpose3x3:
           {
->>>>>>> 9424d62f
 #ifndef STDFLOAT_DOUBLE
             LMatrix3f upper3 = val->get_upper_3();
 #else
             LMatrix3f upper3 = valf.get_upper_3();
 #endif
-<<<<<<< HEAD
-            _glgsg->_glUniformMatrix3fv(p, 1, false, upper3.get_data());
-            continue;
-          }
-        case Shader::SMP_transpose3x3:
-          {
-#ifndef STDFLOAT_DOUBLE
-            LMatrix3f upper3 = val->get_upper_3();
-#else
-            LMatrix3f upper3 = valf.get_upper_3();
-#endif
-=======
->>>>>>> 9424d62f
             _glgsg->_glUniformMatrix3fv(p, 1, true, upper3.get_data());
             continue;
           }
@@ -2674,7 +2502,6 @@
           {
 #ifdef STDFLOAT_DOUBLE
             LMatrix3d upper3 = val->get_upper_3();
-<<<<<<< HEAD
 #else
             LMatrix3d upper3 = vald.get_upper_3();
 #endif
@@ -2688,21 +2515,6 @@
 #else
             LMatrix3d upper3 = vald.get_upper_3();
 #endif
-=======
-#else
-            LMatrix3d upper3 = vald.get_upper_3();
-#endif
-            _glgsg->_glUniformMatrix3dv(p, 1, false, upper3.get_data());
-            continue;
-          }
-        case Shader::SMP_transpose3x3:
-          {
-#ifdef STDFLOAT_DOUBLE
-            LMatrix3d upper3 = val->get_upper_3();
-#else
-            LMatrix3d upper3 = vald.get_upper_3();
-#endif
->>>>>>> 9424d62f
             _glgsg->_glUniformMatrix3dv(p, 1, true, upper3.get_data());
             continue;
           }
@@ -2765,7 +2577,6 @@
 #endif
       }
     }
-<<<<<<< HEAD
     // I think leaving this out should be okay.  It is a mistake for a vertex
     // to index transforms outside of its transform table.  You'll get a nice
     // visual clue if a vertex does by reading from junk memory.
@@ -2810,44 +2621,6 @@
     _glgsg->_glUniformMatrix3x4fv(_transform_table_index, _transform_table_size,
                                   GL_FALSE, (float *)vectors);
   }
-=======
-    for (; i < num_matrices; ++i) {
-      matrices[i] = LMatrix4f::ident_mat();
-    }
-    _glgsg->_glUniformMatrix4fv(_transform_table_index, _transform_table_size,
-                                (_shader->get_language() == Shader::SL_Cg),
-                                (float *)matrices);
-  }
-  else {
-    // Reduced 3x4 matrix, used by shader generator
-    LVecBase4f *vectors = (LVecBase4f *)alloca(_transform_table_size * sizeof(LVecBase4f) * 3);
-
-    size_t i = 0;
-    if (table != nullptr) {
-      size_t num_transforms = std::min(num_matrices, table->get_num_transforms());
-      for (; i < num_transforms; ++i) {
-        LMatrix4f matrix;
-#ifdef STDFLOAT_DOUBLE
-        LMatrix4d matrixd;
-        table->get_transform(i)->get_matrix(matrixd);
-        matrix = LCAST(float, matrixd);
-#else
-        table->get_transform(i)->get_matrix(matrix);
-#endif
-        vectors[i * 3 + 0] = matrix.get_col(0);
-        vectors[i * 3 + 1] = matrix.get_col(1);
-        vectors[i * 3 + 2] = matrix.get_col(2);
-      }
-    }
-    for (; i < num_matrices; ++i) {
-      vectors[i * 3 + 0].set(1, 0, 0, 0);
-      vectors[i * 3 + 1].set(0, 1, 0, 0);
-      vectors[i * 3 + 2].set(0, 0, 1, 0);
-    }
-    _glgsg->_glUniformMatrix3x4fv(_transform_table_index, _transform_table_size,
-                                  GL_FALSE, (float *)vectors);
-  }
->>>>>>> 9424d62f
 }
 
 /**
@@ -3629,11 +3402,7 @@
  * Compiles the given ShaderModuleGlsl and attaches it to the program.
  */
 bool CLP(ShaderContext)::
-<<<<<<< HEAD
-attach_shader(const ShaderModule *module) {
-=======
 attach_shader(const ShaderModule *module, Shader::ModuleSpecConstants &consts) {
->>>>>>> 9424d62f
   ShaderModule::Stage stage = module->get_stage();
 
   GLuint handle = 0;
@@ -3672,11 +3441,7 @@
   if (!handle) {
     GLCAT.error()
       << "Could not create a GLSL " << stage << " shader.\n";
-<<<<<<< HEAD
     report_my_gl_errors(_glgsg);
-=======
-    _glgsg->report_my_gl_errors();
->>>>>>> 9424d62f
     return false;
   }
 
@@ -3742,10 +3507,6 @@
                                 spv->get_data_size() * sizeof(uint32_t));
       }
 
-<<<<<<< HEAD
-      const Shader::ModuleSpecConstants &consts = _shader->_module_spec_consts[module];
-=======
->>>>>>> 9424d62f
       _glgsg->_glSpecializeShader(handle, "main", consts._indices.size(),
                                   (GLuint *)consts._indices.data(),
                                   (GLuint *)consts._values.data());
@@ -3935,13 +3696,8 @@
 
   bool valid = true;
 
-<<<<<<< HEAD
-  for (COWPT(ShaderModule) const &cow_module : _shader->_modules) {
-    valid &= attach_shader(cow_module.get_read_pointer());
-=======
   for (Shader::LinkedModule &linked_module : _shader->_modules) {
     valid &= attach_shader(linked_module._module.get_read_pointer(), linked_module._consts);
->>>>>>> 9424d62f
   }
 
   if (!valid) {
