// Filename: glShaderContext_src.cxx
// Created by: jyelon (01Sep05)
// Updated by: fperazzi, PandaSE (29Apr10) (updated CLP with note that some
//   parameter types only supported under Cg)
//
////////////////////////////////////////////////////////////////////
//
// PANDA 3D SOFTWARE
// Copyright (c) Carnegie Mellon University.  All rights reserved.
//
// All use of this software is subject to the terms of the revised BSD
// license.  You should have received a copy of this license along
// with this source code in a file named "LICENSE."
//
////////////////////////////////////////////////////////////////////

#ifndef OPENGLES_1

#include "pStatGPUTimer.h"

TypeHandle CLP(ShaderContext)::_type_handle;

#ifndef GL_GEOMETRY_SHADER_EXT
#define GL_GEOMETRY_SHADER_EXT 0x8DD9
#endif
#ifndef GL_GEOMETRY_VERTICES_OUT_EXT
#define GL_GEOMETRY_VERTICES_OUT_EXT 0x8DDA
#endif
#ifndef GL_MAX_GEOMETRY_OUTPUT_VERTICES_EXT
#define GL_MAX_GEOMETRY_OUTPUT_VERTICES_EXT 0x8DE0
#endif

////////////////////////////////////////////////////////////////////
//     Function: GLShaderContext::ParseAndSetShaderUniformVars
//       Access: Public
//  Description: The Panda CG shader syntax defines a useful set of shorthand notations for setting nodepath
//               properties as shaderinputs. For example, float4 mspos_XXX refers to nodepath XXX's position
//               in model space. This function is a rough attempt to reimplement some of the shorthand
//               notations for GLSL. The code is ~99% composed of excerpts dealing with matrix shaderinputs
//               from Shader::compile_parameter.
//
//               Given a uniform variable name queried from the compiled shader passed in via arg_id,
//                  1) parse the name
//                  2a) if the name refers to a Panda shorthand notation
//                        push the appropriate matrix into shader._mat_spec
//                        returns True
//                  2b) If the name doesn't refer to a Panda shorthand notation
//                        returns False
//
//               The boolean return is used to notify down-river processing whether the shader var/parm was
//               actually picked up and the appropriate ShaderMatSpec pushed onto _mat_spec.
////////////////////////////////////////////////////////////////////
bool CLP(ShaderContext)::
parse_and_set_short_hand_shader_vars(Shader::ShaderArgId &arg_id, GLenum param_type, GLint param_size, Shader *objShader) {
  Shader::ShaderArgInfo p;
  p._id = arg_id;
  p._cat = GLCAT;

  string basename(arg_id._name);

  // Split it at the underscores.
  vector_string pieces;
  tokenize(basename, pieces, "_");

  if (pieces.size() == 0 || pieces[0].size() < 3) {
    return false;
  }

  // mstrans, wstrans, vstrans, cstrans, mspos, wspos, vspos, cspos
  if (strcmp(pieces[0].c_str() + 1, "strans") == 0 ||
      strcmp(pieces[0].c_str() + 1, "spos") == 0) {
    pieces.push_back("to");

    switch (pieces[0][0]) {
    case 'm':
      pieces.push_back("model");
      break;
    case 'w':
      pieces.push_back("world");
      break;
    case 'v':
      pieces.push_back("view");
      break;
    case 'c':
      pieces.push_back("clip");
      break;
    default:
      return false;
    }
    if (strcmp(pieces[0].c_str() + 1, "strans") == 0) {
      pieces[0] = "trans";
    } else {
      pieces[0] = "row3";
    }
  // mat_modelproj et al
  } else if (pieces[0].size() == 3 &&
             (pieces[0] == "mat" || pieces[0] == "inv" ||
              pieces[0] == "tps" || pieces[0] == "itp")) {
    if (!objShader->cp_errchk_parameter_words(p, 2)) {
      return false;
    }
    string trans = pieces[0];
    string matrix = pieces[1];
    pieces.clear();
    if (matrix == "modelview") {
      tokenize("trans_model_to_apiview", pieces, "_");
    } else if (matrix == "projection") {
      tokenize("trans_apiview_to_apiclip", pieces, "_");
    } else if (matrix == "modelproj") {
      tokenize("trans_model_to_apiclip", pieces, "_");
    } else {
      objShader->cp_report_error(p,"unrecognized matrix name");
      return false;
    }
    if (trans == "mat") {
      pieces[0] = "trans";
    } else if (trans == "inv") {
      string t = pieces[1];
      pieces[1] = pieces[3];
      pieces[3] = t;
    } else if (trans == "tps") {
      pieces[0] = "tpose";
    } else if (trans == "itp") {
      string t = pieces[1];
      pieces[1] = pieces[3];
      pieces[3] = t;
      pieces[0] = "tpose";
    }
  }

  // Implement the transform-matrix generator.
  if ((pieces[0] == "trans") ||
      (pieces[0] == "tpose") ||
      (pieces[0] == "row0") ||
      (pieces[0] == "row1") ||
      (pieces[0] == "row2") ||
      (pieces[0] == "row3") ||
      (pieces[0] == "col0") ||
      (pieces[0] == "col1") ||
      (pieces[0] == "col2") ||
      (pieces[0] == "col3")) {

    Shader::ShaderMatSpec bind;
    bind._id = arg_id;
    bind._func = Shader::SMF_compose;

    int next = 1;
    pieces.push_back("");

    // Decide whether this is a matrix or vector.
    if (param_type == GL_FLOAT_MAT4) {
      if      (pieces[0] == "trans") bind._piece = Shader::SMP_whole;
      else if (pieces[0] == "tpose") bind._piece = Shader::SMP_transpose;
      else {
        GLCAT.error() << basename << " should be vec4, not mat3\n";
        return false;
      }
    } else if (param_type == GL_FLOAT_MAT3) {
      if      (pieces[0] == "trans") bind._piece = Shader::SMP_upper3x3;
      else if (pieces[0] == "tpose") bind._piece = Shader::SMP_transpose3x3;
      else {
        GLCAT.error() << basename << " should be vec4, not mat3\n";
        return false;
      }
    } else if (param_type == GL_FLOAT_VEC4) {
      if      (pieces[0] == "trans") bind._piece = Shader::SMP_col0;
      else if (pieces[0] == "tpose") bind._piece = Shader::SMP_row0;
      else if (pieces[0] == "row0")  bind._piece = Shader::SMP_row0;
      else if (pieces[0] == "row1")  bind._piece = Shader::SMP_row1;
      else if (pieces[0] == "row2")  bind._piece = Shader::SMP_row2;
      else if (pieces[0] == "row3")  bind._piece = Shader::SMP_row3;
      else if (pieces[0] == "col0")  bind._piece = Shader::SMP_col0;
      else if (pieces[0] == "col1")  bind._piece = Shader::SMP_col1;
      else if (pieces[0] == "col2")  bind._piece = Shader::SMP_col2;
      else if (pieces[0] == "col3")  bind._piece = Shader::SMP_col3;
      else {
        GLCAT.error() << basename << " should be mat4, not vec4\n";
        return false;
      }
    } else if (pieces[0] == "row3") {
      // We'll permit this too, simply because we can support it.
      switch (param_type) {
      case GL_FLOAT:
        bind._piece = Shader::SMP_row3x1;
        break;
      case GL_FLOAT_VEC2:
        bind._piece = Shader::SMP_row3x2;
        break;
      case GL_FLOAT_VEC3:
        bind._piece = Shader::SMP_row3x3;
        break;
      default:
        GLCAT.error() << basename << " should be vec4\n";
        return false;
      }
    } else if (pieces[0] == "trans" || pieces[0] == "tpose") {
      GLCAT.error() << basename << " should be mat4 or mat3\n";
      return false;
    } else {
      GLCAT.error() << basename << " should be vec4\n";
      return false;
    }

    if (!objShader->cp_parse_coord_sys(p, pieces, next, bind, true)) {
      return false;
    }
    if (!objShader->cp_parse_delimiter(p, pieces, next)) {
      return false;
    }
    if (!objShader->cp_parse_coord_sys(p, pieces, next, bind, false)) {
      return false;
    }
    if (!objShader->cp_parse_eol(p, pieces, next)) {
      return false;
    }

    // clip == apiclip in OpenGL, and the apiclip matrices are cached.
    if (bind._part[0] == Shader::SMO_view_to_clip) {
      bind._part[0] = Shader::SMO_view_to_apiclip;
    } else if (bind._part[0] == Shader::SMO_clip_to_view) {
      bind._part[0] = Shader::SMO_apiclip_to_view;
    }
    if (bind._part[1] == Shader::SMO_view_to_clip) {
      bind._part[1] = Shader::SMO_view_to_apiclip;
    } else if (bind._part[1] == Shader::SMO_clip_to_view) {
      bind._part[1] = Shader::SMO_apiclip_to_view;
    }

    objShader->cp_optimize_mat_spec(bind);
    objShader->_mat_spec.push_back(bind);

    if (param_size > 1) {
      // We support arrays of rows and arrays of columns, so we can
      // run the GLSL shaders that cgc spits out.
      if (bind._piece == Shader::SMP_row0 || bind._piece == Shader::SMP_col0) {
        if (param_size > 4) {
          GLCAT.warning() << basename << "[" << param_size << "] is too large, only the first four elements will be defined\n";
          param_size = 4;
        }
        for (int i = 1; i < param_size; ++i) {
          bind._id._seqno += 1;
          bind._piece = (Shader::ShaderMatPiece)((int)bind._piece + 1);
          objShader->_mat_spec.push_back(bind);
        }
      } else {
        GLCAT.warning() << basename << "[" << param_size << "] should not be an array, only the first element will be defined\n";
      }
    }

    return true;
  }
  return false;
}

////////////////////////////////////////////////////////////////////
//     Function: GLShaderContext::Constructor
//       Access: Public
//  Description: xyz
////////////////////////////////////////////////////////////////////
CLP(ShaderContext)::
CLP(ShaderContext)(CLP(GraphicsStateGuardian) *glgsg, Shader *s) : ShaderContext(s) {
  _glgsg = glgsg;
  _glsl_program = 0;
  _uses_standard_vertex_arrays = false;
  _has_divisor = false;
  _color_attrib_index = -1;
  _transform_table_index = -1;
  _slider_table_index = -1;
  _validated = !gl_validate_shaders;

  nassertv(s->get_language() == Shader::SL_GLSL);

  // We compile and analyze the shader here, instead of in shader.cxx,
  // to avoid gobj getting a dependency on GL stuff.
  if (!glsl_compile_and_link()) {
    release_resources();
    s->_error_flag = true;
    return;
  }

  // Create a buffer the size of the longest uniform name.
  GLint name_buflen = 0;
  _glgsg->_glGetProgramiv(_glsl_program, GL_ACTIVE_UNIFORM_MAX_LENGTH, &name_buflen);
  char* name_buffer = (char *)alloca(max(64, name_buflen));

#ifndef OPENGLES
  // Get the used uniform blocks.
  if (_glgsg->_supports_uniform_buffers) {
    GLint block_count, block_maxlength;
    _glgsg->_glGetProgramiv(_glsl_program, GL_ACTIVE_UNIFORM_BLOCKS, &block_count);
    _glgsg->_glGetProgramiv(_glsl_program, GL_ACTIVE_UNIFORM_BLOCK_MAX_NAME_LENGTH, &block_maxlength);
    char *block_name_cstr = (char *)alloca(max(64, block_maxlength));

    for (int i = 0; i < block_count; ++i) {
      block_name_cstr[0] = 0;
      _glgsg->_glGetActiveUniformBlockName(_glsl_program, i, block_maxlength, NULL, block_name_cstr);

      reflect_uniform_block(i, block_name_cstr, name_buffer, name_buflen);
    }
  }
#endif  // !OPENGLES

  // Bind the program, so that we can call glUniform1i for the textures.
  _glgsg->_glUseProgram(_glsl_program);

  // Analyze the uniforms.
  GLint param_count = 0;
  _glgsg->_glGetProgramiv(_glsl_program, GL_ACTIVE_UNIFORMS, &param_count);

  _shader->_ptr_spec.clear();
  _shader->_mat_spec.clear();
  _shader->_tex_spec.clear();
  for (int i = 0; i < param_count; ++i) {
    reflect_uniform(i, name_buffer, name_buflen);
  }

  // Now we've processed the uniforms, we'll process the attribs.
  _glgsg->_glGetProgramiv(_glsl_program, GL_ACTIVE_ATTRIBUTES, &param_count);
  _glgsg->_glGetProgramiv(_glsl_program, GL_ACTIVE_ATTRIBUTE_MAX_LENGTH, &name_buflen);
  name_buffer = (char *)alloca(max(64, name_buflen));

  _shader->_var_spec.clear();
  for (int i = 0; i < param_count; ++i) {
    reflect_attribute(i, name_buffer, name_buflen);
  }

  _glgsg->_glUseProgram(0);
  _glgsg->report_my_gl_errors();
}

////////////////////////////////////////////////////////////////////
//     Function: GLShaderContext::reflect_attribute
//       Access: Public
//  Description: Analyzes the vertex attribute and stores the
//               information it needs to remember.
////////////////////////////////////////////////////////////////////
void CLP(ShaderContext)::
reflect_attribute(int i, char *name_buffer, GLsizei name_buflen) {
  GLint param_size;
  GLenum param_type;

  // Get the name, size, and type of this attribute.
  name_buffer[0] = 0;
  _glgsg->_glGetActiveAttrib(_glsl_program, i, name_buflen, NULL,
                             &param_size, &param_type, name_buffer);

  // Get the attrib location.
  GLint p = _glgsg->_glGetAttribLocation(_glsl_program, name_buffer);

  if (GLCAT.is_debug()) {
    GLCAT.debug()
      << "Active attribute " << name_buffer << " with size " << param_size
      << " and type 0x" << hex << param_type << dec
      << " is bound to location " << p << "\n";
  }

  if (p == -1 || strncmp(name_buffer, "gl_", 3) == 0) {
    // A gl_ attribute such as gl_Vertex requires us to pass the standard
    // vertex arrays as we would do without shader.  Not all drivers return
    // -1 in glGetAttribLocation for gl_ prefixed attributes, so we check the
    // prefix of the input ourselves, just to be sure.
    _uses_standard_vertex_arrays = true;
    return;
  }

  Shader::ShaderArgId arg_id;
  arg_id._name = name_buffer;
  arg_id._seqno = p;

  Shader::ShaderVarSpec bind;
  bind._id = arg_id;
  bind._name = NULL;
  bind._append_uv = -1;
  bind._elements = 1;

  // Check if this is an integer input- if so, we have to bind it differently.
  bind._integer = (param_type == GL_BOOL ||
                   param_type == GL_BOOL_VEC2 ||
                   param_type == GL_BOOL_VEC3 ||
                   param_type == GL_BOOL_VEC4 ||
                   param_type == GL_INT ||
                   param_type == GL_INT_VEC2 ||
                   param_type == GL_INT_VEC3 ||
                   param_type == GL_INT_VEC4 ||
#ifndef OPENGLES
                   param_type == GL_UNSIGNED_INT_VEC2 ||
                   param_type == GL_UNSIGNED_INT_VEC3 ||
                   param_type == GL_UNSIGNED_INT_VEC4 ||
#endif
                   param_type == GL_UNSIGNED_INT);

  // Check if it has a p3d_ prefix - if so, assign special meaning.
  if (strncmp(name_buffer, "p3d_", 4) == 0) {
    string noprefix(name_buffer + 4);

    if (noprefix == "Vertex") {
      bind._name = InternalName::get_vertex();

    } else if (noprefix == "Normal") {
      bind._name = InternalName::get_normal();

    } else if (noprefix == "Color") {
      bind._name = InternalName::get_color();

      // Save the index, so we can apply special handling to this attrib.
      _color_attrib_index = p;

    } else if (noprefix.substr(0, 7) == "Tangent") {
      bind._name = InternalName::get_tangent();
      if (noprefix.size() > 7) {
        bind._append_uv = atoi(noprefix.substr(7).c_str());
      }

    } else if (noprefix.substr(0, 8) == "Binormal") {
      bind._name = InternalName::get_binormal();
      if (noprefix.size() > 8) {
        bind._append_uv = atoi(noprefix.substr(8).c_str());
      }

    } else if (noprefix.substr(0, 13) == "MultiTexCoord") {
      bind._name = InternalName::get_texcoord();
      bind._append_uv = atoi(noprefix.substr(13).c_str());

    } else {
      GLCAT.error() << "Unrecognized vertex attrib '" << name_buffer << "'!\n";
      return;
    }
  } else {
    // Arbitrarily named attribute.
    bind._name = InternalName::make(name_buffer);
  }

  // Get the number of bind points for arrays and matrices.
  switch (param_type) {
  case GL_FLOAT_MAT3:
#ifndef OPENGLES
  case GL_DOUBLE_MAT3:
#endif
    bind._elements = 3 * param_size;
    break;

  case GL_FLOAT_MAT4:
#ifndef OPENGLES
  case GL_DOUBLE_MAT4:
#endif
    bind._elements = 4 * param_size;
    break;

  default:
    bind._elements = param_size;
    break;
  }

  _shader->_var_spec.push_back(bind);
}

#ifndef OPENGLES
////////////////////////////////////////////////////////////////////
//     Function: GLShaderContext::reflect_uniform_block
//       Access: Public
//  Description: Analyzes the uniform block and stores its format.
////////////////////////////////////////////////////////////////////
void CLP(ShaderContext)::
reflect_uniform_block(int i, const char *name, char *name_buffer, GLsizei name_buflen) {
 //GLint offset = 0;

  GLint data_size = 0;
  GLint param_count = 0;
  GLsizei param_size;
  _glgsg->_glGetActiveUniformBlockiv(_glsl_program, i, GL_UNIFORM_BLOCK_DATA_SIZE, &data_size);
  _glgsg->_glGetActiveUniformBlockiv(_glsl_program, i, GL_UNIFORM_BLOCK_ACTIVE_UNIFORMS, &param_count);

  if (param_count <= 0) {
    return;
  }

  // We use a GeomVertexArrayFormat to describe the uniform buffer layout.
  //GeomVertexArrayFormat block_format;
  //block_format.set_pad_to(data_size);

  // Get an array containing the indices of all the uniforms in this block.
  GLuint *indices = (GLuint *)alloca(param_count * sizeof(GLint));
  _glgsg->_glGetActiveUniformBlockiv(_glsl_program, i, GL_UNIFORM_BLOCK_ACTIVE_UNIFORM_INDICES, (GLint *)indices);

  // Acquire information about the way the uniforms in this block are packed.
  GLint *offsets = (GLint *)alloca(param_count * sizeof(GLint));
  GLint *mstrides = (GLint *)alloca(param_count * sizeof(GLint));
  GLint *astrides = (GLint *)alloca(param_count * sizeof(GLint));
  _glgsg->_glGetActiveUniformsiv(_glsl_program, param_count, indices, GL_UNIFORM_OFFSET, offsets);
  _glgsg->_glGetActiveUniformsiv(_glsl_program, param_count, indices, GL_UNIFORM_MATRIX_STRIDE, mstrides);
  _glgsg->_glGetActiveUniformsiv(_glsl_program, param_count, indices, GL_UNIFORM_ARRAY_STRIDE, astrides);

  for (int ui = 0; ui < param_count; ++ui) {
    name_buffer[0] = 0;
    GLint param_size;
    GLenum param_type;
    _glgsg->_glGetActiveUniform(_glsl_program, indices[ui], name_buflen, NULL, &param_size, &param_type, name_buffer);

    // Strip off [0] suffix that some drivers append to arrays.
    size_t size = strlen(name_buffer);
    if (size > 3 && strncmp(name_buffer + (size - 3), "[0]", 3) == 0) {
      name_buffer[size - 3] = 0;
    }

    GeomEnums::NumericType numeric_type;
    GeomEnums::Contents contents = GeomEnums::C_other;
    int num_components = 1;

    switch (param_type) {
    case GL_INT:
    case GL_INT_VEC2:
    case GL_INT_VEC3:
    case GL_INT_VEC4:
      numeric_type = GeomEnums::NT_int32;
      break;

    case GL_BOOL:
    case GL_BOOL_VEC2:
    case GL_BOOL_VEC3:
    case GL_BOOL_VEC4:
    case GL_UNSIGNED_INT:
    case GL_UNSIGNED_INT_VEC2:
    case GL_UNSIGNED_INT_VEC3:
    case GL_UNSIGNED_INT_VEC4:
      numeric_type = GeomEnums::NT_uint32;
      break;

    case GL_FLOAT:
    case GL_FLOAT_VEC2:
    case GL_FLOAT_VEC3:
    case GL_FLOAT_VEC4:
    case GL_FLOAT_MAT2:
    case GL_FLOAT_MAT3:
    case GL_FLOAT_MAT4:
      numeric_type = GeomEnums::NT_float32;
      break;

    case GL_DOUBLE:
    case GL_DOUBLE_VEC2:
    case GL_DOUBLE_VEC3:
    case GL_DOUBLE_VEC4:
    case GL_DOUBLE_MAT2:
    case GL_DOUBLE_MAT3:
    case GL_DOUBLE_MAT4:
      numeric_type = GeomEnums::NT_float64;
      break;

    default:
      GLCAT.warning() << "Ignoring uniform '" << name_buffer
        << "' with unsupported type 0x" << hex << param_type << dec << "\n";
      continue;
    }

    switch (param_type) {
    case GL_INT_VEC2:
    case GL_BOOL_VEC2:
    case GL_UNSIGNED_INT_VEC2:
    case GL_FLOAT_VEC2:
    case GL_DOUBLE_VEC2:
      num_components = 2;
      break;

    case GL_INT_VEC3:
    case GL_BOOL_VEC3:
    case GL_UNSIGNED_INT_VEC3:
    case GL_FLOAT_VEC3:
    case GL_DOUBLE_VEC3:
      num_components = 3;
      break;

    case GL_INT_VEC4:
    case GL_BOOL_VEC4:
    case GL_UNSIGNED_INT_VEC4:
    case GL_FLOAT_VEC4:
    case GL_DOUBLE_VEC4:
      num_components = 4;
      break;

    case GL_FLOAT_MAT3:
    case GL_DOUBLE_MAT3:
      num_components = 3;
      contents = GeomEnums::C_matrix;
      nassertd(param_size <= 1 || astrides[ui] == mstrides[ui] * 3) continue;
      param_size *= 3;
      break;

    case GL_FLOAT_MAT4:
    case GL_DOUBLE_MAT4:
      num_components = 4;
      contents = GeomEnums::C_matrix;
      nassertd(param_size <= 1 || astrides[ui] == mstrides[ui] * 4) continue;
      param_size *= 4;
      break;
    }

    //GeomVertexColumn column(InternalName::make(name_buffer),
    //                        num_components, numeric_type, contents,
    //                        offsets[ui], 4, param_size, astrides[ui]);
    //block_format.add_column(column);
  }

  //if (GLCAT.is_debug()) {
  //  GLCAT.debug() << "Active uniform block " << name << " has format:\n";
  //  block_format.write(GLCAT.debug(false), 2);
  //}

  //UniformBlock block;
  //block._name = InternalName::make(name);
  //block._format = GeomVertexArrayFormat::register_format(&block_format);
  //block._buffer = 0;

  //_uniform_blocks.push_back(block);
}
#endif  // !OPENGLES

////////////////////////////////////////////////////////////////////
//     Function: GLShaderContext::reflect_uniform
//       Access: Public
//  Description: Analyzes a single uniform variable and considers
//               how it should be handled and bound.
////////////////////////////////////////////////////////////////////
void CLP(ShaderContext)::
reflect_uniform(int i, char *name_buffer, GLsizei name_buflen) {
  GLint param_size;
  GLenum param_type;

  // Get the name, location, type and size of this uniform.
  name_buffer[0] = 0;
  _glgsg->_glGetActiveUniform(_glsl_program, i, name_buflen, NULL, &param_size, &param_type, name_buffer);
  GLint p = _glgsg->_glGetUniformLocation(_glsl_program, name_buffer);

  if (GLCAT.is_debug()) {
    GLCAT.debug()
      << "Active uniform " << name_buffer << " with size " << param_size
      << " and type 0x" << hex << param_type << dec
      << " is bound to location " << p << "\n";
  }

  if (p < 0) {
    // Special meaning, or it's in a uniform block.  Let it go.
    return;
  }

  // Strip off [0] suffix that some drivers append to arrays.
  size_t size = strlen(name_buffer);
  if (size > 3 && strncmp(name_buffer + (size - 3), "[0]", 3) == 0) {
    size -= 3;
    name_buffer[size] = 0;
  }

  string param_name(name_buffer);

  Shader::ShaderArgId arg_id;
  arg_id._name = param_name;
  arg_id._seqno = p;

  // Check if it has a p3d_ prefix - if so, assign special meaning.
  if (strncmp(name_buffer, "p3d_", 4) == 0) {
    string noprefix(name_buffer + 4);

    // Check for matrix inputs.
    bool transpose = false;
    bool inverse = false;
    string matrix_name(noprefix);
    size = matrix_name.size();

    // Check for and chop off any "Transpose" or "Inverse" suffix.
    if (size > 15 && matrix_name.compare(size - 9, 9, "Transpose") == 0) {
      transpose = true;
      matrix_name = matrix_name.substr(0, size - 9);
    }
    size = matrix_name.size();
    if (size > 13 && matrix_name.compare(size - 7, 7, "Inverse") == 0) {
      inverse = true;
      matrix_name = matrix_name.substr(0, size - 7);
    }
    size = matrix_name.size();

    // Now if the suffix that is left over is "Matrix",
    // we know that it is supposed to be a matrix input.
    if (size > 6 && matrix_name.compare(size - 6, 6, "Matrix") == 0) {
      Shader::ShaderMatSpec bind;
      bind._id = arg_id;
      bind._func = Shader::SMF_compose;
      if (param_type == GL_FLOAT_MAT3) {
        if (transpose) {
          bind._piece = Shader::SMP_upper3x3;
        } else {
          bind._piece = Shader::SMP_transpose3x3;
        }
      } else {
        if (transpose) {
          bind._piece = Shader::SMP_transpose;
        } else {
          bind._piece = Shader::SMP_whole;
        }
      }
      bind._arg[0] = NULL;
      bind._arg[1] = NULL;
      bind._dep[0] = Shader::SSD_general | Shader::SSD_transform;
      bind._dep[1] = Shader::SSD_general | Shader::SSD_transform;

      if (matrix_name == "ModelViewProjectionMatrix") {
        if (inverse) {
          bind._part[0] = Shader::SMO_apiclip_to_apiview;
          bind._part[1] = Shader::SMO_apiview_to_model;
        } else {
          bind._part[0] = Shader::SMO_model_to_apiview;
          bind._part[1] = Shader::SMO_apiview_to_apiclip;
        }

      } else if (matrix_name == "ModelViewMatrix") {
        bind._func = Shader::SMF_first;
        bind._part[0] = inverse ? Shader::SMO_apiview_to_model
                                : Shader::SMO_model_to_apiview;
        bind._part[1] = Shader::SMO_identity;

      } else if (matrix_name == "ProjectionMatrix") {
        bind._func = Shader::SMF_first;
        bind._part[0] = inverse ? Shader::SMO_apiclip_to_apiview
                                : Shader::SMO_apiview_to_apiclip;
        bind._part[1] = Shader::SMO_identity;

      } else if (matrix_name == "NormalMatrix") {
        // This is really the upper 3x3 of the ModelViewMatrixInverseTranspose.
        bind._func = Shader::SMF_first;
        bind._part[0] = inverse ? Shader::SMO_model_to_apiview
                                : Shader::SMO_apiview_to_model;
        bind._part[1] = Shader::SMO_identity;

        if (param_type != GL_FLOAT_MAT3) {
          GLCAT.error() << "p3d_NormalMatrix input should be mat3, not mat4!\n";
        }

      } else if (matrix_name == "ModelMatrix") {
        if (inverse) {
          bind._part[0] = Shader::SMO_world_to_view;
          bind._part[1] = Shader::SMO_view_to_model;
        } else {
          bind._part[0] = Shader::SMO_model_to_view;
          bind._part[1] = Shader::SMO_view_to_world;
        }

      } else if (matrix_name == "ViewMatrix") {
        if (inverse) {
          bind._part[0] = Shader::SMO_apiview_to_view;
          bind._part[1] = Shader::SMO_view_to_world;
        } else {
          bind._part[0] = Shader::SMO_world_to_view;
          bind._part[1] = Shader::SMO_view_to_apiview;
        }

      } else if (matrix_name == "ViewProjectionMatrix") {
        if (inverse) {
          bind._part[0] = Shader::SMO_apiclip_to_view;
          bind._part[1] = Shader::SMO_view_to_world;
        } else {
          bind._part[0] = Shader::SMO_world_to_view;
          bind._part[1] = Shader::SMO_view_to_apiclip;
        }

      } else {
        GLCAT.error() << "Unrecognized uniform matrix name '" << matrix_name << "'!\n";
        return;
      }
      _shader->_mat_spec.push_back(bind);
      return;
    }
    if (size > 7 && noprefix.substr(0, 7) == "Texture") {
      Shader::ShaderTexSpec bind;
      bind._id = arg_id;
      bind._name = 0;

      string tail;
      bind._stage = string_to_int(noprefix.substr(7), tail);
      if (!tail.empty()) {
        GLCAT.error()
          << "Error parsing shader input name: unexpected '"
          << tail << "' in '" << param_name << "'\n";
        return;
      }

      if (get_sampler_texture_type(bind._desired_type, param_type)) {
        _glgsg->_glUniform1i(p, _shader->_tex_spec.size());
        _shader->_tex_spec.push_back(bind);
      } else {
        GLCAT.error()
          << "Could not bind texture input " << param_name << "\n";
      }
      return;
    }
    if (size > 9 && noprefix.substr(0, 9) == "Material.") {
      Shader::ShaderMatSpec bind;
      bind._id = arg_id;
      bind._func = Shader::SMF_first;
      bind._part[0] = Shader::SMO_attr_material;
      bind._arg[0] = NULL;
      bind._dep[0] = Shader::SSD_general | Shader::SSD_material;
      bind._part[1] = Shader::SMO_identity;
      bind._arg[1] = NULL;
      bind._dep[1] = Shader::SSD_NONE;

      if (noprefix == "Material.ambient") {
        if (param_type != GL_FLOAT_VEC4) {
          GLCAT.error()
            << "p3d_Material.ambient should be vec4\n";
        }
        bind._piece = Shader::SMP_row0;
        _shader->_mat_spec.push_back(bind);
        return;

      } else if (noprefix == "Material.diffuse") {
        if (param_type != GL_FLOAT_VEC4) {
          GLCAT.error()
            << "p3d_Material.diffuse should be vec4\n";
        }
        bind._piece = Shader::SMP_row1;
        _shader->_mat_spec.push_back(bind);
        return;

      } else if (noprefix == "Material.emission") {
        if (param_type != GL_FLOAT_VEC4) {
          GLCAT.error()
            << "p3d_Material.emission should be vec4\n";
        }
        bind._piece = Shader::SMP_row2;
        _shader->_mat_spec.push_back(bind);
        return;

      } else if (noprefix == "Material.specular") {
        if (param_type != GL_FLOAT_VEC3) {
          GLCAT.error()
            << "p3d_Material.specular should be vec3\n";
        }
        bind._piece = Shader::SMP_row3x3;
        _shader->_mat_spec.push_back(bind);
        return;

      } else if (noprefix == "Material.shininess") {
        if (param_type != GL_FLOAT) {
          GLCAT.error()
            << "p3d_Material.shininess should be float\n";
        }
        bind._piece = Shader::SMP_cell15;
        _shader->_mat_spec.push_back(bind);
        return;
      }
    }
    if (noprefix == "ColorScale") {
      Shader::ShaderMatSpec bind;
      bind._id = arg_id;
      bind._func = Shader::SMF_first;
      bind._part[0] = Shader::SMO_attr_colorscale;
      bind._arg[0] = NULL;
      bind._dep[0] = Shader::SSD_general | Shader::SSD_colorscale;
      bind._part[1] = Shader::SMO_identity;
      bind._arg[1] = NULL;
      bind._dep[1] = Shader::SSD_NONE;

      if (param_type == GL_FLOAT_VEC3) {
        bind._piece = Shader::SMP_row3x3;
      } else if (param_type == GL_FLOAT_VEC4) {
        bind._piece = Shader::SMP_row3;
      } else {
        GLCAT.error()
          << "p3d_ColorScale should be vec3 or vec4\n";
        return;
      }
      _shader->_mat_spec.push_back(bind);
      return;
    }
    if (noprefix == "Color") {
      Shader::ShaderMatSpec bind;
      bind._id = arg_id;
      bind._func = Shader::SMF_first;
      bind._part[0] = Shader::SMO_attr_color;
      bind._arg[0] = NULL;
      bind._dep[0] = Shader::SSD_general | Shader::SSD_color;
      bind._part[1] = Shader::SMO_identity;
      bind._arg[1] = NULL;
      bind._dep[1] = Shader::SSD_NONE;

      if (param_type == GL_FLOAT_VEC3) {
        bind._piece = Shader::SMP_row3x3;
      } else if (param_type == GL_FLOAT_VEC4) {
        bind._piece = Shader::SMP_row3;
      } else {
        GLCAT.error()
          << "p3d_Color should be vec3 or vec4\n";
        return;
      }
      _shader->_mat_spec.push_back(bind);
      return;
    }
    if (noprefix == "ClipPlane") {
      if (param_type != GL_FLOAT_VEC4) {
        GLCAT.error()
          << "p3d_ClipPlane should be vec4 or vec4[]\n";
        return;
      }
      for (int i = 0; i < param_size; ++i) {
        Shader::ShaderMatSpec bind;
        bind._id = arg_id;
        bind._id._seqno = p + i;
        bind._piece = Shader::SMP_row3;
        bind._func = Shader::SMF_first;
        bind._index = i;
        bind._part[0] = Shader::SMO_apiview_clipplane_i;
        bind._arg[0] = NULL;
        bind._dep[0] = Shader::SSD_general | Shader::SSD_clip_planes;
        bind._part[1] = Shader::SMO_identity;
        bind._arg[1] = NULL;
        bind._dep[1] = Shader::SSD_NONE;
        _shader->_mat_spec.push_back(bind);
      }
      return;
    }
    if (noprefix == "LightModel.ambient") {
      Shader::ShaderMatSpec bind;
      bind._id = arg_id;
      bind._func = Shader::SMF_first;
      bind._part[0] = Shader::SMO_light_ambient;
      bind._arg[0] = NULL;
      bind._dep[0] = Shader::SSD_general | Shader::SSD_light;
      bind._part[1] = Shader::SMO_identity;
      bind._arg[1] = NULL;
      bind._dep[1] = Shader::SSD_NONE;

      if (param_type == GL_FLOAT_VEC3) {
        bind._piece = Shader::SMP_row3x3;
      } else if (param_type == GL_FLOAT_VEC4) {
        bind._piece = Shader::SMP_row3;
      } else {
        GLCAT.error()
          << "p3d_LightModel.ambient should be vec3 or vec4\n";
        return;
      }
      _shader->_mat_spec.push_back(bind);
      return;
    }
    if (noprefix == "TransformTable") {
      if (param_type != GL_FLOAT_MAT4) {
        GLCAT.error()
          << "p3d_TransformTable should be uniform mat4\n";
        return;
      }
      _transform_table_index = p;
      _transform_table_size = param_size;
      return;
    }
    if (noprefix == "SliderTable") {
      if (param_type != GL_FLOAT) {
        GLCAT.error()
          << "p3d_SliderTable should be uniform float\n";
        return;
      }
      _slider_table_index = p;
      _slider_table_size = param_size;
      return;
    }
    GLCAT.error() << "Unrecognized uniform name '" << param_name << "'!\n";
    return;

  } else if (strncmp(name_buffer, "osg_", 4) == 0) {
    string noprefix(name_buffer + 4);
    // These inputs are supported by OpenSceneGraph.  We can support
    // them as well, to increase compatibility.
    // Other inputs we may support in the future:
    // int osg_FrameNumber

    Shader::ShaderMatSpec bind;
    bind._id = arg_id;
    bind._arg[0] = NULL;
    bind._arg[1] = NULL;

    if (noprefix == "ViewMatrix") {
      bind._piece = Shader::SMP_whole;
      bind._func = Shader::SMF_compose;
      bind._part[0] = Shader::SMO_world_to_view;
      bind._part[1] = Shader::SMO_view_to_apiview;
      bind._dep[0] = Shader::SSD_general | Shader::SSD_transform;
      bind._dep[1] = Shader::SSD_general | Shader::SSD_transform;
      _shader->_mat_spec.push_back(bind);
      return;

    } else if (noprefix == "InverseViewMatrix") {
      bind._piece = Shader::SMP_whole;
      bind._func = Shader::SMF_compose;
      bind._part[0] = Shader::SMO_apiview_to_view;
      bind._part[1] = Shader::SMO_view_to_world;
      bind._dep[0] = Shader::SSD_general | Shader::SSD_transform;
      bind._dep[1] = Shader::SSD_general | Shader::SSD_transform;
      _shader->_mat_spec.push_back(bind);
      return;

    } else if (noprefix == "FrameTime") {
      bind._piece = Shader::SMP_row3x1;
      bind._func = Shader::SMF_first;
      bind._part[0] = Shader::SMO_frame_time;
      bind._part[1] = Shader::SMO_identity;
      bind._dep[0] = Shader::SSD_general;
      bind._dep[1] = Shader::SSD_NONE;
      _shader->_mat_spec.push_back(bind);
      return;

    } else if (noprefix == "DeltaFrameTime") {
      bind._piece = Shader::SMP_row3x1;
      bind._func = Shader::SMF_first;
      bind._part[0] = Shader::SMO_frame_delta;
      bind._part[1] = Shader::SMO_identity;
      bind._dep[0] = Shader::SSD_general;
      bind._dep[1] = Shader::SSD_NONE;
      _shader->_mat_spec.push_back(bind);
      return;
    }

  } else {
    // Tries to parse shorthand notations like mspos_XXX and trans_model_to_clip_of_XXX
    if (parse_and_set_short_hand_shader_vars(arg_id, param_type, param_size, _shader)) {
      return;
    }
  }

  if (param_size == 1) {
    // A single uniform (not an array, or an array of size 1).
    switch (param_type) {
#ifndef OPENGLES
      case GL_INT_SAMPLER_1D:
      case GL_INT_SAMPLER_2D:
      case GL_INT_SAMPLER_3D:
      case GL_INT_SAMPLER_2D_ARRAY:
      case GL_INT_SAMPLER_CUBE:
      case GL_INT_SAMPLER_BUFFER:
      case GL_UNSIGNED_INT_SAMPLER_1D:
      case GL_UNSIGNED_INT_SAMPLER_2D:
      case GL_UNSIGNED_INT_SAMPLER_3D:
      case GL_UNSIGNED_INT_SAMPLER_CUBE:
      case GL_UNSIGNED_INT_SAMPLER_2D_ARRAY:
      case GL_UNSIGNED_INT_SAMPLER_BUFFER:
      case GL_SAMPLER_1D_SHADOW:
      case GL_SAMPLER_1D:
      case GL_SAMPLER_CUBE_SHADOW:
      case GL_SAMPLER_2D_ARRAY:
      case GL_SAMPLER_2D_ARRAY_SHADOW:
      case GL_SAMPLER_BUFFER:
#endif  // !OPENGLES
      case GL_SAMPLER_2D:
      case GL_SAMPLER_2D_SHADOW:
      case GL_SAMPLER_3D:
      case GL_SAMPLER_CUBE: {
        Shader::ShaderTexSpec bind;
        bind._id = arg_id;
        bind._name = InternalName::make(param_name);
        bind._desired_type = Texture::TT_2d_texture;
        bind._stage = 0;
        if (get_sampler_texture_type(bind._desired_type, param_type)) {
          _glgsg->_glUniform1i(p, _shader->_tex_spec.size());
          _shader->_tex_spec.push_back(bind);
        }
        return;
      }
      case GL_FLOAT_MAT2:
#ifndef OPENGLES
      case GL_FLOAT_MAT2x3:
      case GL_FLOAT_MAT2x4:
      case GL_FLOAT_MAT3x2:
      case GL_FLOAT_MAT3x4:
      case GL_FLOAT_MAT4x2:
      case GL_FLOAT_MAT4x3:
#endif
        GLCAT.warning() << "GLSL shader requested an unsupported matrix type\n";
        return;
      case GL_FLOAT_MAT3: {
        Shader::ShaderMatSpec bind;
        bind._id = arg_id;
        bind._piece = Shader::SMP_upper3x3;
        bind._func = Shader::SMF_first;
        bind._part[0] = Shader::SMO_mat_constant_x;
        bind._arg[0] = InternalName::make(param_name);
        bind._dep[0] = Shader::SSD_general | Shader::SSD_shaderinputs;
        bind._part[1] = Shader::SMO_identity;
        bind._arg[1] = NULL;
        bind._dep[1] = Shader::SSD_NONE;
        _shader->_mat_spec.push_back(bind);
        return;
      }
      case GL_FLOAT_MAT4: {
        Shader::ShaderMatSpec bind;
        bind._id = arg_id;
        bind._piece = Shader::SMP_whole;
        bind._func = Shader::SMF_first;
        bind._part[0] = Shader::SMO_mat_constant_x;
        bind._arg[0] = InternalName::make(param_name);
        bind._dep[0] = Shader::SSD_general | Shader::SSD_shaderinputs;
        bind._part[1] = Shader::SMO_identity;
        bind._arg[1] = NULL;
        bind._dep[1] = Shader::SSD_NONE;
        _shader->_mat_spec.push_back(bind);
        return;
      }
      case GL_FLOAT:
      case GL_FLOAT_VEC2:
      case GL_FLOAT_VEC3:
      case GL_FLOAT_VEC4: {
        PT(InternalName) iname = InternalName::make(param_name);
        if (iname->get_parent() != InternalName::get_root()) {
          // It might be something like an attribute of a shader
          // input, like a light parameter.  It might also just be
          // a custom struct parameter.  We can't know yet, sadly.
          Shader::ShaderMatSpec bind;
          bind._id = arg_id;
          switch (param_type) {
          case GL_FLOAT:
            bind._piece = Shader::SMP_row3x1;
            break;
          case GL_FLOAT_VEC2:
            bind._piece = Shader::SMP_row3x2;
            break;
          case GL_FLOAT_VEC3:
            bind._piece = Shader::SMP_row3x3;
            break;
          default:
            bind._piece = Shader::SMP_row3;
          }
          bind._func = Shader::SMF_first;
          bind._part[0] = Shader::SMO_vec_constant_x_attrib;
          bind._arg[0] = iname;
          bind._dep[0] = Shader::SSD_general | Shader::SSD_shaderinputs;
          bind._part[1] = Shader::SMO_identity;
          bind._arg[1] = NULL;
          bind._dep[1] = Shader::SSD_NONE;
          _shader->_mat_spec.push_back(bind);
          return;
        } // else fall through
      }
      case GL_BOOL:
      case GL_BOOL_VEC2:
      case GL_BOOL_VEC3:
      case GL_BOOL_VEC4:
      case GL_INT:
      case GL_INT_VEC2:
      case GL_INT_VEC3:
      case GL_INT_VEC4: {
        Shader::ShaderPtrSpec bind;
        bind._id = arg_id;
        switch (param_type) {
          case GL_BOOL:
          case GL_INT:
          case GL_FLOAT:      bind._dim[1] = 1; break;
          case GL_BOOL_VEC2:
          case GL_INT_VEC2:
          case GL_FLOAT_VEC2: bind._dim[1] = 2; break;
          case GL_BOOL_VEC3:
          case GL_INT_VEC3:
          case GL_FLOAT_VEC3: bind._dim[1] = 3; break;
          case GL_BOOL_VEC4:
          case GL_INT_VEC4:
          case GL_FLOAT_VEC4: bind._dim[1] = 4; break;
          case GL_FLOAT_MAT3: bind._dim[1] = 9; break;
          case GL_FLOAT_MAT4: bind._dim[1] = 16; break;
        }
        switch (param_type) {
        case GL_BOOL:
        case GL_BOOL_VEC2:
        case GL_BOOL_VEC3:
        case GL_BOOL_VEC4:
        case GL_INT:
        case GL_INT_VEC2:
        case GL_INT_VEC3:
        case GL_INT_VEC4:
          bind._type = Shader::SPT_int;
          break;
        case GL_FLOAT:
        case GL_FLOAT_VEC2:
        case GL_FLOAT_VEC3:
        case GL_FLOAT_VEC4:
        case GL_FLOAT_MAT3:
        case GL_FLOAT_MAT4:
          bind._type = Shader::SPT_float;
          break;
        }
        bind._arg = InternalName::make(param_name);
        bind._dim[0] = 1;
        bind._dep[0] = Shader::SSD_general | Shader::SSD_shaderinputs;
        bind._dep[1] = Shader::SSD_NONE;
        _shader->_ptr_spec.push_back(bind);
        return;
      }
#ifndef OPENGLES
      case GL_IMAGE_1D_EXT:
      case GL_IMAGE_2D_EXT:
      case GL_IMAGE_3D_EXT:
      case GL_IMAGE_CUBE_EXT:
      case GL_IMAGE_2D_ARRAY_EXT:
      case GL_IMAGE_BUFFER_EXT:
      case GL_INT_IMAGE_1D_EXT:
      case GL_INT_IMAGE_2D_EXT:
      case GL_INT_IMAGE_3D_EXT:
      case GL_INT_IMAGE_CUBE_EXT:
      case GL_INT_IMAGE_2D_ARRAY_EXT:
      case GL_INT_IMAGE_BUFFER_EXT:
      case GL_UNSIGNED_INT_IMAGE_1D_EXT:
      case GL_UNSIGNED_INT_IMAGE_2D_EXT:
      case GL_UNSIGNED_INT_IMAGE_3D_EXT:
      case GL_UNSIGNED_INT_IMAGE_CUBE_EXT:
      case GL_UNSIGNED_INT_IMAGE_2D_ARRAY_EXT:
      case GL_UNSIGNED_INT_IMAGE_BUFFER_EXT:
        // This won't really change at runtime, so we might as well
        // bind once and then forget about it.
        _glgsg->_glUniform1i(p, _glsl_img_inputs.size());
        {
          ImageInput input;
          input._name = InternalName::make(param_name);
          input._writable = false;
          input._gtc = NULL;
          _glsl_img_inputs.push_back(input);
        }
        return;
#endif
      default:
        GLCAT.warning() << "Ignoring unrecognized GLSL parameter type!\n";
    }
  } else {
    // A uniform array.
    switch (param_type) {
    case GL_FLOAT_MAT2:
#ifndef OPENGLES
    case GL_FLOAT_MAT2x3:
    case GL_FLOAT_MAT2x4:
    case GL_FLOAT_MAT3x2:
    case GL_FLOAT_MAT3x4:
    case GL_FLOAT_MAT4x2:
    case GL_FLOAT_MAT4x3:
#endif
      GLCAT.warning() << "GLSL shader requested an unrecognized matrix array type\n";
      return;
    case GL_BOOL:
    case GL_BOOL_VEC2:
    case GL_BOOL_VEC3:
    case GL_BOOL_VEC4:
    case GL_INT:
    case GL_INT_VEC2:
    case GL_INT_VEC3:
    case GL_INT_VEC4:
    case GL_FLOAT:
    case GL_FLOAT_VEC2:
    case GL_FLOAT_VEC3:
    case GL_FLOAT_VEC4:
    case GL_FLOAT_MAT3:
    case GL_FLOAT_MAT4: {
      Shader::ShaderPtrSpec bind;
      bind._id = arg_id;
      switch (param_type) {
        case GL_BOOL:
        case GL_INT:
        case GL_FLOAT:      bind._dim[1] = 1; break;
        case GL_BOOL_VEC2:
        case GL_INT_VEC2:
        case GL_FLOAT_VEC2: bind._dim[1] = 2; break;
        case GL_BOOL_VEC3:
        case GL_INT_VEC3:
        case GL_FLOAT_VEC3: bind._dim[1] = 3; break;
        case GL_BOOL_VEC4:
        case GL_INT_VEC4:
        case GL_FLOAT_VEC4: bind._dim[1] = 4; break;
        case GL_FLOAT_MAT3: bind._dim[1] = 9; break;
        case GL_FLOAT_MAT4: bind._dim[1] = 16; break;
      }
      switch (param_type) {
      case GL_BOOL:
      case GL_BOOL_VEC2:
      case GL_BOOL_VEC3:
      case GL_BOOL_VEC4:
      case GL_INT:
      case GL_INT_VEC2:
      case GL_INT_VEC3:
      case GL_INT_VEC4:
        bind._type = Shader::SPT_int;
        break;
      case GL_FLOAT:
      case GL_FLOAT_VEC2:
      case GL_FLOAT_VEC3:
      case GL_FLOAT_VEC4:
      case GL_FLOAT_MAT3:
      case GL_FLOAT_MAT4:
        bind._type = Shader::SPT_float;
        break;
      }
      bind._arg = InternalName::make(param_name);
      bind._dim[0] = param_size;
      bind._dep[0] = Shader::SSD_general | Shader::SSD_shaderinputs;
      bind._dep[1] = Shader::SSD_NONE;
      _shader->_ptr_spec.push_back(bind);
      return;
    }
    default:
      GLCAT.warning() << "Ignoring unrecognized GLSL parameter array type!\n";
    }
  }
}

////////////////////////////////////////////////////////////////////
//     Function: GLShaderContext::get_sampler_texture_type
//       Access: Public
//  Description: Returns the texture type required for the given
//               GL sampler type.  Returns false if unsupported.
////////////////////////////////////////////////////////////////////
bool CLP(ShaderContext)::
get_sampler_texture_type(int &out, GLenum param_type) {
  switch (param_type) {
#ifndef OPENGLES
  case GL_SAMPLER_1D_SHADOW:
    if (!_glgsg->_supports_shadow_filter) {
      GLCAT.error()
        << "GLSL shader uses shadow sampler, which is unsupported by the driver.\n";
      return false;
    }
    // Fall through
  case GL_INT_SAMPLER_1D:
  case GL_UNSIGNED_INT_SAMPLER_1D:
  case GL_SAMPLER_1D:
    out = Texture::TT_1d_texture;
    return true;

  case GL_INT_SAMPLER_2D:
  case GL_UNSIGNED_INT_SAMPLER_2D:
#endif
  case GL_SAMPLER_2D:
    out = Texture::TT_2d_texture;
    return true;

  case GL_SAMPLER_2D_SHADOW:
    out = Texture::TT_2d_texture;
    if (!_glgsg->_supports_shadow_filter) {
      GLCAT.error()
        << "GLSL shader uses shadow sampler, which is unsupported by the driver.\n";
      return false;
    }
    return true;

#ifndef OPENGLES
  case GL_INT_SAMPLER_3D:
  case GL_UNSIGNED_INT_SAMPLER_3D:
#endif
  case GL_SAMPLER_3D:
    out = Texture::TT_3d_texture;
    if (_glgsg->_supports_3d_texture) {
      return true;
    } else {
      GLCAT.error()
        << "GLSL shader uses 3D texture, which is unsupported by the driver.\n";
      return false;
    }

#ifndef OPENGLES
  case GL_SAMPLER_CUBE_SHADOW:
    if (!_glgsg->_supports_shadow_filter) {
      GLCAT.error()
        << "GLSL shader uses shadow sampler, which is unsupported by the driver.\n";
      return false;
    }
    // Fall through
  case GL_INT_SAMPLER_CUBE:
  case GL_UNSIGNED_INT_SAMPLER_CUBE:
#endif
  case GL_SAMPLER_CUBE:
    out = Texture::TT_cube_map;
    if (!_glgsg->_supports_cube_map) {
      GLCAT.error()
        << "GLSL shader uses cube map, which is unsupported by the driver.\n";
      return false;
    }
    return true;

#ifndef OPENGLES
  case GL_SAMPLER_2D_ARRAY_SHADOW:
    if (!_glgsg->_supports_shadow_filter) {
      GLCAT.error()
        << "GLSL shader uses shadow sampler, which is unsupported by the driver.\n";
      return false;
    }
    // Fall through
  case GL_INT_SAMPLER_2D_ARRAY:
  case GL_UNSIGNED_INT_SAMPLER_2D_ARRAY:
  case GL_SAMPLER_2D_ARRAY:
    out = Texture::TT_2d_texture_array;
    if (_glgsg->_supports_2d_texture_array) {
      return true;
    } else {
      GLCAT.error()
        << "GLSL shader uses 2D texture array, which is unsupported by the driver.\n";
      return false;
    }

  case GL_INT_SAMPLER_BUFFER:
  case GL_UNSIGNED_INT_SAMPLER_BUFFER:
  case GL_SAMPLER_BUFFER:
    out = Texture::TT_buffer_texture;
    if (_glgsg->_supports_buffer_texture) {
      return true;
    } else {
      GLCAT.error()
        << "GLSL shader uses buffer texture, which is unsupported by the driver.\n";
      return false;
    }
#endif

  default:
    GLCAT.error()
      << "GLSL shader uses unsupported sampler type for texture input.\n";
    return false;
  }
}

////////////////////////////////////////////////////////////////////
//     Function: GLShaderContext::Destructor
//       Access: Public
//  Description: xyz
////////////////////////////////////////////////////////////////////
CLP(ShaderContext)::
~CLP(ShaderContext)() {
  release_resources();
}

////////////////////////////////////////////////////////////////////
//     Function: GLShaderContext::release_resources
//       Access: Public
//  Description: Should deallocate all system resources (such as
//               vertex program handles or Cg contexts).
////////////////////////////////////////////////////////////////////
void CLP(ShaderContext)::
release_resources() {
  if (!_glgsg) {
    return;
  }
  if (_glsl_program != 0) {
    GLSLShaders::const_iterator it;
    for (it = _glsl_shaders.begin(); it != _glsl_shaders.end(); ++it) {
      _glgsg->_glDetachShader(_glsl_program, *it);
    }
    _glgsg->_glDeleteProgram(_glsl_program);
    _glsl_program = 0;
  }

  GLSLShaders::const_iterator it;
  for (it = _glsl_shaders.begin(); it != _glsl_shaders.end(); ++it) {
    _glgsg->_glDeleteShader(*it);
  }

  _glsl_shaders.clear();

  _glgsg->report_my_gl_errors();
}

////////////////////////////////////////////////////////////////////
//     Function: GLShaderContext::bind
//       Access: Public
//  Description: This function is to be called to enable a new
//               shader.  It also initializes all of the shader's
//               input parameters.
////////////////////////////////////////////////////////////////////
void CLP(ShaderContext)::
bind(bool reissue_parameters) {
  // GLSL shaders need to be bound before passing parameters.
  if (!_shader->get_error_flag()) {
    _glgsg->_glUseProgram(_glsl_program);
  }

  if (reissue_parameters) {
    // Pass in k-parameters and transform-parameters
    issue_parameters(Shader::SSD_general);
  }

  if (!_validated) {
    _glgsg->_glValidateProgram(_glsl_program);
    glsl_report_program_errors(_glsl_program, false);
    _validated = true;
  }

  _glgsg->report_my_gl_errors();
}

////////////////////////////////////////////////////////////////////
//     Function: GLShaderContext::unbind
//       Access: Public
//  Description: This function disables a currently-bound shader.
////////////////////////////////////////////////////////////////////
void CLP(ShaderContext)::
unbind() {
  _glgsg->_glUseProgram(0);
  _glgsg->report_my_gl_errors();
}

////////////////////////////////////////////////////////////////////
//     Function: GLShaderContext::issue_parameters
//       Access: Public
//  Description: This function gets called whenever the RenderState
//               or TransformState has changed, but the Shader
//               itself has not changed.  It loads new values into the
//               shader's parameters.
//
//               If "altered" is false, that means you promise that
//               the parameters for this shader context have already
//               been issued once, and that since the last time the
//               parameters were issued, no part of the render
//               state has changed except the external and internal
//               transforms.
////////////////////////////////////////////////////////////////////
void CLP(ShaderContext)::
issue_parameters(int altered) {
  //PStatGPUTimer timer(_glgsg, _glgsg->_draw_set_state_shader_parameters_pcollector);

  if (!valid()) {
    return;
  }

  // Iterate through _ptr parameters
  for (int i = 0; i < (int)_shader->_ptr_spec.size(); ++i) {
    Shader::ShaderPtrSpec &spec = _shader->_ptr_spec[i];

    if (altered & (spec._dep[0] | spec._dep[1])) {
      const Shader::ShaderPtrData* ptr_data = _glgsg->fetch_ptr_parameter(spec);
      if (ptr_data == NULL) { //the input is not contained in ShaderPtrData
        release_resources();
        return;
      }

<<<<<<< HEAD
      GLint p = spec._id._seqno;
=======
      GLint p = _glsl_parameter_map[spec._id._seqno];
      int array_size = min(spec._dim[0], ptr_data->_size / spec._dim[1]);
>>>>>>> 44207a13
      switch (spec._type) {
      case Shader::SPT_float:
        {
          float *data = NULL;

          switch (ptr_data->_type) {
          case Shader::SPT_int:
            // Convert int data to float data.
            data = (float*) alloca(sizeof(float) * array_size * spec._dim[1]);
            for (int i = 0; i < (array_size * spec._dim[1]); ++i) {
              data[i] = (float)(((int*)ptr_data->_ptr)[i]);
            }
            break;

          case Shader::SPT_double:
            // Downgrade double data to float data.
            data = (float*) alloca(sizeof(float) * array_size * spec._dim[1]);
            for (int i = 0; i < (array_size * spec._dim[1]); ++i) {
              data[i] = (float)(((double*)ptr_data->_ptr)[i]);
            }
            break;

          case Shader::SPT_float:
            data = (float*)ptr_data->_ptr;
            break;

          default:
            nassertd(false) continue;
          }

          switch (spec._dim[1]) {
          case 1: _glgsg->_glUniform1fv(p, array_size, (float*)data); continue;
          case 2: _glgsg->_glUniform2fv(p, array_size, (float*)data); continue;
          case 3: _glgsg->_glUniform3fv(p, array_size, (float*)data); continue;
          case 4: _glgsg->_glUniform4fv(p, array_size, (float*)data); continue;
          case 9: _glgsg->_glUniformMatrix3fv(p, array_size, GL_FALSE, (float*)data); continue;
          case 16: _glgsg->_glUniformMatrix4fv(p, array_size, GL_FALSE, (float*)data); continue;
          }
          nassertd(false) continue;
        }
        break;

      case Shader::SPT_int:
        if (ptr_data->_type != Shader::SPT_int) {
          GLCAT.error()
            << "Cannot pass floating-point data to integer shader input '" << spec._id._name << "'\n";

          // Deactivate it to make sure the user doesn't get flooded with this error.
          spec._dep[0] = 0;
          spec._dep[1] = 0;

        } else {
          switch (spec._dim[1]) {
          case 1: _glgsg->_glUniform1iv(p, array_size, (int*)ptr_data->_ptr); continue;
          case 2: _glgsg->_glUniform2iv(p, array_size, (int*)ptr_data->_ptr); continue;
          case 3: _glgsg->_glUniform3iv(p, array_size, (int*)ptr_data->_ptr); continue;
          case 4: _glgsg->_glUniform4iv(p, array_size, (int*)ptr_data->_ptr); continue;
          }
          nassertd(false) continue;
        }
        break;

      case Shader::SPT_double:
        GLCAT.error() << "Passing double-precision shader inputs to GLSL shaders is not currently supported\n";

        // Deactivate it to make sure the user doesn't get flooded with this error.
        spec._dep[0] = 0;
        spec._dep[1] = 0;

      default:
        continue;
      }
    }
  }

  for (int i = 0; i < (int)_shader->_mat_spec.size(); ++i) {
    Shader::ShaderMatSpec &spec = _shader->_mat_spec[i];

    if (altered & (spec._dep[0] | spec._dep[1])) {
      const LMatrix4 *val = _glgsg->fetch_specified_value(spec, altered);
      if (!val) continue;
#ifndef STDFLOAT_DOUBLE
      // In this case, the data is already single-precision.
      const PN_float32 *data = val->get_data();
#else
      // In this case, we have to convert it.
      LMatrix4f valf = LCAST(PN_float32, *val);
      const PN_float32 *data = valf.get_data();
#endif

      GLint p = spec._id._seqno;
      switch (spec._piece) {
      case Shader::SMP_whole: _glgsg->_glUniformMatrix4fv(p, 1, GL_FALSE, data); continue;
      case Shader::SMP_transpose: _glgsg->_glUniformMatrix4fv(p, 1, GL_TRUE, data); continue;
      case Shader::SMP_col0: _glgsg->_glUniform4f(p, data[0], data[4], data[ 8], data[12]); continue;
      case Shader::SMP_col1: _glgsg->_glUniform4f(p, data[1], data[5], data[ 9], data[13]); continue;
      case Shader::SMP_col2: _glgsg->_glUniform4f(p, data[2], data[6], data[10], data[14]); continue;
      case Shader::SMP_col3: _glgsg->_glUniform4f(p, data[3], data[7], data[11], data[15]); continue;
      case Shader::SMP_row0: _glgsg->_glUniform4fv(p, 1, data+ 0); continue;
      case Shader::SMP_row1: _glgsg->_glUniform4fv(p, 1, data+ 4); continue;
      case Shader::SMP_row2: _glgsg->_glUniform4fv(p, 1, data+ 8); continue;
      case Shader::SMP_row3: _glgsg->_glUniform4fv(p, 1, data+12); continue;
      case Shader::SMP_row3x1: _glgsg->_glUniform1fv(p, 1, data+12); continue;
      case Shader::SMP_row3x2: _glgsg->_glUniform2fv(p, 1, data+12); continue;
      case Shader::SMP_row3x3: _glgsg->_glUniform3fv(p, 1, data+12); continue;
      case Shader::SMP_upper3x3:
        {
#ifndef STDFLOAT_DOUBLE
          LMatrix3f upper3 = val->get_upper_3();
#else
          LMatrix3f upper3 = valf.get_upper_3();
#endif
          _glgsg->_glUniformMatrix3fv(p, 1, false, upper3.get_data());
          continue;
        }
      case Shader::SMP_transpose3x3:
        {
#ifndef STDFLOAT_DOUBLE
          LMatrix3f upper3 = val->get_upper_3();
#else
          LMatrix3f upper3 = valf.get_upper_3();
#endif
          _glgsg->_glUniformMatrix3fv(p, 1, true, upper3.get_data());
          continue;
        }
      case Shader::SMP_cell15:
        _glgsg->_glUniform1fv(p, 1, data+15);
        continue;
      }
    }
  }

  _glgsg->report_my_gl_errors();
}

////////////////////////////////////////////////////////////////////
//     Function: GLShaderContext::update_transform_table
//       Access: Public
//  Description: Changes the active transform table, used for hardware
//               skinning.
////////////////////////////////////////////////////////////////////
void CLP(ShaderContext)::
update_transform_table(const TransformTable *table) {
  LMatrix4f *matrices = (LMatrix4f *)alloca(_transform_table_size * 64);

  int i = 0;
  if (table != NULL) {
    int num_transforms = min(_transform_table_size, table->get_num_transforms());
    for (; i < num_transforms; ++i) {
#ifdef STDFLOAT_DOUBLE
      LMatrix4 matrix;
      table->get_transform(i)->get_matrix(matrix);
      matrices[i] = LCAST(float, matrix);
#else
      table->get_transform(i)->get_matrix(matrices[i]);
#endif
    }
  }
  for (; i < _transform_table_size; ++i) {
    matrices[i] = LMatrix4f::ident_mat();
  }

  _glgsg->_glUniformMatrix4fv(_transform_table_index, _transform_table_size,
                              GL_FALSE, (float *)matrices);
}

////////////////////////////////////////////////////////////////////
//     Function: GLShaderContext::update_slider_table
//       Access: Public
//  Description: Changes the active slider table, used for hardware
//               skinning.
////////////////////////////////////////////////////////////////////
void CLP(ShaderContext)::
update_slider_table(const SliderTable *table) {
  float *sliders = (float *)alloca(_slider_table_size * 4);
  memset(sliders, 0, _slider_table_size * 4);

  if (table != NULL) {
    int num_sliders = min(_slider_table_size, table->get_num_sliders());
    for (int i = 0; i < num_sliders; ++i) {
      sliders[i] = table->get_slider(i)->get_slider();
    }
  }

  _glgsg->_glUniform1fv(_slider_table_index, _slider_table_size, sliders);
}

////////////////////////////////////////////////////////////////////
//     Function: GLShaderContext::disable_shader_vertex_arrays
//       Access: Public
//  Description: Disable all the vertex arrays used by this shader.
////////////////////////////////////////////////////////////////////
void CLP(ShaderContext)::
disable_shader_vertex_arrays() {
  if (!valid()) {
    return;
  }

  for (int i=0; i<(int)_shader->_var_spec.size(); i++) {
    const Shader::ShaderVarSpec &bind = _shader->_var_spec[i];
    GLint p = bind._id._seqno;
    if (_has_divisor) {
      _glgsg->_glVertexAttribDivisor(p, 0);
    }
    for (int i = 0; i < bind._elements; ++i) {
      _glgsg->_glDisableVertexAttribArray(p + i);
    }
  }

  _glgsg->report_my_gl_errors();
}

////////////////////////////////////////////////////////////////////
//     Function: GLShaderContext::update_shader_vertex_arrays
//       Access: Public
//  Description: Disables all vertex arrays used by the previous
//               shader, then enables all the vertex arrays needed
//               by this shader.  Extracts the relevant vertex array
//               data from the gsg.
//               The current implementation is inefficient, because
//               it may unnecessarily disable arrays then immediately
//               reenable them.  We may optimize this someday.
////////////////////////////////////////////////////////////////////
bool CLP(ShaderContext)::
update_shader_vertex_arrays(ShaderContext *prev, bool force) {
  if (prev) {
    prev->disable_shader_vertex_arrays();
  }
  if (!valid()) {
    return true;
  }

#ifdef SUPPORT_IMMEDIATE_MODE
  if (_glgsg->_use_sender) {
    GLCAT.error() << "immediate mode shaders not implemented yet\n";
  } else
#endif // SUPPORT_IMMEDIATE_MODE
  {
    const GeomVertexArrayDataHandle *array_reader;
    Geom::NumericType numeric_type;
    int start, stride, num_values;
    int nvarying = _shader->_var_spec.size();

    for (int i = 0; i < nvarying; ++i) {
      const Shader::ShaderVarSpec &bind = _shader->_var_spec[i];
      InternalName *name = bind._name;
      int texslot = bind._append_uv;

      if (texslot >= 0 && texslot < _glgsg->_state_texture->get_num_on_stages()) {
        TextureStage *stage = _glgsg->_state_texture->get_on_stage(texslot);
        InternalName *texname = stage->get_texcoord_name();

        if (name == InternalName::get_texcoord()) {
          name = texname;
        } else if (texname != InternalName::get_texcoord()) {
          name = name->append(texname->get_basename());
        }
      }
      GLint p = bind._id._seqno;

      // Don't apply vertex colors if they are disabled with a ColorAttrib.
      int num_elements, element_stride, divisor;
      bool normalized;
      if ((p != _color_attrib_index || _glgsg->_vertex_colors_enabled) &&
          _glgsg->_data_reader->get_array_info(name, array_reader,
                                               num_values, numeric_type,
                                               normalized, start, stride, divisor,
                                               num_elements, element_stride)) {
        const unsigned char *client_pointer;
        if (!_glgsg->setup_array_data(client_pointer, array_reader, force)) {
          return false;
        }
        client_pointer += start;

        for (int i = 0; i < num_elements; ++i) {
          _glgsg->_glEnableVertexAttribArray(p);

#ifndef OPENGLES
          if (bind._integer) {
            _glgsg->_glVertexAttribIPointer(p, num_values, _glgsg->get_numeric_type(numeric_type),
                                            stride, client_pointer);
          } else
#endif
          if (numeric_type == GeomEnums::NT_packed_dabc) {
            // GL_BGRA is a special accepted value available since OpenGL 3.2.
            // It requires us to pass GL_TRUE for normalized.
            _glgsg->_glVertexAttribPointer(p, GL_BGRA, GL_UNSIGNED_BYTE,
                                           GL_TRUE, stride, client_pointer);
          } else {
            _glgsg->_glVertexAttribPointer(p, num_values,
                                           _glgsg->get_numeric_type(numeric_type),
                                           normalized, stride, client_pointer);
          }

          if (_glgsg->_supports_vertex_attrib_divisor) {
            _glgsg->_glVertexAttribDivisor(p, divisor);
            _has_divisor = true;
          }

          ++p;
          client_pointer += element_stride;
        }
      } else {
        for (int i = 0; i < bind._elements; ++i) {
          _glgsg->_glDisableVertexAttribArray(p + i);
        }
        if (p == _color_attrib_index) {
          // Vertex colors are disabled or not present.  Apply flat color.
#if defined(STDFLOAT_DOUBLE) && !defined(OPENGLES)
          _glgsg->_glVertexAttrib4dv(p, _glgsg->_scene_graph_color.get_data());
#else
          _glgsg->_glVertexAttrib4fv(p, _glgsg->_scene_graph_color.get_data());
#endif
        }
      }
    }
  }

  if (_transform_table_index >= 0) {
    const TransformTable *table = _glgsg->_data_reader->get_transform_table();
    update_transform_table(table);
  }

  if (_slider_table_index >= 0) {
    const SliderTable *table = _glgsg->_data_reader->get_slider_table();
    update_slider_table(table);
  }

  _glgsg->report_my_gl_errors();

  return true;
}

////////////////////////////////////////////////////////////////////
//     Function: GLShaderContext::disable_shader_texture_bindings
//       Access: Public
//  Description: Disable all the texture bindings used by this shader.
////////////////////////////////////////////////////////////////////
void CLP(ShaderContext)::
disable_shader_texture_bindings() {
  if (!valid()) {
    return;
  }

  for (int i = 0; i < _shader->_tex_spec.size(); ++i) {
#ifndef OPENGLES
    // Check if bindless was used, if so, there's nothing to unbind.
    if (_glgsg->_supports_bindless_texture) {
      GLint p = _shader->_tex_spec[i]._id._seqno;

      if (_glsl_uniform_handles.count(p) > 0) {
        continue;
      }
    }

    if (_glgsg->_supports_multi_bind) {
      // There are non-bindless textures to unbind, and we're lazy,
      // so let's go and unbind everything after this point using one
      // multi-bind call, and then break out of the loop.
      _glgsg->_glBindTextures(i, _shader->_tex_spec.size() - i, NULL);
      break;
    }
#endif

    _glgsg->_glActiveTexture(GL_TEXTURE0 + i);

    switch (_shader->_tex_spec[i]._desired_type) {
    case Texture::TT_1d_texture:
#ifndef OPENGLES
      glBindTexture(GL_TEXTURE_1D, 0);
#endif
      break;

    case Texture::TT_2d_texture:
      glBindTexture(GL_TEXTURE_2D, 0);
      break;

    case Texture::TT_3d_texture:
#ifndef OPENGLES_1
      glBindTexture(GL_TEXTURE_3D, 0);
#endif
      break;

    case Texture::TT_2d_texture_array:
#ifndef OPENGLES
      glBindTexture(GL_TEXTURE_2D_ARRAY_EXT, 0);
#endif
      break;

    case Texture::TT_cube_map:
      glBindTexture(GL_TEXTURE_CUBE_MAP, 0);
      break;

    case Texture::TT_buffer_texture:
#ifndef OPENGLES
      glBindTexture(GL_TEXTURE_BUFFER, 0);
#endif
      break;
    }
  }

#ifndef OPENGLES
  // Now unbind all the image units.  Not sure if we *have* to do this.
  int num_image_units = min(_glsl_img_inputs.size(), (size_t)_glgsg->_max_image_units);

  if (num_image_units > 0) {
    if (_glgsg->_supports_multi_bind) {
      _glgsg->_glBindImageTextures(0, num_image_units, NULL);

    } else {
      for (int i = 0; i < num_image_units; ++i) {
        _glgsg->_glBindImageTexture(i, 0, 0, GL_FALSE, 0, GL_READ_ONLY, GL_R8);
      }
    }

    if (gl_enable_memory_barriers) {
      for (int i = 0; i < num_image_units; ++i) {
        ImageInput &input = _glsl_img_inputs[i];

        if (input._gtc != NULL) {
          input._gtc->mark_incoherent(input._writable);
          input._gtc = NULL;
        }
      }
    }
  }
#endif

  _glgsg->report_my_gl_errors();
}

////////////////////////////////////////////////////////////////////
//     Function: GLShaderContext::update_shader_texture_bindings
//       Access: Public
//  Description: Disables all texture bindings used by the previous
//               shader, then enables all the texture bindings needed
//               by this shader.  Extracts the relevant vertex array
//               data from the gsg.
//               The current implementation is inefficient, because
//               it may unnecessarily disable textures then immediately
//               reenable them.  We may optimize this someday.
////////////////////////////////////////////////////////////////////
void CLP(ShaderContext)::
update_shader_texture_bindings(ShaderContext *prev) {
  if (prev) {
    prev->disable_shader_texture_bindings();
  }

  if (!valid()) {
    return;
  }

#ifndef OPENGLES
  GLbitfield barriers = 0;

  // First bind all the 'image units'; a bit of an esoteric OpenGL feature right now.
  int num_image_units = min(_glsl_img_inputs.size(), (size_t)_glgsg->_max_image_units);

  if (num_image_units > 0) {
    for (int i = 0; i < num_image_units; ++i) {
      ImageInput &input = _glsl_img_inputs[i];
      const ParamTextureImage *param = NULL;
      Texture *tex;

      const ShaderInput *sinp = _glgsg->_target_shader->get_shader_input(input._name);
      if (sinp->get_value_type() == ShaderInput::M_texture_image) {
        param = (const ParamTextureImage *)sinp->get_param();
        tex = param->get_texture();

      } else if (sinp->get_value_type() == ShaderInput::M_texture) {
        // People find it convenient to be able to pass a texture without further ado.
        tex = sinp->get_texture();

      } else {
        GLCAT.error()
          << "Mismatching type for parameter " << *input._name << ", expected texture image binding\n";
        continue;
      }

      GLuint gl_tex = 0;
      CLP(TextureContext) *gtc;

      if (tex != NULL) {
        int view = _glgsg->get_current_tex_view_offset();

        gtc = DCAST(CLP(TextureContext), tex->prepare_now(view, _glgsg->_prepared_objects, _glgsg));
        if (gtc != (TextureContext*)NULL) {
          input._gtc = gtc;

          gl_tex = gtc->_index;
          _glgsg->update_texture(gtc, true);

          if (gtc->needs_barrier(GL_SHADER_IMAGE_ACCESS_BARRIER_BIT)) {
            barriers |= GL_SHADER_IMAGE_ACCESS_BARRIER_BIT;
          }
        }
      }
      input._writable = false;

      if (gl_tex == 0) {
        _glgsg->_glBindImageTexture(i, 0, 0, GL_FALSE, 0, GL_READ_ONLY, GL_R8);

      } else {
        //TODO: automatically convert to sized type instead of plain GL_RGBA
        // If a base type is used, it will crash.
        GLenum internal_format = gtc->_internal_format;
        if (internal_format == GL_RGBA || internal_format == GL_RGB) {
          GLCAT.error()
            << "Texture " << tex->get_name() << " has an unsized format.  Textures bound "
            << "to a shader as an image need a sized format.\n";

          // This may not actually be right, but may still prevent a crash.
          internal_format = _glgsg->get_internal_image_format(tex, true);
        }

        GLenum access = GL_READ_WRITE;
        GLint bind_level = 0;
        GLint bind_layer = 0;
        GLboolean layered = GL_TRUE;

        if (param != NULL) {
          layered = param->get_bind_layered();
          bind_level = param->get_bind_level();
          bind_layer = param->get_bind_layer();

          bool has_read = param->has_read_access();
          bool has_write = param->has_write_access();
          input._writable = has_write;

          if (has_read && has_write) {
            access = GL_READ_WRITE;

          } else if (has_read) {
            access = GL_READ_ONLY;

          } else if (has_write) {
            access = GL_WRITE_ONLY;

          } else {
            access = GL_READ_ONLY;
            gl_tex = 0;
          }
        }
        _glgsg->_glBindImageTexture(i, gl_tex, bind_level, layered, bind_layer,
                                    access, gtc->_internal_format);
      }
    }
  }
#endif

  // We get the TextureAttrib directly from the _target_rs, not the
  // filtered TextureAttrib in _target_texture.
  const TextureAttrib *texattrib = DCAST(TextureAttrib, _glgsg->_target_rs->get_attrib_def(TextureAttrib::get_class_slot()));
  nassertv(texattrib != (TextureAttrib *)NULL);

  for (int i = 0; i < (int)_shader->_tex_spec.size(); ++i) {
    Shader::ShaderTexSpec &spec = _shader->_tex_spec[i];
    const InternalName *id = spec._name;

    Texture *tex = NULL;
    int view = _glgsg->get_current_tex_view_offset();
    SamplerState sampler;

    if (id != NULL) {
      // Named texture input.
      if (!_glgsg->_target_shader->has_shader_input(id)) {
        // This used to be legal for some reason, so don't trigger the assert.
        GLCAT.error()
          << "Shader input " << *id << " is not present.\n";
        continue;
      }
      tex = _glgsg->_target_shader->get_shader_input_texture(id, &sampler);

    } else {
      if (spec._stage >= texattrib->get_num_on_stages()) {
        // Apply a white texture in order to make it easier to use a shader
        // that takes a texture on a model that doesn't have a texture applied.
        _glgsg->_glActiveTexture(GL_TEXTURE0 + i);
        _glgsg->apply_white_texture();
        continue;
      }
      TextureStage *stage = texattrib->get_on_stage(spec._stage);
      tex = texattrib->get_on_texture(stage);
      sampler = texattrib->get_on_sampler(stage);
      view += stage->get_tex_view_offset();
    }

    if (tex == NULL) {
      continue;
    }

    if (tex->get_texture_type() != spec._desired_type) {
      if (id != NULL) {
        GLCAT.error()
          << "Sampler type of GLSL shader input '" << *id << "' does not "
             "match type of texture " << *tex << ".\n";
      } else {
        GLCAT.error()
          << "Sampler type of GLSL shader input p3d_Texture" << spec._stage
          << " does not match type of texture " << *tex << ".\n";
      }
      //TODO: also check whether shadow sampler textures have shadow filter enabled.
    }

    CLP(TextureContext) *gtc = DCAST(CLP(TextureContext), tex->prepare_now(view, _glgsg->_prepared_objects, _glgsg));
    if (gtc == NULL) {
      continue;
    }

    GLint p = spec._id._seqno;

#ifndef OPENGLES
    // If it was recently written to, we will have to issue a memory barrier soon.
    if (gtc->needs_barrier(GL_TEXTURE_FETCH_BARRIER_BIT)) {
      barriers |= GL_TEXTURE_FETCH_BARRIER_BIT;
    }

    // Try bindless texturing first, if supported.
    if (gl_use_bindless_texture && _glgsg->_supports_bindless_texture) {
      // We demand the real texture, since we won't be able
      // to change the texture properties after this point.
      if (!_glgsg->update_texture(gtc, true)) {
        continue;
      }

      GLuint64 handle = gtc->get_handle();
      if (handle != 0) {
        gtc->make_handle_resident();
        gtc->set_active(true);

        // Check if we have already specified this texture handle.
        // If so, no need to call glUniformHandle again.
        pmap<GLint, GLuint64>::const_iterator it;
        it = _glsl_uniform_handles.find(p);
        if (it != _glsl_uniform_handles.end() && it->second == handle) {
          // Already specified.
          continue;
        } else {
          _glgsg->_glUniformHandleui64(p, handle);
          _glsl_uniform_handles[p] = handle;
        }
        continue;
      }
    }
#endif

    // Bindless texturing wasn't supported or didn't work, so
    // let's just bind the texture normally.
    _glgsg->_glActiveTexture(GL_TEXTURE0 + i);
    if (!_glgsg->update_texture(gtc, false)) {
      continue;
    }
    _glgsg->apply_texture(gtc);
    _glgsg->apply_sampler(i, sampler, gtc);
  }

#ifndef OPENGLES
  if (barriers != 0) {
    // Issue a memory barrier prior to this shader's execution.
    _glgsg->issue_memory_barrier(barriers);
  }
#endif

  _glgsg->report_my_gl_errors();
}

////////////////////////////////////////////////////////////////////
//     Function: Shader::glsl_report_shader_errors
//       Access: Private
//  Description: This subroutine prints the infolog for a shader.
////////////////////////////////////////////////////////////////////
void CLP(ShaderContext)::
glsl_report_shader_errors(GLuint shader, Shader::ShaderType type, bool fatal) {
  char *info_log;
  GLint length = 0;
  GLint num_chars  = 0;

  _glgsg->_glGetShaderiv(shader, GL_INFO_LOG_LENGTH, &length);

  if (length <= 1) {
    return;
  }

  info_log = (char *) alloca(length);
  _glgsg->_glGetShaderInfoLog(shader, length, &num_chars, info_log);
  if (strcmp(info_log, "Success.\n") == 0 ||
      strcmp(info_log, "No errors.\n") == 0) {
    return;
  }

  // Parse the errors so that we can substitute in actual file
  // locations instead of source indices.
  istringstream log(info_log);
  string line;
  while (getline(log, line)) {
    int fileno, lineno;
    int prefixlen = 0;

    // First is AMD/Intel driver syntax, second is NVIDIA syntax.
    if (sscanf(line.c_str(), "ERROR: %d:%d: %n", &fileno, &lineno, &prefixlen) == 2
        && prefixlen > 0) {

      Filename fn = _shader->get_filename_from_index(fileno, type);
      GLCAT.error(false)
        << "ERROR: " << fn << ":" << lineno << ": " << (line.c_str() + prefixlen) << "\n";

    } else if (sscanf(line.c_str(), "WARNING: %d:%d: %n", &fileno, &lineno, &prefixlen) == 2
               && prefixlen > 0) {

      Filename fn = _shader->get_filename_from_index(fileno, type);
      GLCAT.warning(false)
        << "WARNING: " << fn << ":" << lineno << ": " << (line.c_str() + prefixlen) << "\n";


    } else if (sscanf(line.c_str(), "%d(%d) : %n", &fileno, &lineno, &prefixlen) == 2
               && prefixlen > 0) {

      Filename fn = _shader->get_filename_from_index(fileno, type);
      GLCAT.error(false)
        << fn << "(" << lineno << ") : " << (line.c_str() + prefixlen) << "\n";

    } else if (!fatal) {
      GLCAT.warning(false) << line << "\n";

    } else {
      GLCAT.error(false) << line << "\n";
    }
  }
}

////////////////////////////////////////////////////////////////////
//     Function: Shader::glsl_report_program_errors
//       Access: Private
//  Description: This subroutine prints the infolog for a program.
////////////////////////////////////////////////////////////////////
void CLP(ShaderContext)::
glsl_report_program_errors(GLuint program, bool fatal) {
  char *info_log;
  GLint length = 0;
  GLint num_chars  = 0;

  _glgsg->_glGetProgramiv(program, GL_INFO_LOG_LENGTH, &length);

  if (length > 1) {
    info_log = (char *) alloca(length);
    _glgsg->_glGetProgramInfoLog(program, length, &num_chars, info_log);

    if (strcmp(info_log, "Success.\n") != 0 &&
        strcmp(info_log, "No errors.\n") != 0 &&
        strcmp(info_log, "Validation successful.\n") != 0) {
      if (!fatal) {
        GLCAT.warning()
          << "Shader " << _shader->get_filename() << " produced the "
          << "following warnings:\n" << info_log << "\n";
      } else {
        GLCAT.error(false) << info_log << "\n";
      }
    }
  }
}

////////////////////////////////////////////////////////////////////
//     Function: Shader::glsl_compile_shader
//       Access: Private
//  Description:
////////////////////////////////////////////////////////////////////
bool CLP(ShaderContext)::
glsl_compile_shader(Shader::ShaderType type) {
  GLuint handle = 0;
  switch (type) {
    case Shader::ST_vertex:
      handle = _glgsg->_glCreateShader(GL_VERTEX_SHADER);
      break;
    case Shader::ST_fragment:
      handle = _glgsg->_glCreateShader(GL_FRAGMENT_SHADER);
      break;
#ifndef OPENGLES
    case Shader::ST_geometry:
      if (_glgsg->get_supports_geometry_shaders()) {
        handle = _glgsg->_glCreateShader(GL_GEOMETRY_SHADER);
      }
      break;
    case Shader::ST_tess_control:
      if (_glgsg->get_supports_tessellation_shaders()) {
        handle = _glgsg->_glCreateShader(GL_TESS_CONTROL_SHADER);
      }
      break;
    case Shader::ST_tess_evaluation:
      if (_glgsg->get_supports_tessellation_shaders()) {
        handle = _glgsg->_glCreateShader(GL_TESS_EVALUATION_SHADER);
      }
      break;
    case Shader::ST_compute:
      if (_glgsg->get_supports_compute_shaders()) {
        handle = _glgsg->_glCreateShader(GL_COMPUTE_SHADER);
      }
      break;
#endif
    default:
      break;
  }
  if (!handle) {
    GLCAT.error()
      << "Could not create a GLSL shader of the requested type.\n";
    _glgsg->report_my_gl_errors();
    return false;
  }

  if (_glgsg->_use_object_labels) {
    string name = _shader->get_filename(type);
    _glgsg->_glObjectLabel(GL_SHADER, handle, name.size(), name.data());
  }

  string text_str = _shader->get_text(type);
  const char* text = text_str.c_str();
  _glgsg->_glShaderSource(handle, 1, &text, NULL);
  _glgsg->_glCompileShader(handle);
  GLint status;
  _glgsg->_glGetShaderiv(handle, GL_COMPILE_STATUS, &status);

  if (status != GL_TRUE) {
    GLCAT.error()
      << "An error occurred while compiling GLSL shader "
      << _shader->get_filename(type) << ":\n";
    glsl_report_shader_errors(handle, type, true);
    _glgsg->_glDeleteShader(handle);
    _glgsg->report_my_gl_errors();
    return false;
  }

  _glgsg->_glAttachShader(_glsl_program, handle);
  _glsl_shaders.push_back(handle);

  // There might be warnings, so report those.
  glsl_report_shader_errors(handle, type, false);

  return true;
}

////////////////////////////////////////////////////////////////////
//     Function: Shader::glsl_compile_and_link
//       Access: Private
//  Description: This subroutine compiles a GLSL shader.
////////////////////////////////////////////////////////////////////
bool CLP(ShaderContext)::
glsl_compile_and_link() {
  _glsl_shaders.clear();
  _glsl_program = _glgsg->_glCreateProgram();
  if (!_glsl_program) {
    return false;
  }

  if (_glgsg->_use_object_labels) {
    string name = _shader->get_filename();
    _glgsg->_glObjectLabel(GL_PROGRAM, _glsl_program, name.size(), name.data());
  }

  bool valid = true;

  if (!_shader->get_text(Shader::ST_vertex).empty()) {
    valid &= glsl_compile_shader(Shader::ST_vertex);
  }

  if (!_shader->get_text(Shader::ST_fragment).empty()) {
    valid &= glsl_compile_shader(Shader::ST_fragment);
  }

  // OpenGL ES has no geometry shaders.
#ifndef OPENGLES
  if (!_shader->get_text(Shader::ST_geometry).empty()) {
    valid &= glsl_compile_shader(Shader::ST_geometry);

    // Set the vertex output limit to the maximum.
    // This is slow, but it is probably reasonable to require
    // the user to override this in his shader using layout().
    nassertr(_glgsg->_glProgramParameteri != NULL, false);
    GLint max_vertices;
    glGetIntegerv(GL_MAX_GEOMETRY_OUTPUT_VERTICES, &max_vertices);
    _glgsg->_glProgramParameteri(_glsl_program, GL_GEOMETRY_VERTICES_OUT_ARB, max_vertices);
  }
#endif

  if (!_shader->get_text(Shader::ST_tess_control).empty()) {
    valid &= glsl_compile_shader(Shader::ST_tess_control);
  }

  if (!_shader->get_text(Shader::ST_tess_evaluation).empty()) {
    valid &= glsl_compile_shader(Shader::ST_tess_evaluation);
  }

  if (!_shader->get_text(Shader::ST_compute).empty()) {
    valid &= glsl_compile_shader(Shader::ST_compute);
  }

  // There might be warnings, so report those.
  //GLSLShaders::const_iterator it;
  //for (it = _glsl_shaders.begin(); it != _glsl_shaders.end(); ++it) {
  //  glsl_report_shader_errors(*it);
  //}

  // Under OpenGL's compatibility profile, we have to make sure that we bind
  // something to attribute 0.  Make sure that this is the position array.
  _glgsg->_glBindAttribLocation(_glsl_program, 0, "p3d_Vertex");
  _glgsg->_glBindAttribLocation(_glsl_program, 0, "vertex");

  // While we're at it, let's also map these to fixed locations.  These
  // attributes were historically fixed to these locations, so it might
  // help a buggy driver.
  _glgsg->_glBindAttribLocation(_glsl_program, 2, "p3d_Normal");
  _glgsg->_glBindAttribLocation(_glsl_program, 3, "p3d_Color");

  // If we requested to retrieve the shader, we should indicate that before linking.
#if !defined(NDEBUG) && !defined(OPENGLES)
  if (gl_dump_compiled_shaders && _glgsg->_supports_get_program_binary) {
    _glgsg->_glProgramParameteri(_glsl_program, GL_PROGRAM_BINARY_RETRIEVABLE_HINT, GL_TRUE);
  }
#endif

  _glgsg->_glLinkProgram(_glsl_program);

  GLint status;
  _glgsg->_glGetProgramiv(_glsl_program, GL_LINK_STATUS, &status);
  if (status != GL_TRUE) {
    GLCAT.error() << "An error occurred while linking GLSL shader program!\n";
    glsl_report_program_errors(_glsl_program, true);
    return false;
  }

  // Report any warnings.
  glsl_report_program_errors(_glsl_program, false);

  // Dump the binary if requested.
#if !defined(NDEBUG) && !defined(OPENGLES)
  if (gl_dump_compiled_shaders && _glgsg->_supports_get_program_binary) {
    GLint length = 0;
    _glgsg->_glGetProgramiv(_glsl_program, GL_PROGRAM_BINARY_LENGTH, &length);
    length += 2;

    char filename[64];
    static int gl_dump_count = 0;
    sprintf(filename, "glsl_program%d.dump", gl_dump_count++);

    char *binary = new char[length];
    GLenum format;
    GLsizei num_bytes;
    _glgsg->_glGetProgramBinary(_glsl_program, length, &num_bytes, &format, (void*)binary);

    pofstream s;
    s.open(filename, ios::out | ios::binary | ios::trunc);
    s.write(binary, num_bytes);
    s.close();

    GLCAT.info()
      << "Dumped " << num_bytes << " bytes of program binary with format 0x"
      << hex << format << dec << "  to " << filename << "\n";
    delete[] binary;
  }
#endif  // NDEBUG

  _glgsg->report_my_gl_errors();
  return true;
}

#endif  // OPENGLES_1<|MERGE_RESOLUTION|>--- conflicted
+++ resolved
@@ -1525,12 +1525,8 @@
         return;
       }
 
-<<<<<<< HEAD
       GLint p = spec._id._seqno;
-=======
-      GLint p = _glsl_parameter_map[spec._id._seqno];
       int array_size = min(spec._dim[0], ptr_data->_size / spec._dim[1]);
->>>>>>> 44207a13
       switch (spec._type) {
       case Shader::SPT_float:
         {
