--- conflicted
+++ resolved
@@ -989,43 +989,7 @@
         _shader->_mat_deps |= bind._dep[0];
         return;
 
-      }
-      else if ( noprefix == "Material.lightwarp" )
-      {
-              if ( param_type != GL_SAMPLER_2D )
-              {
-                      GLCAT.error()
-                              << "p3d_Material.lightwarp should be sampler2D\n";
-              }
-              Shader::ShaderTexSpec bind;
-              bind._id = arg_id;
-              bind._part = Shader::STO_material_texture;
-              bind._name = 0;
-              bind._desired_type = Texture::TT_2d_texture;
-              bind._stage = 0;
-              if ( get_sampler_texture_type( bind._desired_type, param_type ) )
-              {
-                      _glgsg->_glUniform1i( p, _shader->_tex_spec.size() );
-                      _shader->_tex_spec.push_back( bind );
-              }
-              return;
-      }
-      else if ( noprefix == "Material.rimColor" )
-      {
-              if ( param_type != GL_FLOAT_VEC4 )
-              {
-                      GLCAT.error()
-                              << "p3d_Material.rimColor should be vec4\n";
-              }
-              bind._part[0] = Shader::SMO_attr_material2;
-              bind._piece = Shader::SMP_row1;
-              bind._dep[0] |= Shader::SSD_color;
-              _shader->_mat_spec.push_back( bind );
-              _shader->_mat_deps |= bind._dep[0];
-              return;
-      }
-      else if ( noprefix == "Material.ambient" )
-      {
+      } else if (noprefix == "Material.ambient") {
         if (param_type != GL_FLOAT_VEC4) {
           GLCAT.error()
             << "p3d_Material.ambient should be vec4\n";
@@ -1107,19 +1071,6 @@
         _shader->_mat_spec.push_back(bind);
         _shader->_mat_deps |= bind._dep[0];
         return;
-      }
-      else if ( noprefix == "Material.rimWidth" )
-      {
-              if ( param_type != GL_FLOAT )
-              {
-                      GLCAT.error()
-                              << "p3d_Material.rimWidth should be float\n";
-              }
-              bind._part[0] = Shader::SMO_attr_material2;
-              bind._piece = Shader::SMP_cell14;
-              _shader->_mat_spec.push_back( bind );
-              _shader->_mat_deps |= bind._dep[0];
-              return;
       }
     }
     if (noprefix == "ColorScale") {
@@ -1203,17 +1154,10 @@
       bind._part[1] = Shader::SMO_identity;
       bind._arg[1] = nullptr;
       bind._dep[1] = Shader::SSD_NONE;
-<<<<<<< HEAD
-      
+
       if (noprefix == "Fog.color") {
         bind._part[0] = Shader::SMO_attr_fogcolor;
-        
-=======
-
-      if (noprefix == "Fog.color") {
-        bind._part[0] = Shader::SMO_attr_fogcolor;
-
->>>>>>> 4441cc04
+
         if (param_type == GL_FLOAT_VEC3) {
           bind._piece = Shader::SMP_row3x3;
         } else if (param_type == GL_FLOAT_VEC4) {
@@ -1223,20 +1167,6 @@
             << "p3d_Fog.color should be vec3 or vec4\n";
           return;
         }
-<<<<<<< HEAD
-      } else if (noprefix == "Fog.parameters") {
-        bind._part[0] = Shader::SMO_attr_fog;
-        
-        if (param_type == GL_FLOAT_VEC4) {
-          bind._piece = Shader::SMP_row3;
-        } else {
-          GLCAT.error()
-            << "p3d_Fog.parameters should be vec4\n";
-          return;
-        }
-      }
-      
-=======
 
       } else if (noprefix == "Fog.density") {
         bind._part[0] = Shader::SMO_attr_fog;
@@ -1283,7 +1213,6 @@
         }
       }
 
->>>>>>> 4441cc04
       _shader->_mat_spec.push_back(bind);
       _shader->_mat_deps |= bind._dep[0];
       return;
