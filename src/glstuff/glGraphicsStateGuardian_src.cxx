--- conflicted
+++ resolved
@@ -1838,25 +1838,7 @@
     if (gl_support_spirv && _glShaderBinary != nullptr &&
        _glSpecializeShader != nullptr) {
       _supports_spir_v = true;
-<<<<<<< HEAD
-    }
-  }
-#endif
-
-  _supports_basic_shaders = _supports_glsl;
-
-#if defined(HAVE_CG) && !defined(OPENGLES)
-  if (_supports_glsl) {
-    _shader_caps._active_vprofile = (int)CG_PROFILE_GLSLV;
-    _shader_caps._active_fprofile = (int)CG_PROFILE_GLSLF;
-    if (get_supports_geometry_shaders()) {
-      _shader_caps._active_gprofile = (int)CG_PROFILE_GLSLG;
-=======
->>>>>>> 2f6ecc7e
-    }
-    _shader_caps._ultimate_vprofile = (int)CG_PROFILE_GLSLV;
-    _shader_caps._ultimate_fprofile = (int)CG_PROFILE_GLSLF;
-    _shader_caps._ultimate_gprofile = (int)CG_PROFILE_GLSLG;
+    }
   }
 #endif
 
@@ -6254,27 +6236,10 @@
 
 #ifndef OPENGLES_1
   if (_supports_glsl) {
-<<<<<<< HEAD
-    int unsupported_caps = se->get_used_capabilities() & ~_supported_shader_caps;
-    if (unsupported_caps != 0) {
-      std::ostream &out = GLCAT.error()
-        << "Cannot load shader because the graphics back-end does not support "
-           "these capabilities: ";
-
-      ShaderModule::output_capabilities(out, unsupported_caps);
-      out << std::endl;
-    }
-
     push_group_marker(std::string("Prepare Shader ") + se->get_debug_name());
     ShaderContext *result = new CLP(ShaderContext)(this, se);
     pop_group_marker();
 
-=======
-    push_group_marker(std::string("Prepare Shader ") + se->get_debug_name());
-    ShaderContext *result = new CLP(ShaderContext)(this, se);
-    pop_group_marker();
-
->>>>>>> 2f6ecc7e
     if (result->valid()) {
       return result;
     }
