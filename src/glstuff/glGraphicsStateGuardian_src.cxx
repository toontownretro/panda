--- conflicted
+++ resolved
@@ -609,13 +609,9 @@
 
   // Build _inv_state_mask as a mask of 1's where we don't care, and 0's where
   // we do care, about the state.
-<<<<<<< HEAD
-  _inv_state_mask.clear_bit(ShaderAttrib::get_class_slot());
-=======
 #ifndef OPENGLES_1
   _inv_state_mask.clear_bit(ShaderAttrib::get_class_slot());
 #endif
->>>>>>> 92e90baf
   _inv_state_mask.clear_bit(AntialiasAttrib::get_class_slot());
   _inv_state_mask.clear_bit(ClipPlaneAttrib::get_class_slot());
   _inv_state_mask.clear_bit(ColorAttrib::get_class_slot());
@@ -11405,18 +11401,12 @@
   _state_pcollector.add_level(1);
   PStatGPUTimer timer1(this, _draw_set_state_pcollector);
 
-<<<<<<< HEAD
-  bool transform_changed = false;
-  if (transform != _internal_transform) {
-=======
   bool transform_changed = transform != _internal_transform;
   if (transform_changed) {
->>>>>>> 92e90baf
     // PStatGPUTimer timer(this, _draw_set_state_transform_pcollector);
     _transform_state_pcollector.add_level(1);
     _internal_transform = transform;
     do_issue_transform();
-    transform_changed = true;
   }
 
   if (target == _state_rs && (_state_mask | _inv_state_mask).is_all_on()) {
@@ -11434,31 +11424,20 @@
   }
   _target_rs = target;
 
-  bool fixed_function_pipeline = has_fixed_function_pipeline();
-
 #ifndef OPENGLES_1
   determine_target_shader();
   _instance_count = _target_shader->get_instance_count();
 
-  int shader_slot = ShaderAttrib::get_class_slot();
   if (_target_shader != _state_shader) {
     do_issue_shader();
     _state_shader = _target_shader;
     _state_mask.clear_bit(TextureAttrib::get_class_slot());
-<<<<<<< HEAD
-    _state_mask.set_bit(shader_slot);
-=======
     _state_mask.set_bit(ShaderAttrib::get_class_slot());
->>>>>>> 92e90baf
-  }
-  else if (!fixed_function_pipeline && _current_shader == nullptr) { // In the case of OpenGL ES 2.x, we need to glUseShader before we draw anything.
+  }
+  else if (!has_fixed_function_pipeline() && _current_shader == nullptr) { // In the case of OpenGL ES 2.x, we need to glUseShader before we draw anything.
     do_issue_shader();
     _state_mask.clear_bit(TextureAttrib::get_class_slot());
-<<<<<<< HEAD
-    _state_mask.set_bit(shader_slot);
-=======
     _state_mask.set_bit(ShaderAttrib::get_class_slot());
->>>>>>> 92e90baf
   }
 
   // Update all of the state that is bound to the shader program.
