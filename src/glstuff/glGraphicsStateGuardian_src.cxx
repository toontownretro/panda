--- conflicted
+++ resolved
@@ -89,11 +89,6 @@
 PStatCollector CLP(GraphicsStateGuardian)::_check_error_pcollector("Draw:Check errors");
 PStatCollector CLP(GraphicsStateGuardian)::_check_residency_pcollector("*:PStats:Check residency");
 
-#if defined(HAVE_CG) && !defined(OPENGLES)
-AtomicAdjust::Integer CLP(GraphicsStateGuardian)::_num_gsgs_with_cg_contexts = 0;
-pvector<CGcontext> CLP(GraphicsStateGuardian)::_destroyed_cg_contexts;
-#endif
-
 // The following noop functions are assigned to the corresponding glext
 // function pointers in the class, in case the functions are not defined by
 // the GL, just so it will always be safe to call the extension functions.
@@ -177,33 +172,6 @@
 #ifndef OPENGLES
 // This version of the shader is used if vertices-float64 is enabled.
 static const string default_vshader_fp64 =
-<<<<<<< HEAD
-=======
-#ifdef __APPLE__
-  "#version 150\n"
-#else
-  "#version 130\n"
-#endif
-  "#extension GL_ARB_vertex_attrib_64bit : require\n"
-  "#extension GL_ARB_gpu_shader_fp64 : require\n"
-  "in dvec3 p3d_Vertex;\n"
-  "in vec4 p3d_Color;\n"
-  "in dvec2 p3d_MultiTexCoord0;\n"
-  "out vec2 texcoord;\n"
-  "out vec4 color;\n"
-  "uniform mat4 p3d_ModelViewMatrix;\n"
-  "uniform mat4 p3d_ProjectionMatrix;\n"
-  "uniform mat4 p3d_TextureMatrix;\n"
-  "uniform vec4 p3d_ColorScale;\n"
-  "void main(void) {\n" // Apply proj & modelview in two steps, more precise
-  "  gl_Position = vec4(dmat4(p3d_ProjectionMatrix) * (dmat4(p3d_ModelViewMatrix) * dvec4(p3d_Vertex, 1)));\n"
-  "  texcoord = (p3d_TextureMatrix * vec4(p3d_MultiTexCoord0.x, p3d_MultiTexCoord0.y, 0, 1)).xy;\n"
-  "  color = p3d_Color * p3d_ColorScale;\n"
-  "}\n";
-
-// Same as above, but for OpenGL 4.1.
-static const string default_vshader_fp64_gl41 =
->>>>>>> 157ce5bd
   "#version 410\n"
   "in dvec3 p3d_Vertex;\n"
   "in vec4 p3d_Color;\n"
@@ -216,7 +184,6 @@
 #else
   "uniform mat3x4 p3d_ModelViewMatrixTranspose;\n"
   "uniform mat4 p3d_ProjectionMatrix;\n"
-<<<<<<< HEAD
 #endif
   "uniform vec4 p3d_ColorScale;\n"
   "void main(void) {\n" // Apply proj & modelview in two steps, more precise
@@ -225,14 +192,7 @@
 #else
   "  gl_Position = vec4(dmat4(p3d_ProjectionMatrix) * dvec4(dvec4(p3d_Vertex, 1) * dmat3x4(p3d_ModelViewMatrixTranspose), 1));\n"
 #endif
-  "  texcoord = vec2(p3d_MultiTexCoord0);\n"
-=======
-  "uniform mat4 p3d_TextureMatrix;\n"
-  "uniform vec4 p3d_ColorScale;\n"
-  "void main(void) {\n" // Apply proj & modelview in two steps, more precise
-  "  gl_Position = vec4(dmat4(p3d_ProjectionMatrix) * (dmat4(p3d_ModelViewMatrix) * dvec4(p3d_Vertex, 1)));\n"
   "  texcoord = (p3d_TextureMatrix * vec4(p3d_MultiTexCoord0.x, p3d_MultiTexCoord0.y, 0, 1)).xy;\n"
->>>>>>> 157ce5bd
   "  color = p3d_Color * p3d_ColorScale;\n"
   "}\n";
 #endif
@@ -514,13 +474,6 @@
   _shader_point_size = false;
 #endif
 
-<<<<<<< HEAD
-=======
-#if defined(HAVE_CG) && !defined(OPENGLES)
-  _cg_context = 0;
-#endif
-
->>>>>>> 157ce5bd
 #ifdef DO_PSTATS
   if (gl_finish) {
     GLCAT.warning()
@@ -11907,57 +11860,6 @@
 }
 
 /**
-<<<<<<< HEAD
-=======
- * Frees some memory that was explicitly allocated within the glgsg.
- */
-void CLP(GraphicsStateGuardian)::
-free_pointers() {
-#if defined(HAVE_CG) && !defined(OPENGLES)
-  if (_cg_context) {
-    _destroyed_cg_contexts.push_back(_cg_context);
-    _cg_context = nullptr;
-
-    // Don't destroy the Cg context until the last GSG that uses Cg has been
-    // destroyed.  This works around a Cg bug, see #1117.
-    if (!AtomicAdjust::dec(_num_gsgs_with_cg_contexts)) {
-      for (CGcontext context : _destroyed_cg_contexts) {
-        cgDestroyContext(context);
-      }
-      _destroyed_cg_contexts.clear();
-    }
-  }
-#endif
-}
-
-/**
- * Returns a Cg context for this GSG.
- */
-#if defined(HAVE_CG) && !defined(OPENGLES)
-CGcontext CLP(GraphicsStateGuardian)::
-get_cg_context() {
-  CGcontext context = _cg_context;
-  if (context == nullptr) {
-    context = cgCreateContext();
-
-#if CG_VERSION_NUM >= 3100
-    // This just sounds like a good thing to do.
-    cgGLSetContextGLSLVersion(context, cgGLDetectGLSLVersion());
-    if (_shader_caps._active_vprofile == CG_PROFILE_GLSLV) {
-      cgGLSetContextOptimalOptions(context, CG_PROFILE_GLSLC);
-    }
-#endif
-
-    AtomicAdjust::inc(_num_gsgs_with_cg_contexts);
-    _cg_context = context;
-  }
-
-  return context;
-}
-#endif
-
-/**
->>>>>>> 157ce5bd
  * This is called by set_state_and_transform() when the texture state has
  * changed.
  */
