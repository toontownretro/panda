/**
 * PANDA 3D SOFTWARE
 * Copyright (c) Carnegie Mellon University.  All rights reserved.
 *
 * All use of this software is subject to the terms of the revised BSD
 * license.  You should have received a copy of this license along
 * with this source code in a file named "LICENSE."
 *
 * @file glGraphicsStateGuardian_src.cxx
 * @author drose
 * @date 1999-02-02
 * @author fperazzi, PandaSE
 * @date 2010-05-05
 *   get_supports_cg_profile)
 */

#include "config_putil.h"
#include "displayRegion.h"
#include "renderBuffer.h"
#include "geom.h"
#include "geomVertexData.h"
#include "geomTriangles.h"
#include "geomTristrips.h"
#include "geomTrifans.h"
#include "geomLines.h"
#include "geomLinestrips.h"
#include "geomPoints.h"
#include "geomVertexReader.h"
#include "graphicsWindow.h"
#include "lens.h"
#include "perspectiveLens.h"
#include "directionalLight.h"
#include "pointLight.h"
#include "spotlight.h"
#include "planeNode.h"
#include "fog.h"
#include "clockObject.h"
#include "string_utils.h"
#include "nodePath.h"
#include "dcast.h"
#include "pvector.h"
#include "vector_string.h"
#include "string_utils.h"
#include "pnmImage.h"
#include "config_gobj.h"
#include "lightMutexHolder.h"
#include "indirectLess.h"
#include "pStatTimer.h"
#include "load_prc_file.h"
#include "bamCache.h"
#include "bamCacheRecord.h"
#include "alphaTestAttrib.h"
#include "clipPlaneAttrib.h"
#include "cullFaceAttrib.h"
#include "depthOffsetAttrib.h"
#include "depthWriteAttrib.h"
#include "fogAttrib.h"
#include "lightAttrib.h"
#include "logicOpAttrib.h"
#include "materialAttrib.h"
#include "rescaleNormalAttrib.h"
#include "scissorAttrib.h"
#include "shadeModelAttrib.h"
#include "stencilAttrib.h"
#include "graphicsEngine.h"
#include "shaderGenerator.h"
#include "samplerState.h"
#include "displayInformation.h"

#if defined(HAVE_CG) && !defined(OPENGLES)
#include <Cg/cgGL.h>
#endif

#include <algorithm>

using std::dec;
using std::endl;
using std::hex;
using std::max;
using std::min;
using std::string;

TypeHandle CLP(GraphicsStateGuardian)::_type_handle;

PStatCollector CLP(GraphicsStateGuardian)::_load_display_list_pcollector("Draw:Transfer data:Display lists");
PStatCollector CLP(GraphicsStateGuardian)::_primitive_batches_display_list_pcollector("Primitive batches:Display lists");
PStatCollector CLP(GraphicsStateGuardian)::_vertices_display_list_pcollector("Vertices:Display lists");
PStatCollector CLP(GraphicsStateGuardian)::_vertices_immediate_pcollector("Vertices:Immediate mode");
PStatCollector CLP(GraphicsStateGuardian)::_memory_barrier_pcollector("Draw:Memory barriers");
PStatCollector CLP(GraphicsStateGuardian)::_vertex_array_update_pcollector("Draw:Update arrays");
PStatCollector CLP(GraphicsStateGuardian)::_texture_update_pcollector("Draw:Update texture");
PStatCollector CLP(GraphicsStateGuardian)::_fbo_bind_pcollector("Draw:Bind FBO");
PStatCollector CLP(GraphicsStateGuardian)::_check_error_pcollector("Draw:Check errors");
PStatCollector CLP(GraphicsStateGuardian)::_check_residency_pcollector("*:PStats:Check residency");

// The following noop functions are assigned to the corresponding glext
// function pointers in the class, in case the functions are not defined by
// the GL, just so it will always be safe to call the extension functions.

static void APIENTRY
null_glPointParameterfv(GLenum, const GLfloat *) {
}

#ifdef OPENGLES_1
// OpenGL ES 1 doesn't support this, period.  Might as well macro it.
#define _glDrawRangeElements(mode, start, end, count, type, indices) \
  glDrawElements(mode, count, type, indices)

#else
static void APIENTRY
null_glDrawRangeElements(GLenum mode, GLuint start, GLuint end,
                         GLsizei count, GLenum type, const GLvoid *indices) {
  // If we don't support glDrawRangeElements(), just use the original
  // glDrawElements() instead.
  glDrawElements(mode, count, type, indices);
}
#endif

#if defined(OPENGLES) && !defined(OPENGLES_1)
static void APIENTRY
null_glVertexAttrib4dv(GLuint index, const GLdouble *v) {
  GLfloat vf[4] = {(GLfloat)v[0], (GLfloat)v[1], (GLfloat)v[2], (GLfloat)v[3]};
  glVertexAttrib4fv(index, vf);
}
#endif

static void APIENTRY
null_glActiveTexture(GLenum gl_texture_stage) {
  // If we don't support multitexture, we'd better not try to request a
  // texture beyond the first texture stage.
  nassertv(gl_texture_stage == GL_TEXTURE0);
}

#ifdef OPENGLES_2
#define _glBlendEquation glBlendEquation
#define _glBlendEquationSeparate glBlendEquationSeparate
#define _glBlendFuncSeparate glBlendFuncSeparate
#define _glBlendColor glBlendColor
#else
static void APIENTRY
null_glBlendEquation(GLenum) {
}

static void APIENTRY
null_glBlendFuncSeparate(GLenum src, GLenum dest, GLenum, GLenum) {
  glBlendFunc(src, dest);
}

static void APIENTRY
null_glBlendColor(GLclampf, GLclampf, GLclampf, GLclampf) {
}
#endif

#ifndef OPENGLES_1
// We have a default shader that will be applied when there isn't any shader
// applied (e.g.  if it failed to compile).  We need this because OpenGL ES
// 2.x and OpenGL 3.2+ core don't have a fixed-function pipeline.  This
// default shader just applies a single texture, which is good enough for
// drawing GUIs and such.
static const string default_vshader =
#ifndef OPENGLES
#ifdef __APPLE__ // Apple's GL 3.2 contexts require at least GLSL 1.50.
  "#version 150\n"
#else
  "#version 130\n"
#endif
  "in vec4 p3d_Vertex;\n"
  "in vec4 p3d_Color;\n"
  "in vec2 p3d_MultiTexCoord0;\n"
  "out vec2 texcoord;\n"
  "out vec4 color;\n"
#else
  "#version 100\n"
  "precision mediump float;\n"
  "attribute vec4 p3d_Vertex;\n"
  "attribute vec4 p3d_Color;\n"
  "attribute vec2 p3d_MultiTexCoord0;\n"
  "varying vec2 texcoord;\n"
  "varying lowp vec4 color;\n"
#endif
  "uniform mat4 p3d_ModelViewProjectionMatrix;\n"
  "uniform vec4 p3d_ColorScale;\n"
  "void main(void) {\n"
  "  gl_Position = p3d_ModelViewProjectionMatrix * p3d_Vertex;\n"
  "  texcoord = p3d_MultiTexCoord0;\n"
  "  color = p3d_Color * p3d_ColorScale;\n"
  "}\n";

#ifndef OPENGLES
// This version of the shader is used if vertices-float64 is enabled.
static const string default_vshader_fp64 =
#ifdef __APPLE__
  "#version 150\n"
#else
  "#version 130\n"
#endif
  "#extension GL_ARB_vertex_attrib_64bit : require\n"
  "#extension GL_ARB_gpu_shader_fp64 : require\n"
  "in dvec3 p3d_Vertex;\n"
  "in vec4 p3d_Color;\n"
  "in dvec2 p3d_MultiTexCoord0;\n"
  "out vec2 texcoord;\n"
  "out vec4 color;\n"
  "uniform mat4 p3d_ModelViewMatrix;\n"
  "uniform mat4 p3d_ProjectionMatrix;\n"
  "uniform vec4 p3d_ColorScale;\n"
  "void main(void) {\n" // Apply proj & modelview in two steps, more precise
  "  gl_Position = vec4(dmat4(p3d_ProjectionMatrix) * (dmat4(p3d_ModelViewMatrix) * dvec4(p3d_Vertex, 1)));\n"
  "  texcoord = vec2(p3d_MultiTexCoord0);\n"
  "  color = p3d_Color * p3d_ColorScale;\n"
  "}\n";

// Same as above, but for OpenGL 4.1.
static const string default_vshader_fp64_gl41 =
  "#version 410\n"
  "in dvec3 p3d_Vertex;\n"
  "in vec4 p3d_Color;\n"
  "in dvec2 p3d_MultiTexCoord0;\n"
  "out vec2 texcoord;\n"
  "out vec4 color;\n"
  "uniform mat4 p3d_ModelViewMatrix;\n"
  "uniform mat4 p3d_ProjectionMatrix;\n"
  "uniform vec4 p3d_ColorScale;\n"
  "void main(void) {\n" // Apply proj & modelview in two steps, more precise
  "  gl_Position = vec4(dmat4(p3d_ProjectionMatrix) * (dmat4(p3d_ModelViewMatrix) * dvec4(p3d_Vertex, 1)));\n"
  "  texcoord = vec2(p3d_MultiTexCoord0);\n"
  "  color = p3d_Color * p3d_ColorScale;\n"
  "}\n";
#endif

static const string default_fshader =
#ifndef OPENGLES
#ifdef __APPLE__  // Apple's GL 3.2 contexts require at least GLSL 1.50.
  "#version 150\n"
#else
  "#version 130\n"
#endif
  "in vec2 texcoord;\n"
  "in vec4 color;\n"
  "out vec4 p3d_FragColor;\n"
  "uniform sampler2D p3d_Texture0;\n"
  "uniform vec4 p3d_TexAlphaOnly;\n"
#else
  "#version 100\n"
  "precision mediump float;\n"
  "varying vec2 texcoord;\n"
  "varying lowp vec4 color;\n"
  "uniform lowp sampler2D p3d_Texture0;\n"
  "uniform lowp vec4 p3d_TexAlphaOnly;\n"
#endif
  "void main(void) {\n"
#ifndef OPENGLES
  "  p3d_FragColor = texture(p3d_Texture0, texcoord);\n"
  "  p3d_FragColor += p3d_TexAlphaOnly;\n" // Hack for text rendering
  "  p3d_FragColor *= color;\n"
#else
  "  gl_FragColor = texture2D(p3d_Texture0, texcoord);\n"
  "  gl_FragColor += p3d_TexAlphaOnly;\n" // Hack for text rendering
  "  gl_FragColor *= color;\n"
#endif
  "}\n";
#endif


/**
 * Recopies the given array of pixels, converting from BGR to RGB arrangement.
 */
static void
uchar_bgr_to_rgb(unsigned char *dest, const unsigned char *source,
                 int num_pixels) {
  for (int i = 0; i < num_pixels; i++) {
    dest[0] = source[2];
    dest[1] = source[1];
    dest[2] = source[0];
    dest += 3;
    source += 3;
  }
}

/**
 * Recopies the given array of pixels, converting from luminance to RGB
 * arrangement.
 */
static void
uchar_l_to_rgb(unsigned char *dest, const unsigned char *source,
               int num_pixels) {
  for (int i = 0; i < num_pixels; i++) {
    dest[0] = source[0];
    dest[1] = source[0];
    dest[2] = source[0];
    dest += 3;
    source += 1;
  }
}

/**
 * Recopies the given array of pixels, converting from BGRA to RGBA
 * arrangement.
 */
static void
uchar_bgra_to_rgba(unsigned char *dest, const unsigned char *source,
                   int num_pixels) {
  for (int i = 0; i < num_pixels; i++) {
    dest[0] = source[2];
    dest[1] = source[1];
    dest[2] = source[0];
    dest[3] = source[3];
    dest += 4;
    source += 4;
  }
}

/**
 * Recopies the given array of pixels, converting from luminance-alpha to RGBA
 * arrangement.
 */
static void
uchar_la_to_rgba(unsigned char *dest, const unsigned char *source,
                 int num_pixels) {
  for (int i = 0; i < num_pixels; i++) {
    dest[0] = source[0];
    dest[1] = source[0];
    dest[2] = source[0];
    dest[3] = source[1];
    dest += 4;
    source += 2;
  }
}

/**
 * Recopies the given array of pixels, converting from BGR to RGB arrangement.
 */
static void
ushort_bgr_to_rgb(unsigned short *dest, const unsigned short *source,
                  int num_pixels) {
  for (int i = 0; i < num_pixels; i++) {
    dest[0] = source[2];
    dest[1] = source[1];
    dest[2] = source[0];
    dest += 3;
    source += 3;
  }
}

/**
 * Recopies the given array of pixels, converting from luminance to RGB
 * arrangement.
 */
static void
ushort_l_to_rgb(unsigned short *dest, const unsigned short *source,
                int num_pixels) {
  for (int i = 0; i < num_pixels; i++) {
    dest[0] = source[0];
    dest[1] = source[0];
    dest[2] = source[0];
    dest += 3;
    source += 1;
  }
}

/**
 * Recopies the given array of pixels, converting from BGRA to RGBA
 * arrangement.
 */
static void
ushort_bgra_to_rgba(unsigned short *dest, const unsigned short *source,
                    int num_pixels) {
  for (int i = 0; i < num_pixels; i++) {
    dest[0] = source[2];
    dest[1] = source[1];
    dest[2] = source[0];
    dest[3] = source[3];
    dest += 4;
    source += 4;
  }
}

/**
 * Recopies the given array of pixels, converting from luminance-alpha to RGBA
 * arrangement.
 */
static void
ushort_la_to_rgba(unsigned short *dest, const unsigned short *source,
                  int num_pixels) {
  for (int i = 0; i < num_pixels; i++) {
    dest[0] = source[0];
    dest[1] = source[0];
    dest[2] = source[0];
    dest[3] = source[1];
    dest += 4;
    source += 2;
  }
}

/**
 * Reverses the order of the components within the image, to convert (for
 * instance) GL_BGR to GL_RGB. Returns the byte pointer representing the
 * converted image, or the original image if it is unchanged.
 *
 * new_image must be supplied; it is the PTA_uchar that will be used to hold
 * the converted image if required.  It will be modified only if the
 * conversion is necessary, in which case the data will be stored there, and
 * this pointer will be returned.  If the conversion is not necessary, this
 * pointer will be left unchanged.
 */
static const unsigned char *
fix_component_ordering(PTA_uchar &new_image,
                       const unsigned char *orig_image, size_t orig_image_size,
                       GLenum external_format, Texture *tex) {
  const unsigned char *result = orig_image;

  switch (external_format) {
  case GL_RGB:
    if (tex->get_num_components() == 1) {
      new_image = PTA_uchar::empty_array(orig_image_size * 3);
      uchar_l_to_rgb(new_image, orig_image, orig_image_size);
      result = new_image;
      break;
    }
    switch (tex->get_component_type()) {
    case Texture::T_unsigned_byte:
    case Texture::T_byte:
      new_image = PTA_uchar::empty_array(orig_image_size);
      uchar_bgr_to_rgb(new_image, orig_image, orig_image_size / 3);
      result = new_image;
      break;

    case Texture::T_unsigned_short:
    case Texture::T_short:
      new_image = PTA_uchar::empty_array(orig_image_size);
      ushort_bgr_to_rgb((unsigned short *)new_image.p(),
                        (const unsigned short *)orig_image,
                        orig_image_size / 6);
      result = new_image;
      break;

    default:
      break;
    }
    break;

  case GL_RGBA:
    if (tex->get_num_components() == 2) {
      new_image = PTA_uchar::empty_array(orig_image_size * 2);
      uchar_la_to_rgba(new_image, orig_image, orig_image_size / 2);
      result = new_image;
      break;
    }
    switch (tex->get_component_type()) {
    case Texture::T_unsigned_byte:
    case Texture::T_byte:
      new_image = PTA_uchar::empty_array(orig_image_size);
      uchar_bgra_to_rgba(new_image, orig_image, orig_image_size / 4);
      result = new_image;
      break;

    case Texture::T_unsigned_short:
    case Texture::T_short:
      new_image = PTA_uchar::empty_array(orig_image_size);
      ushort_bgra_to_rgba((unsigned short *)new_image.p(),
                          (const unsigned short *)orig_image,
                          orig_image_size / 8);
      result = new_image;
      break;

    default:
      break;
    }
    break;

  default:
    break;
  }

  return result;
}

// #--- Zhao Nov2011
string CLP(GraphicsStateGuardian)::get_driver_vendor() { return _gl_vendor; }
string CLP(GraphicsStateGuardian)::get_driver_renderer() { return _gl_renderer; }

string CLP(GraphicsStateGuardian)::get_driver_version() { return _gl_version; }
int CLP(GraphicsStateGuardian)::get_driver_version_major() { return _gl_version_major; }
int CLP(GraphicsStateGuardian)::get_driver_version_minor() { return _gl_version_minor; }
int CLP(GraphicsStateGuardian)::get_driver_shader_version_major() { return _gl_shadlang_ver_major; }
int CLP(GraphicsStateGuardian)::get_driver_shader_version_minor() { return _gl_shadlang_ver_minor; }

/**
 *
 */
CLP(GraphicsStateGuardian)::
CLP(GraphicsStateGuardian)(GraphicsEngine *engine, GraphicsPipe *pipe) :
  GraphicsStateGuardian(gl_coordinate_system, engine, pipe),
  _renderbuffer_residency(get_prepared_objects()->get_name(), "renderbuffer")
{
  _error_count = 0;
  _last_error_check = -1.0;

  // calling glGetError() forces a sync, this turns it on if you want to.
  _check_errors = gl_check_errors;
  _force_flush = gl_force_flush;

  _gl_shadlang_ver_major = 0;
  _gl_shadlang_ver_minor = 0;

  // Let's say we have a core profile, to be checked later (Otherwise, if we are
  // wrong the user may ask for some non-available functions)
#ifndef OPENGLES
  _core_profile = true;
#endif

  // Hack.  Turn on the flag that we turned off at a higher level, since we
  // know this works properly in OpenGL, and we want the performance benefit
  // it gives us.
  _prepared_objects->_support_released_buffer_cache = true;

  // Assume that we will get a hardware-accelerated context, unless the window
  // tells us otherwise.
  _is_hardware = true;

  _scissor_enabled = false;
  _scissor_attrib_active = false;

  _white_texture = 0;

#ifndef OPENGLES
  _shader_point_size = false;
#endif

#ifdef HAVE_CG
  _cg_context = 0;
#endif

#ifdef DO_PSTATS
  if (gl_finish) {
    GLCAT.warning()
      << "The config variable gl-finish is set to true.  This may have a substantial negative impact on your render performance.\n";
  }
#endif  // DO_PSTATS
}

/**
 *
 */
CLP(GraphicsStateGuardian)::
~CLP(GraphicsStateGuardian)() {
  if (GLCAT.is_debug()) {
    GLCAT.debug()
      << "GLGraphicsStateGuardian " << this << " destructing\n";
  }

  close_gsg();
}

/**
 * This is called by the GL if an error occurs, if gl_debug has been enabled
 * (and the driver supports the GL_ARB_debug_output extension).
 */
void CLP(GraphicsStateGuardian)::
debug_callback(GLenum source, GLenum type, GLuint id, GLenum severity, GLsizei length, const GLchar *message, GLvoid *userParam) {
  // Determine how to map the severity level.
  NotifySeverity level;
  switch (severity) {
  case GL_DEBUG_SEVERITY_HIGH:
    level = NS_error;
    break;

  case GL_DEBUG_SEVERITY_MEDIUM:
    if (type == GL_DEBUG_TYPE_PERFORMANCE) {
      // Performance warnings should really be "info".
      level = NS_info;
    } else {
      level = NS_warning;
    }
    break;

  case GL_DEBUG_SEVERITY_LOW:
    level = NS_info;
    break;

  case GL_DEBUG_SEVERITY_NOTIFICATION:
    level = NS_debug;
    break;

  default:
    level = NS_fatal; //???
    break;
  }

  string msg_str(message, length);
  GLCAT.out(level) << msg_str << "\n";

#ifndef NDEBUG
  if (level >= gl_debug_abort_level.get_value()) {
    abort();
  }
#endif
}

/**
 * Resets all internal state as if the gsg were newly created.
 */
void CLP(GraphicsStateGuardian)::
reset() {
  _last_error_check = -1.0;

  free_pointers();
  GraphicsStateGuardian::reset();

  // Build _inv_state_mask as a mask of 1's where we don't care, and 0's where
  // we do care, about the state.
  _inv_state_mask.clear_bit(ShaderAttrib::get_class_slot());
  _inv_state_mask.clear_bit(AntialiasAttrib::get_class_slot());
  _inv_state_mask.clear_bit(ClipPlaneAttrib::get_class_slot());
  _inv_state_mask.clear_bit(ColorAttrib::get_class_slot());
  _inv_state_mask.clear_bit(ColorScaleAttrib::get_class_slot());
  _inv_state_mask.clear_bit(CullFaceAttrib::get_class_slot());
  _inv_state_mask.clear_bit(DepthOffsetAttrib::get_class_slot());
  _inv_state_mask.clear_bit(DepthTestAttrib::get_class_slot());
  _inv_state_mask.clear_bit(DepthWriteAttrib::get_class_slot());
  _inv_state_mask.clear_bit(RenderModeAttrib::get_class_slot());
  _inv_state_mask.clear_bit(TransparencyAttrib::get_class_slot());
  _inv_state_mask.clear_bit(ColorWriteAttrib::get_class_slot());
  _inv_state_mask.clear_bit(ColorBlendAttrib::get_class_slot());
#if !defined(OPENGLES) || defined(OPENGLES_1)
  _inv_state_mask.clear_bit(LogicOpAttrib::get_class_slot());
#endif
  _inv_state_mask.clear_bit(TextureAttrib::get_class_slot());
  _inv_state_mask.clear_bit(TexMatrixAttrib::get_class_slot());
  _inv_state_mask.clear_bit(StencilAttrib::get_class_slot());
  _inv_state_mask.clear_bit(ScissorAttrib::get_class_slot());

  // We only care about this state if we are using the fixed-function pipeline.
#ifdef SUPPORT_FIXED_FUNCTION
  if (has_fixed_function_pipeline()) {
    _inv_state_mask.clear_bit(AlphaTestAttrib::get_class_slot());
    _inv_state_mask.clear_bit(RescaleNormalAttrib::get_class_slot());
    _inv_state_mask.clear_bit(ShadeModelAttrib::get_class_slot());
    _inv_state_mask.clear_bit(TexGenAttrib::get_class_slot());
    _inv_state_mask.clear_bit(MaterialAttrib::get_class_slot());
    _inv_state_mask.clear_bit(LightAttrib::get_class_slot());
    _inv_state_mask.clear_bit(FogAttrib::get_class_slot());
  }
#endif

  // Output the vendor and version strings.
  query_gl_version();

  if (_gl_version_major == 0) {
    // Couldn't get GL.  Fail.
    mark_new();
    return;
  }

  // Save the extensions tokens.
  _extensions.clear();

  // In OpenGL (ES) 3.0 and later, glGetString(GL_EXTENSIONS) is deprecated.
#ifndef OPENGLES_1
  if (_gl_version_major >= 3) {
    PFNGLGETSTRINGIPROC _glGetStringi =
      (PFNGLGETSTRINGIPROC)get_extension_func("glGetStringi");

    if (_glGetStringi != nullptr) {
      GLint n = 0;
      glGetIntegerv(GL_NUM_EXTENSIONS, &n);
      for (GLint i = 0; i < n; ++i) {
        const char *extension = (const char *)_glGetStringi(GL_EXTENSIONS, i);
        _extensions.insert(string(extension));
      }
    } else {
      GLCAT.error() << "glGetStringi is not available!\n";
      save_extensions((const char *)glGetString(GL_EXTENSIONS));
    }
  } else
#endif
  {
    save_extensions((const char *)glGetString(GL_EXTENSIONS));
  }

  get_extra_extensions();

  // This needs access to the extensions, so put this after save_extensions.
  query_glsl_version();

#ifndef OPENGLES
  // Determine whether this OpenGL context has compatibility features.
  bool core_profile = false;

  if (_gl_version_major >= 3) {
    if (_gl_version_major > 3 || _gl_version_minor >= 2) {
      // OpenGL 3.2 has a built-in way to check this.
      GLint profile_mask = 0;
      glGetIntegerv(GL_CONTEXT_PROFILE_MASK, &profile_mask);

      if (profile_mask & GL_CONTEXT_CORE_PROFILE_BIT) {
        core_profile = true;
      } else if (profile_mask & GL_CONTEXT_COMPATIBILITY_PROFILE_BIT) {
        core_profile = false;
      } else {
        core_profile = !has_extension("GL_ARB_compatibility");
      }
    } else {
      // OpenGL 3.0/3.1.
      GLint flags = 0;
      glGetIntegerv(GL_CONTEXT_FLAGS, &flags);
      if (flags & GL_CONTEXT_FLAG_FORWARD_COMPATIBLE_BIT) {
        core_profile = true;
      }
    }
  }

  if (GLCAT.is_debug()) {
    if (core_profile) {
      GLCAT.debug() << "Using core profile\n";
    } else {
      GLCAT.debug() << "Using compatibility profile\n";
    }
  }
  _core_profile = core_profile;
#elif defined(OPENGLES_1)
  static const bool core_profile = false;
#else
  static const bool core_profile = true;
#endif

  // Print out a list of all extensions.
  report_extensions();

  // Check if we are running under a profiling tool such as apitrace.
#if !defined(NDEBUG) && !defined(OPENGLES_1)
  if (has_extension("GL_EXT_debug_marker")) {
    _glPushGroupMarker = (PFNGLPUSHGROUPMARKEREXTPROC)
      get_extension_func("glPushGroupMarkerEXT");
    _glPopGroupMarker = (PFNGLPOPGROUPMARKEREXTPROC)
      get_extension_func("glPopGroupMarkerEXT");

    // Start a group right away.
    push_group_marker("reset");
  } else {
    _glPushGroupMarker = nullptr;
    _glPopGroupMarker = nullptr;
  }
#endif

  // Initialize OpenGL debugging output first, if enabled and supported.
  _supports_debug = false;
  _use_object_labels = false;
  if (gl_debug) {
    PFNGLDEBUGMESSAGECALLBACKPROC_P _glDebugMessageCallback;
    PFNGLDEBUGMESSAGECONTROLPROC _glDebugMessageControl;

    if (is_at_least_gl_version(4, 3) || has_extension("GL_KHR_debug")) {
#ifdef OPENGLES
      _glDebugMessageCallback = (PFNGLDEBUGMESSAGECALLBACKPROC_P)
        get_extension_func("glDebugMessageCallbackKHR");
      _glDebugMessageControl = (PFNGLDEBUGMESSAGECONTROLPROC)
        get_extension_func("glDebugMessageControlKHR");
      _glObjectLabel = (PFNGLOBJECTLABELPROC)
        get_extension_func("glObjectLabelKHR");
#else
      _glDebugMessageCallback = (PFNGLDEBUGMESSAGECALLBACKPROC_P)
        get_extension_func("glDebugMessageCallback");
      _glDebugMessageControl = (PFNGLDEBUGMESSAGECONTROLPROC)
        get_extension_func("glDebugMessageControl");
      _glObjectLabel = (PFNGLOBJECTLABELPROC)
        get_extension_func("glObjectLabel");
#endif
      glEnable(GL_DEBUG_OUTPUT); // Not supported in ARB version
      _supports_debug = true;
      _use_object_labels = gl_debug_object_labels;

#ifndef OPENGLES
    } else if (has_extension("GL_ARB_debug_output")) {
      _glDebugMessageCallback = (PFNGLDEBUGMESSAGECALLBACKPROC_P)
        get_extension_func("glDebugMessageCallbackARB");
      _glDebugMessageControl = (PFNGLDEBUGMESSAGECONTROLPROC)
        get_extension_func("glDebugMessageControlARB");
      _supports_debug = true;
#endif
    } else {
      _supports_debug = false;
    }

    if (_supports_debug) {
      // Set the categories we want to listen to.
      _glDebugMessageControl(GL_DONT_CARE, GL_DONT_CARE, GL_DEBUG_SEVERITY_HIGH,
                             0, nullptr, GLCAT.is_error());
      _glDebugMessageControl(GL_DONT_CARE, GL_DONT_CARE, GL_DEBUG_SEVERITY_MEDIUM,
                             0, nullptr, GLCAT.is_warning());
      _glDebugMessageControl(GL_DONT_CARE, GL_DONT_CARE, GL_DEBUG_SEVERITY_LOW,
                             0, nullptr, GLCAT.is_info());
      _glDebugMessageControl(GL_DONT_CARE, GL_DONT_CARE, GL_DEBUG_SEVERITY_NOTIFICATION,
                             0, nullptr, GLCAT.is_debug());

      // Enable the callback.
      _glDebugMessageCallback((GLDEBUGPROC_P) &debug_callback, (void*)this);
      if (gl_debug_synchronous) {
        glEnable(GL_DEBUG_OUTPUT_SYNCHRONOUS);
      }

      GLCAT.info() << "gl-debug enabled.\n";
    } else {
      GLCAT.warning() << "gl-debug enabled, but NOT supported.\n";
    }
  } else {
    // However, still check if it is supported.
    _supports_debug = is_at_least_gl_version(4, 3)
                   || has_extension("GL_KHR_debug")
                   || has_extension("GL_ARB_debug_output");

    if (GLCAT.is_debug()) {
      if (_supports_debug) {
        GLCAT.debug() << "gl-debug supported, but NOT enabled.\n";
      } else {
        GLCAT.debug() << "gl-debug disabled and unsupported.\n";
      }
    }
  }

  _supported_geom_rendering =
#ifndef OPENGLES
    Geom::GR_render_mode_wireframe | Geom::GR_render_mode_point |
#endif
    Geom::GR_indexed_point |
    Geom::GR_point | Geom::GR_point_uniform_size |
    Geom::GR_indexed_other |
    Geom::GR_triangle_strip | Geom::GR_triangle_fan |
    Geom::GR_line_strip |
    Geom::GR_flat_last_vertex;

#ifndef OPENGLES
  if (_supports_geometry_shaders) {
    _supported_geom_rendering |= Geom::GR_adjacency;
  }
#endif

  _supports_point_parameters = false;

#ifdef OPENGLES_1
  _glPointParameterfv = glPointParameterfv;
#elif defined(OPENGLES)
  // Other OpenGL ES versions don't support point parameters.
#else
  if (is_at_least_gl_version(1, 4)) {
    _supports_point_parameters = true;
    _glPointParameterfv = (PFNGLPOINTPARAMETERFVPROC)
      get_extension_func("glPointParameterfv");

  } else if (has_extension("GL_ARB_point_parameters")) {
    _supports_point_parameters = true;
    _glPointParameterfv = (PFNGLPOINTPARAMETERFVPROC)
      get_extension_func("glPointParameterfvARB");
  }
  if (_supports_point_parameters) {
    if (_glPointParameterfv == nullptr) {
      GLCAT.warning()
        << "glPointParameterfv advertised as supported by OpenGL runtime, but could not get pointers to extension functions.\n";
      _supports_point_parameters = false;
    }
  }
  if (_supports_point_parameters) {
    _supported_geom_rendering |= Geom::GR_point_perspective | Geom::GR_point_scale;
  } else {
    _glPointParameterfv = null_glPointParameterfv;
  }
#endif  // !OPENGLES_2

#if defined(OPENGLES_2)
  // OpenGL ES 2 doesn't have point sprites.
  _supports_point_sprite = false;
#elif defined(OPENGLES_1)
  _supports_point_sprite = has_extension("GL_OES_point_sprite");
#else
  _supports_point_sprite = is_at_least_gl_version(2, 0) ||
                           has_extension("GL_ARB_point_sprite");
#endif

  if (_supports_point_sprite) {
    // It appears that the point_sprite extension doesn't support texture
    // transforms on the generated texture coordinates.  How inconsistent.
    // Because of this, we don't advertise GR_point_sprite_tex_matrix.
    _supported_geom_rendering |= Geom::GR_point_sprite;
  }

  // Determine whether we support wide lines (and how wide they can be).
  {
    GLfloat aliased_range[2] = {1.0f, 1.0f};
    glGetFloatv(GL_ALIASED_LINE_WIDTH_RANGE, aliased_range);

    _max_line_width = aliased_range[1];

#ifdef SUPPORT_FIXED_FUNCTION
    if (has_fixed_function_pipeline()) {
#ifndef OPENGLES
      GLfloat range[2] = {1.0f, 1.0f};
      glGetFloatv(GL_LINE_WIDTH_RANGE, range);
      _max_line_width = std::max(_max_line_width, range[1]);
#endif

      GLfloat smooth_range[2] = {1.0f, 1.0f};
      glGetFloatv(GL_SMOOTH_LINE_WIDTH_RANGE, smooth_range);
      _max_line_width = std::max(_max_line_width, smooth_range[1]);
    }
#endif
  }

#ifdef OPENGLES_1
  // OpenGL ES 1.0 does not support primitive restart indices.

#elif defined(OPENGLES)
  if (gl_support_primitive_restart_index && is_at_least_gles_version(3, 0)) {
    glEnable(GL_PRIMITIVE_RESTART_FIXED_INDEX);
    _supported_geom_rendering |= Geom::GR_strip_cut_index;
  }

#else
  _explicit_primitive_restart = false;
  _glPrimitiveRestartIndex = nullptr;

  if (gl_support_primitive_restart_index) {
    if ((is_at_least_gl_version(4, 3) || has_extension("GL_ARB_ES3_compatibility")) &&
        _gl_renderer.substr(0, 7) != "Gallium") {
      // As long as we enable this, OpenGL will always use the highest
      // possible index for a numeric type as strip cut index, which coincides
      // with our convention.  This saves us a call to glPrimitiveRestartIndex
      // ... of course, though, the Gallium driver bugs out here.  See also:
      // https://www.panda3d.org/forums/viewtopic.php?f=5&t=17512
      glEnable(GL_PRIMITIVE_RESTART_FIXED_INDEX);
      _supported_geom_rendering |= Geom::GR_strip_cut_index;

    } else if (is_at_least_gl_version(3, 1)) {
      // We have to use an explicit primitive restart enableindex.
      _explicit_primitive_restart = true;
      _supported_geom_rendering |= Geom::GR_strip_cut_index;

      _glPrimitiveRestartIndex = (PFNGLPRIMITIVERESTARTINDEXPROC)
        get_extension_func("glPrimitiveRestartIndex");

    }
  }
#endif

#if !defined(OPENGLES) && defined(SUPPORT_FIXED_FUNCTION)
  if (has_fixed_function_pipeline() && is_at_least_gl_version(1, 4)) {
    _glSecondaryColorPointer = (PFNGLSECONDARYCOLORPOINTERPROC)
      get_extension_func("glSecondaryColorPointer");

  } else if (has_extension("GL_EXT_secondary_color")) {
    _glSecondaryColorPointer = (PFNGLSECONDARYCOLORPOINTERPROC)
      get_extension_func("glSecondaryColorPointerEXT");
  }
#endif

#ifndef OPENGLES_1
  _glDrawRangeElements = null_glDrawRangeElements;

#ifdef OPENGLES
  if (is_at_least_gles_version(3, 0)) {
    _glDrawRangeElements = (PFNGLDRAWRANGEELEMENTSPROC)
      get_extension_func("glDrawRangeElements");
  }
#else
  if (is_at_least_gl_version(1, 2)) {
    _glDrawRangeElements = (PFNGLDRAWRANGEELEMENTSPROC)
      get_extension_func("glDrawRangeElements");

  } else if (has_extension("GL_EXT_draw_range_elements")) {
    _glDrawRangeElements = (PFNGLDRAWRANGEELEMENTSPROC)
      get_extension_func("glDrawRangeElementsEXT");
  }
#endif
  if (_glDrawRangeElements == nullptr) {
    GLCAT.warning()
      << "glDrawRangeElements advertised as supported by OpenGL runtime, but could not get pointers to extension functions.\n";
    _glDrawRangeElements = null_glDrawRangeElements;
  }
#endif  // !OPENGLES_1

  _supports_3d_texture = false;

#ifndef OPENGLES_1
  if (is_at_least_gl_version(1, 2) || is_at_least_gles_version(3, 0)) {
    _supports_3d_texture = true;

    _glTexImage3D = (PFNGLTEXIMAGE3DPROC_P)
      get_extension_func("glTexImage3D");
    _glTexSubImage3D = (PFNGLTEXSUBIMAGE3DPROC)
      get_extension_func("glTexSubImage3D");
    _glCopyTexSubImage3D = (PFNGLCOPYTEXSUBIMAGE3DPROC)
      get_extension_func("glCopyTexSubImage3D");

#ifndef OPENGLES
  } else if (has_extension("GL_EXT_texture3D")) {
    _supports_3d_texture = true;

    _glTexImage3D = (PFNGLTEXIMAGE3DPROC_P)
      get_extension_func("glTexImage3DEXT");
    _glTexSubImage3D = (PFNGLTEXSUBIMAGE3DPROC)
      get_extension_func("glTexSubImage3DEXT");

    _glCopyTexSubImage3D = nullptr;
    if (has_extension("GL_EXT_copy_texture")) {
      _glCopyTexSubImage3D = (PFNGLCOPYTEXSUBIMAGE3DPROC)
        get_extension_func("glCopyTexSubImage3DEXT");
    }
#else
  } else if (has_extension("GL_OES_texture_3D")) {
    _supports_3d_texture = true;

    _glTexImage3D = (PFNGLTEXIMAGE3DPROC_P)
      get_extension_func("glTexImage3DOES");
    _glTexSubImage3D = (PFNGLTEXSUBIMAGE3DPROC)
      get_extension_func("glTexSubImage3DOES");
    _glCopyTexSubImage3D = (PFNGLCOPYTEXSUBIMAGE3DPROC)
      get_extension_func("glCopyTexSubImage3DOES");
    _glFramebufferTexture3D = (PFNGLFRAMEBUFFERTEXTURE3DOES)
      get_extension_func("glFramebufferTexture3DOES");
#endif
  }

  if (_supports_3d_texture) {
    if (_glTexImage3D == nullptr || _glTexSubImage3D == nullptr) {
      GLCAT.warning()
        << "3-D textures advertised as supported by OpenGL runtime, but could not get pointers to extension functions.\n";
      _supports_3d_texture = false;
    }
  }
#endif  // !OPENGLES_1

  _supports_tex_storage = false;

#ifdef OPENGLES
  if (is_at_least_gles_version(3, 0)) {
#else
  if (is_at_least_gl_version(4, 2) || has_extension("GL_ARB_texture_storage")) {
#endif
    _supports_tex_storage = true;

    _glTexStorage1D = (PFNGLTEXSTORAGE1DPROC)
      get_extension_func("glTexStorage1D");
    _glTexStorage2D = (PFNGLTEXSTORAGE2DPROC)
      get_extension_func("glTexStorage2D");
    _glTexStorage3D = (PFNGLTEXSTORAGE3DPROC)
      get_extension_func("glTexStorage3D");
  }
#ifdef OPENGLES
  else if (has_extension("GL_EXT_texture_storage")) {
    _supports_tex_storage = true;

    _glTexStorage1D = (PFNGLTEXSTORAGE1DPROC)
      get_extension_func("glTexStorage1DEXT");
    _glTexStorage2D = (PFNGLTEXSTORAGE2DPROC)
      get_extension_func("glTexStorage2DEXT");
    _glTexStorage3D = (PFNGLTEXSTORAGE3DPROC)
      get_extension_func("glTexStorage3DEXT");
  }
#endif

  if (_supports_tex_storage) {
    if (_glTexStorage1D == nullptr || _glTexStorage2D == nullptr || _glTexStorage3D == nullptr) {
      GLCAT.warning()
        << "Immutable texture storage advertised as supported by OpenGL runtime, but could not get pointers to extension functions.\n";
      _supports_tex_storage = false;
    }
  }

  _supports_clear_texture = false;
#ifndef OPENGLES
  if (is_at_least_gl_version(4, 4) || has_extension("GL_ARB_clear_texture")) {
    _glClearTexImage = (PFNGLCLEARTEXIMAGEPROC)
      get_extension_func("glClearTexImage");

    if (_glClearTexImage == nullptr) {
      GLCAT.warning()
        << "GL_ARB_clear_texture advertised as supported by OpenGL runtime, but could not get pointers to extension function.\n";
    } else {
      _supports_clear_texture = true;
    }
  }
#endif

  _supports_clear_buffer = false;
#ifndef OPENGLES
  if (is_at_least_gl_version(4, 3) || has_extension("GL_ARB_clear_buffer_object")) {
    _glClearBufferData = (PFNGLCLEARBUFFERDATAPROC)
      get_extension_func("glClearBufferData");

    if (_glClearBufferData == nullptr) {
      GLCAT.warning()
        << "GL_ARB_clear_buffer_object advertised as supported by OpenGL runtime, but could not get pointers to extension function.\n";
    } else {
      _supports_clear_buffer = true;
    }
  }
#endif

  _supports_2d_texture_array = false;
#ifndef OPENGLES_1
  if (_gl_version_major >= 3) {
    _supports_2d_texture_array = true;

    _glFramebufferTextureLayer = (PFNGLFRAMEBUFFERTEXTURELAYERPROC)
      get_extension_func("glFramebufferTextureLayer");

#ifndef OPENGLES
  } else if (has_extension("GL_EXT_texture_array")) {
    _supports_2d_texture_array = true;

    _glFramebufferTextureLayer = (PFNGLFRAMEBUFFERTEXTURELAYERPROC)
      get_extension_func("glFramebufferTextureLayerEXT");
#endif
  }

  if (_supports_2d_texture_array && _glFramebufferTextureLayer == nullptr) {
    GLCAT.warning()
      << "Texture arrays advertised as supported by OpenGL runtime, but could not get pointer to glFramebufferTextureLayer function.\n";
  }
#endif  // !OPENGLES_1

#ifdef OPENGLES_2
  _supports_cube_map = true;
#else
  _supports_cube_map =
    is_at_least_gl_version(1, 3) ||
    has_extension("GL_ARB_texture_cube_map") ||
    has_extension("GL_OES_texture_cube_map");
#endif

#ifndef OPENGLES
  if (_supports_cube_map && gl_cube_map_seamless) {
    if (is_at_least_gl_version(3, 2) || has_extension("GL_ARB_seamless_cube_map")) {
      glEnable(GL_TEXTURE_CUBE_MAP_SEAMLESS);
    }
  }
#endif

#ifndef OPENGLES
  _supports_cube_map_array = is_at_least_gl_version(4, 0) ||
                             has_extension("GL_ARB_texture_cube_map_array");
#endif

#ifndef OPENGLES
  if (is_at_least_gl_version(3, 1)) {
    _glTexBuffer = (PFNGLTEXBUFFERPROC)get_extension_func("glTexBuffer");
    _supports_buffer_texture = true;

  } else if (has_extension("GL_ARB_texture_buffer_object")) {
    _glTexBuffer = (PFNGLTEXBUFFERPROC)get_extension_func("glTexBufferARB");
    _supports_buffer_texture = true;
  }
#endif

#ifdef OPENGLES
  _supports_texture_srgb =
    is_at_least_gles_version(3, 0) || has_extension("GL_EXT_sRGB");
#else
  _supports_texture_srgb =
    is_at_least_gl_version(2, 1) || has_extension("GL_EXT_texture_sRGB");
#endif

#ifdef OPENGLES
  _supports_compressed_texture = true;

  // Supported in the core.  1D textures are not supported by OpenGL ES.
  _glCompressedTexImage1D = nullptr;
  _glCompressedTexImage2D = glCompressedTexImage2D;
  _glCompressedTexSubImage1D = nullptr;
  _glCompressedTexSubImage2D = glCompressedTexSubImage2D;
  _glGetCompressedTexImage = nullptr;

  _glCompressedTexImage3D = nullptr;
  _glCompressedTexSubImage3D = nullptr;
#ifdef OPENGLES_2
  if (_supports_3d_texture) {
    _glCompressedTexImage3D = (PFNGLCOMPRESSEDTEXIMAGE3DPROC)
      get_extension_func("glCompressedTexImage3DOES");
    _glCompressedTexSubImage3D = (PFNGLCOMPRESSEDTEXSUBIMAGE3DPROC)
      get_extension_func("glCompressedTexSubImageOES");
  }
#endif

#else
  if (is_at_least_gl_version(1, 3)) {
    _supports_compressed_texture = true;

    _glCompressedTexImage1D = (PFNGLCOMPRESSEDTEXIMAGE1DPROC)
      get_extension_func("glCompressedTexImage1D");
    _glCompressedTexImage2D = (PFNGLCOMPRESSEDTEXIMAGE2DPROC)
      get_extension_func("glCompressedTexImage2D");
    _glCompressedTexImage3D = (PFNGLCOMPRESSEDTEXIMAGE3DPROC)
      get_extension_func("glCompressedTexImage3D");
    _glCompressedTexSubImage1D = (PFNGLCOMPRESSEDTEXSUBIMAGE1DPROC)
      get_extension_func("glCompressedTexSubImage1D");
    _glCompressedTexSubImage2D = (PFNGLCOMPRESSEDTEXSUBIMAGE2DPROC)
      get_extension_func("glCompressedTexSubImage2D");
    _glCompressedTexSubImage3D = (PFNGLCOMPRESSEDTEXSUBIMAGE3DPROC)
      get_extension_func("glCompressedTexSubImage3D");
    _glGetCompressedTexImage = (PFNGLGETCOMPRESSEDTEXIMAGEPROC)
      get_extension_func("glGetCompressedTexImage");

  } else if (has_extension("GL_ARB_texture_compression")) {
    _supports_compressed_texture = true;

    _glCompressedTexImage1D = (PFNGLCOMPRESSEDTEXIMAGE1DPROC)
      get_extension_func("glCompressedTexImage1DARB");
    _glCompressedTexImage2D = (PFNGLCOMPRESSEDTEXIMAGE2DPROC)
      get_extension_func("glCompressedTexImage2DARB");
    _glCompressedTexImage3D = (PFNGLCOMPRESSEDTEXIMAGE3DPROC)
      get_extension_func("glCompressedTexImage3DARB");
    _glCompressedTexSubImage1D = (PFNGLCOMPRESSEDTEXSUBIMAGE1DPROC)
      get_extension_func("glCompressedTexSubImage1DARB");
    _glCompressedTexSubImage2D = (PFNGLCOMPRESSEDTEXSUBIMAGE2DPROC)
      get_extension_func("glCompressedTexSubImage2DARB");
    _glCompressedTexSubImage3D = (PFNGLCOMPRESSEDTEXSUBIMAGE3DPROC)
      get_extension_func("glCompressedTexSubImage3DARB");
    _glGetCompressedTexImage = (PFNGLGETCOMPRESSEDTEXIMAGEPROC)
      get_extension_func("glGetCompressedTexImageARB");

  } else {
    _supports_compressed_texture = false;
  }

  if (_supports_compressed_texture) {
    if (_glCompressedTexImage1D == nullptr ||
        _glCompressedTexImage2D == nullptr ||
        _glCompressedTexImage3D == nullptr ||
        _glCompressedTexSubImage1D == nullptr ||
        _glCompressedTexSubImage2D == nullptr ||
        _glCompressedTexSubImage3D == nullptr ||
        _glGetCompressedTexImage == nullptr) {
      GLCAT.warning()
        << "Compressed textures advertised as supported by OpenGL runtime, but could not get pointers to extension functions.\n";
      _supports_compressed_texture = false;
    }
  }
#endif

  if (_supports_compressed_texture) {
#ifndef OPENGLES
    _compressed_texture_formats.set_bit(Texture::CM_on);
#endif

    GLint num_compressed_formats = 0;
    glGetIntegerv(GL_NUM_COMPRESSED_TEXTURE_FORMATS, &num_compressed_formats);
    GLint *formats = (GLint *)alloca(num_compressed_formats * sizeof(GLint));
    glGetIntegerv(GL_COMPRESSED_TEXTURE_FORMATS, formats);
    for (int i = 0; i < num_compressed_formats; ++i) {
      switch (formats[i]) {
      case GL_COMPRESSED_RGB_S3TC_DXT1_EXT:
      case GL_COMPRESSED_RGBA_S3TC_DXT1_EXT:
        _compressed_texture_formats.set_bit(Texture::CM_dxt1);
        break;
#ifdef OPENGLES
      case GL_COMPRESSED_RGB_PVRTC_2BPPV1_IMG:
      case GL_COMPRESSED_RGBA_PVRTC_2BPPV1_IMG:
        _compressed_texture_formats.set_bit(Texture::CM_pvr1_2bpp);
        break;
      case GL_COMPRESSED_RGB_PVRTC_4BPPV1_IMG:
      case GL_COMPRESSED_RGBA_PVRTC_4BPPV1_IMG:
        _compressed_texture_formats.set_bit(Texture::CM_pvr1_4bpp);
        break;
#else
      case GL_COMPRESSED_RGBA_S3TC_DXT3_EXT:
        _compressed_texture_formats.set_bit(Texture::CM_dxt3);
        break;

      case GL_COMPRESSED_RGBA_S3TC_DXT5_EXT:
        _compressed_texture_formats.set_bit(Texture::CM_dxt5);
        break;

      case GL_COMPRESSED_RGB_FXT1_3DFX:
      case GL_COMPRESSED_RGBA_FXT1_3DFX:
        _compressed_texture_formats.set_bit(Texture::CM_fxt1);
        break;
#endif

      case GL_COMPRESSED_R11_EAC:
      case GL_COMPRESSED_RG11_EAC:
        _compressed_texture_formats.set_bit(Texture::CM_eac);
        break;

      case GL_COMPRESSED_RGB8_ETC2:
      case GL_COMPRESSED_RGB8_PUNCHTHROUGH_ALPHA1_ETC2:
      case GL_COMPRESSED_RGBA8_ETC2_EAC:
        _compressed_texture_formats.set_bit(Texture::CM_etc1);
        _compressed_texture_formats.set_bit(Texture::CM_etc2);
        break;

#ifdef OPENGLES
      case GL_ETC1_RGB8_OES:
        _compressed_texture_formats.set_bit(Texture::CM_etc1);
        break;
#endif

      default:
        break;
      }
    }

#ifndef OPENGLES
    // The OpenGL spec states that these are not reported by the above
    // mechanism, so we have to check for the extension ourselves.
    if (is_at_least_gl_version(3, 0) ||
        has_extension("GL_ARB_texture_compression_rgtc") ||
        has_extension("GL_EXT_texture_compression_rgtc")) {
      _compressed_texture_formats.set_bit(Texture::CM_rgtc);
    }
#endif
  }

#ifdef OPENGLES
  // Note that these extensions only offer support for GL_BGRA, not GL_BGR.
  _supports_bgr = has_extension("GL_EXT_texture_format_BGRA8888") ||
                  has_extension("GL_APPLE_texture_format_BGRA8888");
  _supports_bgra_read = has_extension("GL_EXT_read_format_bgra");
#else
  // In regular OpenGL, we have both GL_BGRA and GL_BGR.
  _supports_bgr =
    is_at_least_gl_version(1, 2) || has_extension("GL_EXT_bgra");
  _supports_bgra_read = _supports_bgr;
#endif

#ifdef SUPPORT_FIXED_FUNCTION
#ifdef OPENGLES_1
  _supports_rescale_normal = true;
#else
  _supports_rescale_normal =
    has_fixed_function_pipeline() && gl_support_rescale_normal &&
    (is_at_least_gl_version(1, 2) || has_extension("GL_EXT_rescale_normal"));
#endif

#ifndef OPENGLES
  _use_separate_specular_color =
    has_fixed_function_pipeline() && gl_separate_specular_color &&
    (is_at_least_gl_version(1, 2) || has_extension("GL_EXT_separate_specular_color"));
#endif
#endif  // SUPPORT_FIXED_FUNCTION

#ifdef OPENGLES
  _supports_packed_dabc = false;
  _supports_packed_ufloat = false;
#else
  _supports_packed_dabc = is_at_least_gl_version(3, 2) ||
                          has_extension("GL_ARB_vertex_array_bgra") ||
                          has_extension("GL_EXT_vertex_array_bgra");
  _supports_packed_ufloat = is_at_least_gl_version(4, 4) ||
                            has_extension("GL_ARB_vertex_type_10f_11f_11f_rev");
#endif

#ifdef OPENGLES
  //TODO
  _supports_multisample = false;
#else
  _supports_multisample =
    is_at_least_gl_version(1, 3) || has_extension("GL_ARB_multisample");
#endif

#ifdef OPENGLES_1
  _supports_generate_mipmap = is_at_least_gles_version(1, 1);
#elif defined(OPENGLES)
  _supports_generate_mipmap = true;
#else
  _supports_generate_mipmap = is_at_least_gl_version(1, 4) ||
                              has_extension("GL_SGIS_generate_mipmap");
#endif

#ifdef OPENGLES_1
  _supports_tex_non_pow2 = false;
#elif defined(OPENGLES)
  _supports_tex_non_pow2 = is_at_least_gles_version(3, 0) ||
    has_extension("GL_OES_texture_npot");
#else
  _supports_tex_non_pow2 = is_at_least_gl_version(2, 0) ||
    has_extension("GL_ARB_texture_non_power_of_two");
#endif

#ifndef OPENGLES_2
  bool supports_multitexture = false;
  if (is_at_least_gl_version(1, 3) || is_at_least_gles_version(1, 1)) {
    supports_multitexture = true;

    _glActiveTexture = (PFNGLACTIVETEXTUREPROC)
      get_extension_func("glActiveTexture");

#ifdef SUPPORT_FIXED_FUNCTION
    if (has_fixed_function_pipeline()) {
      _glClientActiveTexture = (PFNGLACTIVETEXTUREPROC)
        get_extension_func("glClientActiveTexture");
    }
#endif

#ifdef SUPPORT_IMMEDIATE_MODE
    _glMultiTexCoord1f = (PFNGLMULTITEXCOORD1FPROC)
      get_extension_func("glMultiTexCoord1f");
    _glMultiTexCoord2f = (PFNGLMULTITEXCOORD2FPROC)
      get_extension_func("glMultiTexCoord2f");
    _glMultiTexCoord3f = (PFNGLMULTITEXCOORD3FPROC)
      get_extension_func("glMultiTexCoord3f");
    _glMultiTexCoord4f = (PFNGLMULTITEXCOORD4FPROC)
      get_extension_func("glMultiTexCoord4f");
    _glMultiTexCoord1d = (PFNGLMULTITEXCOORD1DPROC)
      get_extension_func("glMultiTexCoord1d");
    _glMultiTexCoord2d = (PFNGLMULTITEXCOORD2DPROC)
      get_extension_func("glMultiTexCoord2d");
    _glMultiTexCoord3d = (PFNGLMULTITEXCOORD3DPROC)
      get_extension_func("glMultiTexCoord3d");
    _glMultiTexCoord4d = (PFNGLMULTITEXCOORD4DPROC)
      get_extension_func("glMultiTexCoord4d");
#endif

  } else if (has_extension("GL_ARB_multitexture")) {
    supports_multitexture = true;

    _glActiveTexture = (PFNGLACTIVETEXTUREPROC)
      get_extension_func("glActiveTextureARB");

#ifdef SUPPORT_FIXED_FUNCTION
    if (has_fixed_function_pipeline()) {
      _glClientActiveTexture = (PFNGLACTIVETEXTUREPROC)
        get_extension_func("glClientActiveTextureARB");
    }
#endif

#ifdef SUPPORT_IMMEDIATE_MODE
    _glMultiTexCoord1f = (PFNGLMULTITEXCOORD1FPROC)
      get_extension_func("glMultiTexCoord1fARB");
    _glMultiTexCoord2f = (PFNGLMULTITEXCOORD2FPROC)
      get_extension_func("glMultiTexCoord2fARB");
    _glMultiTexCoord3f = (PFNGLMULTITEXCOORD3FPROC)
      get_extension_func("glMultiTexCoord3fARB");
    _glMultiTexCoord4f = (PFNGLMULTITEXCOORD4FPROC)
      get_extension_func("glMultiTexCoord4fARB");
    _glMultiTexCoord1d = (PFNGLMULTITEXCOORD1DPROC)
      get_extension_func("glMultiTexCoord1dARB");
    _glMultiTexCoord2d = (PFNGLMULTITEXCOORD2DPROC)
      get_extension_func("glMultiTexCoord2dARB");
    _glMultiTexCoord3d = (PFNGLMULTITEXCOORD3DPROC)
      get_extension_func("glMultiTexCoord3dARB");
    _glMultiTexCoord4d = (PFNGLMULTITEXCOORD4DPROC)
      get_extension_func("glMultiTexCoord4dARB");
#endif
  } else {
    supports_multitexture = false;
  }

  if (supports_multitexture) {
    if (_glActiveTexture == nullptr
#ifdef SUPPORT_FIXED_FUNCTION
        || (has_fixed_function_pipeline() && _glClientActiveTexture == nullptr)
#endif
#ifdef SUPPORT_IMMEDIATE_MODE
        || GLf(_glMultiTexCoord1) == nullptr || GLf(_glMultiTexCoord2) == nullptr
        || GLf(_glMultiTexCoord3) == nullptr || GLf(_glMultiTexCoord4) == nullptr
#endif
        ) {
      GLCAT.warning()
        << "Multitexture advertised as supported by OpenGL runtime, but could not get pointers to extension functions.\n";
      supports_multitexture = false;
    }
  }

  if (!supports_multitexture) {
    // Replace with dummy no-op functions.
    _glActiveTexture = null_glActiveTexture;
  }

#ifdef SUPPORT_FIXED_FUNCTION
  if (!supports_multitexture || !has_fixed_function_pipeline()) {
    _glClientActiveTexture = null_glActiveTexture;
  }
#endif
#endif  // OPENGLES_2

#ifdef OPENGLES_1
  _supports_depth_texture = false;
  _supports_depth_stencil = has_extension("GL_OES_packed_depth_stencil");
  _supports_depth24 = has_extension("GL_OES_depth24");
  _supports_depth32 = has_extension("GL_OES_depth32");
  _supports_luminance_texture = true;

#elif defined(OPENGLES)
  if (is_at_least_gles_version(3, 0)) {
    _supports_depth_texture = true;
    _supports_depth_stencil = true;
    _supports_depth24 = true;
    _supports_depth32 = true;
  } else {
    if (has_extension("GL_ANGLE_depth_texture")) {
      // This extension provides both depth textures and depth-stencil support.
      _supports_depth_texture = true;
      _supports_depth_stencil = true;

    } else if (has_extension("GL_OES_depth_texture")) {
      _supports_depth_texture = true;
      _supports_depth_stencil = has_extension("GL_OES_packed_depth_stencil");
    }
    _supports_depth24 = has_extension("GL_OES_depth24");
    _supports_depth32 = has_extension("GL_OES_depth32");
  }
  _supports_luminance_texture = true;
#else
  _supports_depth_texture = (is_at_least_gl_version(1, 4) ||
                             has_extension("GL_ARB_depth_texture"));
  _supports_depth_stencil = (is_at_least_gl_version(3, 0) ||
                             has_extension("GL_ARB_framebuffer_object") ||
                             has_extension("GL_EXT_packed_depth_stencil"));

  // OpenGL 3 deprecates luminance, luminance-alpha and alpha textures.
  _supports_luminance_texture = !core_profile;
#endif

#ifdef OPENGLES_2
  if (gl_support_shadow_filter && _supports_depth_texture &&
      (is_at_least_gles_version(3, 0) || has_extension("GL_EXT_shadow_samplers"))) {
    _supports_shadow_filter = true;
  }
#else
  if (gl_support_shadow_filter &&
      _supports_depth_texture &&
      (is_at_least_gl_version(1, 4) || has_extension("GL_ARB_shadow")) &&
      (is_at_least_gl_version(2, 0) || has_extension("GL_ARB_fragment_program_shadow"))) {
    _supports_shadow_filter = true;
  }
#endif
  // Actually, we can't keep forever disabling ARB_shadow on ATI cards, since
  // they do work correctly now.  Maybe there is some feature level we can
  // check somewhere?
  /*if (_gl_vendor.substr(0,3)=="ATI") {
    // ATI drivers have never provided correct shadow support.
    _supports_shadow_filter = false;
  }*/

  _supports_texture_combine = false;
  _supports_texture_saved_result = false;
  _supports_texture_dot3 = false;
#ifdef SUPPORT_FIXED_FUNCTION
  if (has_fixed_function_pipeline()) {
    _supports_texture_combine =
      is_at_least_gl_version(1, 3) ||
      is_at_least_gles_version(1, 1) ||
      has_extension("GL_ARB_texture_env_combine");

#ifdef OPENGLES_1
    _supports_texture_saved_result =
      has_extension("GL_OES_texture_env_crossbar");
#else
    _supports_texture_saved_result =
      is_at_least_gl_version(1, 4) ||
      has_extension("GL_ARB_texture_env_crossbar");
#endif

    _supports_texture_dot3 =
      is_at_least_gl_version(1, 3) ||
      is_at_least_gles_version(1, 1) ||
      has_extension("GL_ARB_texture_env_dot3");
  }
#endif  // SUPPORT_FIXED_FUNCTION

#ifdef OPENGLES_2
  _supports_buffers = true;
  _glGenBuffers = glGenBuffers;
  _glBindBuffer = glBindBuffer;
  _glBufferData = glBufferData;
  _glBufferSubData = glBufferSubData;
  _glDeleteBuffers = glDeleteBuffers;

#else
  _supports_buffers = false;
  if (is_at_least_gl_version(1, 5) || is_at_least_gles_version(1, 1)) {
    _supports_buffers = true;

    _glGenBuffers = (PFNGLGENBUFFERSPROC)
      get_extension_func("glGenBuffers");
    _glBindBuffer = (PFNGLBINDBUFFERPROC)
      get_extension_func("glBindBuffer");
    _glBufferData = (PFNGLBUFFERDATAPROC)
      get_extension_func("glBufferData");
    _glBufferSubData = (PFNGLBUFFERSUBDATAPROC)
      get_extension_func("glBufferSubData");
    _glDeleteBuffers = (PFNGLDELETEBUFFERSPROC)
      get_extension_func("glDeleteBuffers");

#ifndef OPENGLES
    _glMapBuffer = (PFNGLMAPBUFFERPROC)
      get_extension_func("glMapBuffer");
    _glUnmapBuffer = (PFNGLUNMAPBUFFERPROC)
      get_extension_func("glUnmapBuffer");
    _glGetBufferSubData = (PFNGLGETBUFFERSUBDATAPROC)
      get_extension_func("glGetBufferSubData");
#endif
  }
#ifndef OPENGLES_1
  else if (has_extension("GL_ARB_vertex_buffer_object")) {
    _supports_buffers = true;

    _glGenBuffers = (PFNGLGENBUFFERSPROC)
      get_extension_func("glGenBuffersARB");
    _glBindBuffer = (PFNGLBINDBUFFERPROC)
      get_extension_func("glBindBufferARB");
    _glBufferData = (PFNGLBUFFERDATAPROC)
      get_extension_func("glBufferDataARB");
    _glBufferSubData = (PFNGLBUFFERSUBDATAPROC)
      get_extension_func("glBufferSubDataARB");
    _glDeleteBuffers = (PFNGLDELETEBUFFERSPROC)
      get_extension_func("glDeleteBuffersARB");
    _glMapBuffer = (PFNGLMAPBUFFERPROC)
      get_extension_func("glMapBufferARB");
    _glUnmapBuffer = (PFNGLUNMAPBUFFERPROC)
      get_extension_func("glUnmapBufferARB");
    _glGetBufferSubData = (PFNGLGETBUFFERSUBDATAPROC)
      get_extension_func("glGetBufferSubDataARB");
  }
#endif  // OPENGLES_1

  if (_supports_buffers) {
    if (_glGenBuffers == nullptr || _glBindBuffer == nullptr ||
        _glBufferData == nullptr || _glBufferSubData == nullptr ||
        _glDeleteBuffers == nullptr) {
      GLCAT.warning()
        << "Buffers advertised as supported by OpenGL runtime, but could not get pointers to extension functions.\n";
      _supports_buffers = false;
    }
  }
#endif

#ifdef OPENGLES
  if (is_at_least_gles_version(3, 0)) {
    _glMapBufferRange = (PFNGLMAPBUFFERRANGEEXTPROC)
      get_extension_func("glMapBufferRange");

  } else if (has_extension("GL_EXT_map_buffer_range")) {
    _glMapBufferRange = (PFNGLMAPBUFFERRANGEEXTPROC)
      get_extension_func("glMapBufferRangeEXT");

  } else {
    _glMapBufferRange = nullptr;
  }
#else
  // Check for various advanced buffer management features.
  if (is_at_least_gl_version(3, 0) || has_extension("GL_ARB_map_buffer_range")) {
    _glMapBufferRange = (PFNGLMAPBUFFERRANGEPROC)
      get_extension_func("glMapBufferRange");
  } else {
    _glMapBufferRange = nullptr;
  }

  if (is_at_least_gl_version(4, 4) || has_extension("GL_ARB_buffer_storage")) {
    _glBufferStorage = (PFNGLBUFFERSTORAGEPROC)
      get_extension_func("glBufferStorage");

    if (_glBufferStorage != nullptr) {
      _supports_buffer_storage = true;
    } else {
      GLCAT.warning()
        << "Buffer storage advertised as supported by OpenGL runtime, but "
           "could not get pointers to extension function.\n";
    }
  } else {
    _supports_buffer_storage = false;
  }
#endif

  _supports_vao = false;

#ifdef OPENGLES
  if (is_at_least_gles_version(3, 0)) {
#else
  if (is_at_least_gl_version(3, 0) || has_extension("GL_ARB_vertex_array_object")) {
#endif
    _supports_vao = true;

    _glBindVertexArray = (PFNGLBINDVERTEXARRAYPROC)
      get_extension_func("glBindVertexArray");
    _glDeleteVertexArrays = (PFNGLDELETEVERTEXARRAYSPROC)
      get_extension_func("glDeleteVertexArrays");
    _glGenVertexArrays = (PFNGLGENVERTEXARRAYSPROC)
      get_extension_func("glGenVertexArrays");

#ifdef OPENGLES
  } else if (has_extension("GL_OES_vertex_array_object")) {
    _supports_vao = true;

    _glBindVertexArray = (PFNGLBINDVERTEXARRAYPROC)
      get_extension_func("glBindVertexArrayOES");
    _glDeleteVertexArrays = (PFNGLDELETEVERTEXARRAYSPROC)
      get_extension_func("glDeleteVertexArraysOES");
    _glGenVertexArrays = (PFNGLGENVERTEXARRAYSPROC)
      get_extension_func("glGenVertexArraysOES");
#endif
  }

  if (_supports_vao) {
    if (_glBindVertexArray == nullptr || _glDeleteVertexArrays == nullptr ||
        _glGenVertexArrays == nullptr) {
      GLCAT.warning()
        << "Vertex array objects advertised as supported by OpenGL runtime, but could not get pointers to extension functions.\n";
      _supports_vao = false;
    }
  }

  // Check for GLSL support.
#if defined(OPENGLES_1)
  _supports_glsl = false;
  _supports_geometry_shaders = false;
  _supports_tessellation_shaders = false;
#elif defined(OPENGLES)
  _supports_glsl = true;
  _supports_geometry_shaders = false;
  _supports_tessellation_shaders = false;
#else
  _supports_glsl = (_gl_shadlang_ver_major >= 1);
  _supports_tessellation_shaders = is_at_least_gl_version(4, 0) || has_extension("GL_ARB_tessellation_shader");

  if (is_at_least_gl_version(3, 2)) {
    _supports_geometry_shaders = true;
    _glFramebufferTexture = (PFNGLFRAMEBUFFERTEXTUREARBPROC)
      get_extension_func("glFramebufferTexture");

  } else if (has_extension("GL_ARB_geometry_shader4")) {
    _supports_geometry_shaders = true;
    _glFramebufferTexture = (PFNGLFRAMEBUFFERTEXTUREARBPROC)
      get_extension_func("glFramebufferTextureARB");
    _glProgramParameteri = (PFNGLPROGRAMPARAMETERIPROC)
      get_extension_func("glProgramParameteriARB");

  } else if (has_extension("GL_EXT_geometry_shader4")) {
    _supports_geometry_shaders = true;
    _glFramebufferTexture = nullptr;
    _glProgramParameteri = (PFNGLPROGRAMPARAMETERIPROC)
      get_extension_func("glProgramParameteriEXT");

  } else {
    _supports_geometry_shaders = false;
    _glFramebufferTexture = nullptr;
  }
#endif
  _shader_caps._supports_glsl = _supports_glsl;

  // Check for support for other types of shaders that can be used by Cg.
  _supports_basic_shaders = false;
#if defined(HAVE_CG) && !defined(OPENGLES)
  if (has_extension("GL_ARB_vertex_program") &&
      has_extension("GL_ARB_fragment_program")) {
    _supports_basic_shaders = true;
    _shader_caps._active_vprofile = (int)CG_PROFILE_ARBVP1;
    _shader_caps._active_fprofile = (int)CG_PROFILE_ARBFP1;
    _shader_caps._active_gprofile = (int)CG_PROFILE_UNKNOWN; // No geometry shader if only using basic

    if (basic_shaders_only) {
      // We're happy with ARB programs, thanks.
    } else if (has_extension("GL_NV_gpu_program5")) {
      _shader_caps._active_vprofile = (int)CG_PROFILE_GP5VP;
      _shader_caps._active_fprofile = (int)CG_PROFILE_GP5FP;
      _shader_caps._active_gprofile = (int)CG_PROFILE_GP5GP;

    } else if (has_extension("GL_NV_gpu_program4")) {
      _shader_caps._active_vprofile = (int)CG_PROFILE_GP4VP;
      _shader_caps._active_fprofile = (int)CG_PROFILE_GP4FP;
      _shader_caps._active_gprofile = (int)CG_PROFILE_GP4GP;

    } else if (has_extension("GL_NV_vertex_program3") &&
               has_extension("GL_NV_fragment_program2")) {
      _shader_caps._active_vprofile = (int)CG_PROFILE_VP40;
      _shader_caps._active_fprofile = (int)CG_PROFILE_FP40;
      _shader_caps._active_gprofile = (int)CG_PROFILE_UNKNOWN;

    } else if (has_extension("GL_NV_vertex_program2") &&
               has_extension("GL_NV_fragment_program")) {
      _shader_caps._active_vprofile = (int)CG_PROFILE_VP30;
      _shader_caps._active_fprofile = (int)CG_PROFILE_FP30;
      _shader_caps._active_gprofile = (int)CG_PROFILE_UNKNOWN;

    } else if (has_extension("GL_NV_vertex_program1_1") &&
               has_extension("GL_NV_texture_shader2") &&
               has_extension("GL_NV_register_combiners2")) {
      _shader_caps._active_vprofile = (int)CG_PROFILE_VP20;
      _shader_caps._active_fprofile = (int)CG_PROFILE_FP20;
      _shader_caps._active_gprofile = (int)CG_PROFILE_UNKNOWN;

    } else if (_supports_glsl) {
      // This is what will be available to non-NVIDIA cards.  It is the last
      // option since it is slower to compile GLSL than the other options.
      _shader_caps._active_vprofile = (int)CG_PROFILE_GLSLV;
      _shader_caps._active_fprofile = (int)CG_PROFILE_GLSLF;
      if (_supports_geometry_shaders) {
        _shader_caps._active_gprofile = (int)CG_PROFILE_GLSLG;
      }
    }
    _shader_caps._ultimate_vprofile = (int)CG_PROFILE_GLSLV;
    _shader_caps._ultimate_fprofile = (int)CG_PROFILE_GLSLF;
    _shader_caps._ultimate_gprofile = (int)CG_PROFILE_GLSLG;

    // Bug workaround for radeons.
    if (_shader_caps._active_fprofile == CG_PROFILE_ARBFP1) {
      if (has_extension("GL_ATI_draw_buffers")) {
        _shader_caps._bug_list.insert(Shader::SBUG_ati_draw_buffers);
      }
    }

    Shader::set_default_caps(_shader_caps);

  } else if (_supports_glsl) {
    // No, but we do support GLSL...
    _shader_caps._active_vprofile = (int)CG_PROFILE_GLSLV;
    _shader_caps._active_fprofile = (int)CG_PROFILE_GLSLF;
    if (_supports_geometry_shaders) {
      _shader_caps._active_gprofile = (int)CG_PROFILE_GLSLG;
    } else {
      _shader_caps._active_gprofile = (int)CG_PROFILE_UNKNOWN;
    }
  }
#endif  // HAVE_CG

  _supports_compute_shaders = false;
#ifndef OPENGLES_1
#ifdef OPENGLES
  if (is_at_least_gles_version(3, 1)) {
#else
  if (is_at_least_gl_version(4, 3) || has_extension("GL_ARB_compute_shader")) {
#endif
    _glDispatchCompute = (PFNGLDISPATCHCOMPUTEPROC)
      get_extension_func("glDispatchCompute");

    if (_glDispatchCompute != nullptr) {
      _supports_compute_shaders = true;
    }
  }
#endif  // !OPENGLES_1

#ifndef OPENGLES
  if (_supports_glsl) {
    _glAttachShader = (PFNGLATTACHSHADERPROC)
       get_extension_func("glAttachShader");
    _glBindAttribLocation = (PFNGLBINDATTRIBLOCATIONPROC)
       get_extension_func("glBindAttribLocation");
    _glCompileShader = (PFNGLCOMPILESHADERPROC)
       get_extension_func("glCompileShader");
    _glCreateProgram = (PFNGLCREATEPROGRAMPROC)
       get_extension_func("glCreateProgram");
    _glCreateShader = (PFNGLCREATESHADERPROC)
       get_extension_func("glCreateShader");
    _glDeleteProgram = (PFNGLDELETEPROGRAMPROC)
       get_extension_func("glDeleteProgram");
    _glDeleteShader = (PFNGLDELETESHADERPROC)
       get_extension_func("glDeleteShader");
    _glDetachShader = (PFNGLDETACHSHADERPROC)
       get_extension_func("glDetachShader");
    _glDisableVertexAttribArray = (PFNGLDISABLEVERTEXATTRIBARRAYPROC)
      get_extension_func("glDisableVertexAttribArray");
    _glEnableVertexAttribArray = (PFNGLENABLEVERTEXATTRIBARRAYPROC)
      get_extension_func("glEnableVertexAttribArray");
    _glGetActiveAttrib = (PFNGLGETACTIVEATTRIBPROC)
       get_extension_func("glGetActiveAttrib");
    _glGetActiveUniform = (PFNGLGETACTIVEUNIFORMPROC)
       get_extension_func("glGetActiveUniform");
    _glGetAttribLocation = (PFNGLGETATTRIBLOCATIONPROC)
      get_extension_func("glGetAttribLocation");
    _glGetProgramiv = (PFNGLGETPROGRAMIVPROC)
       get_extension_func("glGetProgramiv");
    _glGetProgramInfoLog = (PFNGLGETPROGRAMINFOLOGPROC)
       get_extension_func("glGetProgramInfoLog");
    _glGetShaderiv = (PFNGLGETSHADERIVPROC)
       get_extension_func("glGetShaderiv");
    _glGetShaderInfoLog = (PFNGLGETSHADERINFOLOGPROC)
       get_extension_func("glGetShaderInfoLog");
    _glGetUniformLocation = (PFNGLGETUNIFORMLOCATIONPROC)
       get_extension_func("glGetUniformLocation");
    _glLinkProgram = (PFNGLLINKPROGRAMPROC)
       get_extension_func("glLinkProgram");
    _glShaderSource = (PFNGLSHADERSOURCEPROC_P)
       get_extension_func("glShaderSource");
    _glUseProgram = (PFNGLUSEPROGRAMPROC)
       get_extension_func("glUseProgram");
    _glUniform4f = (PFNGLUNIFORM4FPROC)
       get_extension_func("glUniform4f");
    _glUniform1i = (PFNGLUNIFORM1IPROC)
       get_extension_func("glUniform1i");
    _glUniform1fv = (PFNGLUNIFORM1FVPROC)
       get_extension_func("glUniform1fv");
    _glUniform2fv = (PFNGLUNIFORM2FVPROC)
       get_extension_func("glUniform2fv");
    _glUniform3fv = (PFNGLUNIFORM3FVPROC)
       get_extension_func("glUniform3fv");
    _glUniform4fv = (PFNGLUNIFORM4FVPROC)
       get_extension_func("glUniform4fv");
    _glUniform1iv = (PFNGLUNIFORM1IVPROC)
       get_extension_func("glUniform1iv");
    _glUniform2iv = (PFNGLUNIFORM2IVPROC)
       get_extension_func("glUniform2iv");
    _glUniform3iv = (PFNGLUNIFORM3IVPROC)
       get_extension_func("glUniform3iv");
    _glUniform4iv = (PFNGLUNIFORM4IVPROC)
       get_extension_func("glUniform4iv");
    _glUniformMatrix3fv = (PFNGLUNIFORMMATRIX3FVPROC)
       get_extension_func("glUniformMatrix3fv");
    _glUniformMatrix4fv = (PFNGLUNIFORMMATRIX4FVPROC)
       get_extension_func("glUniformMatrix4fv");
    _glValidateProgram = (PFNGLVALIDATEPROGRAMPROC)
       get_extension_func("glValidateProgram");
    _glVertexAttrib4fv = (PFNGLVERTEXATTRIB4FVPROC)
       get_extension_func("glVertexAttrib4fv");
    _glVertexAttrib4dv = (PFNGLVERTEXATTRIB4DVPROC)
       get_extension_func("glVertexAttrib4dv");
    _glVertexAttribPointer = (PFNGLVERTEXATTRIBPOINTERPROC)
       get_extension_func("glVertexAttribPointer");

    if (is_at_least_gl_version(3, 0)) {
      _glBindFragDataLocation = (PFNGLBINDFRAGDATALOCATIONPROC)
         get_extension_func("glBindFragDataLocation");
      _glVertexAttribIPointer = (PFNGLVERTEXATTRIBIPOINTERPROC)
         get_extension_func("glVertexAttribIPointer");
      _glUniform1uiv = (PFNGLUNIFORM1UIVPROC)
         get_extension_func("glUniform1uiv");
      _glUniform2uiv = (PFNGLUNIFORM2UIVPROC)
         get_extension_func("glUniform2uiv");
      _glUniform3uiv = (PFNGLUNIFORM3UIVPROC)
         get_extension_func("glUniform3uiv");
      _glUniform4uiv = (PFNGLUNIFORM4UIVPROC)
         get_extension_func("glUniform4uiv");

    } else if (has_extension("GL_EXT_gpu_shader4")) {
      _glBindFragDataLocation = (PFNGLBINDFRAGDATALOCATIONPROC)
         get_extension_func("glBindFragDataLocationEXT");
      _glVertexAttribIPointer = (PFNGLVERTEXATTRIBIPOINTERPROC)
         get_extension_func("glVertexAttribIPointerEXT");
      _glUniform1uiv = (PFNGLUNIFORM1UIVPROC)
         get_extension_func("glUniform1uivEXT");
      _glUniform2uiv = (PFNGLUNIFORM2UIVPROC)
         get_extension_func("glUniform2uivEXT");
      _glUniform3uiv = (PFNGLUNIFORM3UIVPROC)
         get_extension_func("glUniform3uivEXT");
      _glUniform4uiv = (PFNGLUNIFORM4UIVPROC)
         get_extension_func("glUniform4uivEXT");

    } else {
      _glBindFragDataLocation = nullptr;
      _glVertexAttribIPointer = nullptr;
    }
    if (is_at_least_gl_version(4, 1) ||
        has_extension("GL_ARB_vertex_attrib_64bit")) {
      _glVertexAttribLPointer = (PFNGLVERTEXATTRIBLPOINTERPROC)
         get_extension_func("glVertexAttribLPointer");
    } else {
      _glVertexAttribLPointer = nullptr;
    }

    if (_supports_tessellation_shaders) {
      _glPatchParameteri = (PFNGLPATCHPARAMETERIPROC)
         get_extension_func("glPatchParameteri");
    }
  } else if (_supports_basic_shaders) {
    // We don't support GLSL, but we support ARB programs.
    _glDisableVertexAttribArray = (PFNGLDISABLEVERTEXATTRIBARRAYPROC)
      get_extension_func("glDisableVertexAttribArrayARB");
    _glEnableVertexAttribArray = (PFNGLENABLEVERTEXATTRIBARRAYPROC)
      get_extension_func("glEnableVertexAttribArrayARB");

    _glVertexAttrib4fv = (PFNGLVERTEXATTRIB4FVPROC)
       get_extension_func("glVertexAttrib4fvARB");
    _glVertexAttrib4dv = (PFNGLVERTEXATTRIB4DVPROC)
       get_extension_func("glVertexAttrib4dvARB");
    _glVertexAttribPointer = (PFNGLVERTEXATTRIBPOINTERPROC)
       get_extension_func("glVertexAttribPointerARB");

    _glBindFragDataLocation = nullptr;
    _glVertexAttribIPointer = nullptr;
    _glVertexAttribLPointer = nullptr;
  }
#endif

#ifdef OPENGLES_2
  _glAttachShader = glAttachShader;
  _glBindAttribLocation = glBindAttribLocation;
  _glCompileShader = glCompileShader;
  _glCreateProgram = glCreateProgram;
  _glCreateShader = glCreateShader;
  _glDeleteProgram = glDeleteProgram;
  _glDeleteShader = glDeleteShader;
  _glDetachShader = glDetachShader;
  _glDisableVertexAttribArray = glDisableVertexAttribArray;
  _glEnableVertexAttribArray = glEnableVertexAttribArray;
  _glGetActiveAttrib = glGetActiveAttrib;
  _glGetActiveUniform = glGetActiveUniform;
  _glGetAttribLocation = glGetAttribLocation;
  _glGetProgramiv = glGetProgramiv;
  _glGetProgramInfoLog = glGetProgramInfoLog;
  _glGetShaderiv = glGetShaderiv;
  _glGetShaderInfoLog = glGetShaderInfoLog;
  _glGetUniformLocation = glGetUniformLocation;
  _glLinkProgram = glLinkProgram;
  _glShaderSource = (PFNGLSHADERSOURCEPROC_P) glShaderSource;
  _glUseProgram = glUseProgram;
  _glUniform4f = glUniform4f;
  _glUniform1i = glUniform1i;
  _glUniform1fv = glUniform1fv;
  _glUniform2fv = glUniform2fv;
  _glUniform3fv = glUniform3fv;
  _glUniform4fv = glUniform4fv;
  _glUniform1iv = glUniform1iv;
  _glUniform2iv = glUniform2iv;
  _glUniform3iv = glUniform3iv;
  _glUniform4iv = glUniform4iv;
  _glUniformMatrix3fv = glUniformMatrix3fv;
  _glUniformMatrix4fv = glUniformMatrix4fv;
  _glValidateProgram = glValidateProgram;
  _glVertexAttrib4fv = glVertexAttrib4fv;
  _glVertexAttrib4dv = null_glVertexAttrib4dv;
  _glVertexAttribPointer = glVertexAttribPointer;
  _glVertexAttribLPointer = nullptr;

  if (is_at_least_gles_version(3, 0)) {
    _glVertexAttribIPointer = (PFNGLVERTEXATTRIBIPOINTERPROC)
      get_extension_func("glVertexAttribIPointer");
  } else {
    _glVertexAttribIPointer = nullptr;
  }

  if (has_extension("GL_EXT_blend_func_extended")) {
    _glBindFragDataLocation = (PFNGLBINDFRAGDATALOCATIONPROC)
       get_extension_func("glBindFragDataLocationEXT");
  } else {
    _glBindFragDataLocation = nullptr;
  }
#endif

#ifndef OPENGLES_1
  _use_vertex_attrib_binding = false;
#ifdef OPENGLES
  if (is_at_least_gles_version(3, 1)) {
#else
  if (is_at_least_gl_version(4, 3) || has_extension("GL_ARB_vertex_attrib_binding")) {
#endif
    _glBindVertexBuffer = (PFNGLBINDVERTEXBUFFERPROC)
      get_extension_func("glBindVertexBuffer");
    _glVertexAttribFormat = (PFNGLVERTEXATTRIBFORMATPROC)
      get_extension_func("glVertexAttribFormat");
    _glVertexAttribIFormat = (PFNGLVERTEXATTRIBIFORMATPROC)
      get_extension_func("glVertexAttribIFormat");
    _glVertexAttribBinding = (PFNGLVERTEXATTRIBBINDINGPROC)
      get_extension_func("glVertexAttribBinding");
    _glVertexBindingDivisor = (PFNGLVERTEXBINDINGDIVISORPROC)
      get_extension_func("glVertexBindingDivisor");

#ifndef OPENGLES
    _glVertexAttribLFormat = (PFNGLVERTEXATTRIBLFORMATPROC)
      get_extension_func("glVertexAttribLFormat");
#endif

    if (gl_fixed_vertex_attrib_locations) {
      _use_vertex_attrib_binding = true;
    }
  }
#endif

  // We need to have a default shader to apply in case something didn't happen
  // to have a shader applied, or if it failed to compile.  This default
  // shader just outputs a red color, indicating that something went wrong.
#ifndef OPENGLES_1
  if (_default_shader == nullptr && !has_fixed_function_pipeline()) {
#ifndef OPENGLES
    bool use_float64 = vertices_float64;
    if (use_float64 && is_at_least_gl_version(4, 1)) {
      _default_shader = Shader::make(Shader::SL_GLSL, default_vshader_fp64_gl41, default_fshader);
    } else if (use_float64 && has_extension("GL_ARB_vertex_attrib_64bit")) {
      _default_shader = Shader::make(Shader::SL_GLSL, default_vshader_fp64, default_fshader);
    } else
#endif
    {
      _default_shader = Shader::make(Shader::SL_GLSL, default_vshader, default_fshader);
    }
  }
#endif

#ifndef OPENGLES_1
  // Check for uniform buffers.
#ifdef OPENGLES
  if (is_at_least_gl_version(3, 1) || has_extension("GL_ARB_uniform_buffer_object")) {
#else
  if (is_at_least_gles_version(3, 0)) {
#endif
    _supports_uniform_buffers = true;
    _glGetActiveUniformsiv = (PFNGLGETACTIVEUNIFORMSIVPROC)
       get_extension_func("glGetActiveUniformsiv");
    _glGetActiveUniformBlockiv = (PFNGLGETACTIVEUNIFORMBLOCKIVPROC)
       get_extension_func("glGetActiveUniformBlockiv");
    _glGetActiveUniformBlockName = (PFNGLGETACTIVEUNIFORMBLOCKNAMEPROC)
       get_extension_func("glGetActiveUniformBlockName");
  } else {
    _supports_uniform_buffers = false;
  }

#ifndef OPENGLES
  // Check for SSBOs.
  if (is_at_least_gl_version(4, 3) || has_extension("ARB_shader_storage_buffer_object")) {
    _supports_shader_buffers = true;
    _glGetProgramInterfaceiv = (PFNGLGETPROGRAMINTERFACEIVPROC)
       get_extension_func("glGetProgramInterfaceiv");
    _glGetProgramResourceName = (PFNGLGETPROGRAMRESOURCENAMEPROC)
       get_extension_func("glGetProgramResourceName");
    _glGetProgramResourceiv = (PFNGLGETPROGRAMRESOURCEIVPROC)
       get_extension_func("glGetProgramResourceiv");
  } else
#endif
  {
    _supports_shader_buffers = false;
  }

  if (_supports_uniform_buffers || _supports_shader_buffers) {
    _glBindBufferBase = (PFNGLBINDBUFFERBASEPROC)
      get_extension_func("glBindBufferBase");
  }
#endif

  // Check whether we support geometry instancing and instanced vertex
  // attribs.
#if defined(OPENGLES_1)
  _supports_vertex_attrib_divisor = false;
  _supports_geometry_instancing = false;

#elif defined(OPENGLES)
  if (is_at_least_gles_version(3, 0)) {
    // OpenGL ES 3 has all of this in the core.
    _glVertexAttribDivisor = (PFNGLVERTEXATTRIBDIVISORPROC)
      get_extension_func("glVertexAttribDivisor");
    _glDrawArraysInstanced = (PFNGLDRAWARRAYSINSTANCEDPROC)
      get_extension_func("glDrawArraysInstanced");
    _glDrawElementsInstanced = (PFNGLDRAWELEMENTSINSTANCEDPROC)
      get_extension_func("glDrawElementsInstanced");

    _supports_vertex_attrib_divisor = true;
    _supports_geometry_instancing = true;

  } else if (has_extension("GL_ANGLE_instanced_arrays")) {
    // This extension has both things in one.
#ifdef __EMSCRIPTEN__
    // Work around bug - it doesn't allow ANGLE suffix in getProcAddress.
    _glVertexAttribDivisor = (PFNGLVERTEXATTRIBDIVISORPROC)
      get_extension_func("glVertexAttribDivisor");
    _glDrawArraysInstanced = (PFNGLDRAWARRAYSINSTANCEDPROC)
      get_extension_func("glDrawArraysInstanced");
    _glDrawElementsInstanced = (PFNGLDRAWELEMENTSINSTANCEDPROC)
      get_extension_func("glDrawElementsInstanced");
#else
    _glVertexAttribDivisor = (PFNGLVERTEXATTRIBDIVISORPROC)
      get_extension_func("glVertexAttribDivisorANGLE");
    _glDrawArraysInstanced = (PFNGLDRAWARRAYSINSTANCEDPROC)
      get_extension_func("glDrawArraysInstancedANGLE");
    _glDrawElementsInstanced = (PFNGLDRAWELEMENTSINSTANCEDPROC)
      get_extension_func("glDrawElementsInstancedANGLE");
#endif

    _supports_vertex_attrib_divisor = true;
    _supports_geometry_instancing = true;

  } else {
    // Check separately for geometry instancing and instanced attribs.
    if (has_extension("GL_EXT_draw_instanced")) {
      _glDrawArraysInstanced = (PFNGLDRAWARRAYSINSTANCEDPROC)
        get_extension_func("glDrawArraysInstancedEXT");
      _glDrawElementsInstanced = (PFNGLDRAWELEMENTSINSTANCEDPROC)
        get_extension_func("glDrawElementsInstancedEXT");
      _supports_geometry_instancing = true;

    } else if (has_extension("GL_NV_draw_instanced")) {
      _glDrawArraysInstanced = (PFNGLDRAWARRAYSINSTANCEDPROC)
        get_extension_func("glDrawArraysInstancedNV");
      _glDrawElementsInstanced = (PFNGLDRAWELEMENTSINSTANCEDPROC)
        get_extension_func("glDrawElementsInstancedNV");
      _supports_geometry_instancing = true;

    } else {
      _supports_geometry_instancing = false;
    }

    if (has_extension("GL_EXT_instanced_arrays")) {
      _glVertexAttribDivisor = (PFNGLVERTEXATTRIBDIVISORPROC)
        get_extension_func("glVertexAttribDivisorEXT");
      _supports_vertex_attrib_divisor = true;

    } else if (has_extension("GL_NV_instanced_arrays")) {
      _glVertexAttribDivisor = (PFNGLVERTEXATTRIBDIVISORPROC)
        get_extension_func("glVertexAttribDivisorNV");
      _supports_vertex_attrib_divisor = true;

    } else {
      _supports_vertex_attrib_divisor = false;
    }
  }

#else
  if (is_at_least_gl_version(3, 3)) {
    // This feature is in OpenGL core as of 3.3.
    _glVertexAttribDivisor = (PFNGLVERTEXATTRIBDIVISORPROC)
      get_extension_func("glVertexAttribDivisor");
    _supports_vertex_attrib_divisor = true;

  } else if (has_extension("GL_ARB_instanced_arrays")) {
    _glVertexAttribDivisor = (PFNGLVERTEXATTRIBDIVISORPROC)
      get_extension_func("glVertexAttribDivisorARB");
    _supports_vertex_attrib_divisor = true;

  } else {
    _supports_vertex_attrib_divisor = false;
  }

  // Some drivers expose one extension, some expose the other.
  if (is_at_least_gl_version(3, 1)) {
    _glDrawArraysInstanced = (PFNGLDRAWARRAYSINSTANCEDPROC)
      get_extension_func("glDrawArraysInstanced");
    _glDrawElementsInstanced = (PFNGLDRAWELEMENTSINSTANCEDPROC)
      get_extension_func("glDrawElementsInstanced");
    _supports_geometry_instancing = true;

  } else if (has_extension("GL_ARB_draw_instanced")) {
    _glDrawArraysInstanced = (PFNGLDRAWARRAYSINSTANCEDPROC)
      get_extension_func("glDrawArraysInstancedARB");
    _glDrawElementsInstanced = (PFNGLDRAWELEMENTSINSTANCEDPROC)
      get_extension_func("glDrawElementsInstancedARB");
    _supports_geometry_instancing = true;

  } else if (has_extension("GL_EXT_draw_instanced")) {
    _glDrawArraysInstanced = (PFNGLDRAWARRAYSINSTANCEDPROC)
      get_extension_func("glDrawArraysInstancedEXT");
    _glDrawElementsInstanced = (PFNGLDRAWELEMENTSINSTANCEDPROC)
      get_extension_func("glDrawElementsInstancedEXT");
    _supports_geometry_instancing = true;

  } else {
    _glDrawElementsInstanced = 0;
    _glDrawArraysInstanced = 0;
    _supports_geometry_instancing = false;
  }
#endif

#ifndef OPENGLES_1
  if (_supports_geometry_instancing) {
    if (_glDrawArraysInstanced == nullptr || _glDrawElementsInstanced == nullptr) {
      GLCAT.warning()
        << "Geometry instancing advertised as supported by OpenGL runtime, but could not get pointers to extension functions.\n";
      _supports_geometry_instancing = false;
    }
  }

  if (_supports_vertex_attrib_divisor) {
    if (_glVertexAttribDivisor == nullptr) {
      GLCAT.warning()
        << "Instanced vertex arrays advertised as supported by OpenGL runtime, but could not get pointers to extension functions.\n";
      _supports_vertex_attrib_divisor = false;
    }
  }
#endif

  // Check if we support indirect draw.
  _supports_indirect_draw = false;
#ifndef OPENGLES_1
#ifdef OPENGLES
  if (is_at_least_gles_version(3, 1)) {
#else
  if (is_at_least_gl_version(4, 0) || has_extension("GL_ARB_draw_indirect")) {
#endif
    _glDrawArraysIndirect = (PFNGLDRAWARRAYSINDIRECTPROC)
      get_extension_func("glDrawArraysIndirect");
    _glDrawElementsIndirect = (PFNGLDRAWELEMENTSINDIRECTPROC)
      get_extension_func("glDrawElementsIndirect");

    if (_glDrawArraysIndirect == nullptr || _glDrawElementsIndirect == nullptr) {
      GLCAT.warning()
        << "Indirect draw advertised as supported by OpenGL runtime, but could not get pointers to extension functions.\n";
    } else {
      _supports_indirect_draw = true;
    }
  }
#endif

#ifdef OPENGLES_1
  _supports_framebuffer_multisample = false;
  _supports_framebuffer_blit = false;

  if (has_extension("GL_OES_framebuffer_object")) {
    _supports_framebuffer_object = true;
    _glIsRenderbuffer = (PFNGLISRENDERBUFFEROESPROC)
      get_extension_func("glIsRenderbufferOES");
    _glBindRenderbuffer = (PFNGLBINDRENDERBUFFEROESPROC)
      get_extension_func("glBindRenderbufferOES");
    _glDeleteRenderbuffers = (PFNGLDELETERENDERBUFFERSOESPROC)
      get_extension_func("glDeleteRenderbuffersOES");
    _glGenRenderbuffers = (PFNGLGENRENDERBUFFERSOESPROC)
      get_extension_func("glGenRenderbuffersOES");
    _glRenderbufferStorage = (PFNGLRENDERBUFFERSTORAGEOESPROC)
      get_extension_func("glRenderbufferStorageOES");
    _glGetRenderbufferParameteriv = (PFNGLGETRENDERBUFFERPARAMETERIVOESPROC)
      get_extension_func("glGetRenderbufferParameterivOES");
    _glIsFramebuffer = (PFNGLISFRAMEBUFFEROESPROC)
      get_extension_func("glIsFramebufferOES");
    _glBindFramebuffer = (PFNGLBINDFRAMEBUFFEROESPROC)
      get_extension_func("glBindFramebufferOES");
    _glDeleteFramebuffers = (PFNGLDELETEFRAMEBUFFERSOESPROC)
      get_extension_func("glDeleteFramebuffersOES");
    _glGenFramebuffers = (PFNGLGENFRAMEBUFFERSOESPROC)
      get_extension_func("glGenFramebuffersOES");
    _glCheckFramebufferStatus = (PFNGLCHECKFRAMEBUFFERSTATUSOESPROC)
      get_extension_func("glCheckFramebufferStatusOES");
    _glFramebufferTexture1D = nullptr;
    _glFramebufferTexture2D = (PFNGLFRAMEBUFFERTEXTURE2DOESPROC)
      get_extension_func("glFramebufferTexture2DOES");
    _glFramebufferRenderbuffer = (PFNGLFRAMEBUFFERRENDERBUFFEROESPROC)
      get_extension_func("glFramebufferRenderbufferOES");
    _glGetFramebufferAttachmentParameteriv = (PFNGLGETFRAMEBUFFERATTACHMENTPARAMETERIVOESPROC)
      get_extension_func("glGetFramebufferAttachmentParameterivOES");
    _glGenerateMipmap = (PFNGLGENERATEMIPMAPOESPROC)
      get_extension_func("glGenerateMipmapOES");
  } else {
    _supports_framebuffer_object = false;
    _glGenerateMipmap = nullptr;
  }
#elif defined(OPENGLES)
  // In OpenGL ES 2.x, FBO's are supported in the core.
  _supports_framebuffer_object = true;
  _glIsRenderbuffer = glIsRenderbuffer;
  _glBindRenderbuffer = glBindRenderbuffer;
  _glDeleteRenderbuffers = glDeleteRenderbuffers;
  _glGenRenderbuffers = glGenRenderbuffers;
  _glRenderbufferStorage = glRenderbufferStorage;
  _glGetRenderbufferParameteriv = glGetRenderbufferParameteriv;
  _glIsFramebuffer = glIsFramebuffer;
  _glBindFramebuffer = glBindFramebuffer;
  _glDeleteFramebuffers = glDeleteFramebuffers;
  _glGenFramebuffers = glGenFramebuffers;
  _glCheckFramebufferStatus = glCheckFramebufferStatus;
  _glFramebufferTexture1D = nullptr;
  _glFramebufferTexture2D = glFramebufferTexture2D;
  _glFramebufferRenderbuffer = glFramebufferRenderbuffer;
  _glGetFramebufferAttachmentParameteriv = glGetFramebufferAttachmentParameteriv;
  _glGenerateMipmap = glGenerateMipmap;

  if (is_at_least_gles_version(3, 0)) {
    _supports_framebuffer_multisample = true;
    _supports_framebuffer_blit = true;

    _glRenderbufferStorageMultisample = (PFNGLRENDERBUFFERSTORAGEMULTISAMPLEEXTPROC)
      get_extension_func("glRenderbufferStorageMultisample");
    _glBlitFramebuffer = (PFNGLBLITFRAMEBUFFEREXTPROC)
      get_extension_func("glBlitFramebuffer");
  } else {
    if (has_extension("GL_ANGLE_framebuffer_multisample")) {
      _supports_framebuffer_multisample = true;
      _glRenderbufferStorageMultisample = (PFNGLRENDERBUFFERSTORAGEMULTISAMPLEANGLEPROC)
        get_extension_func("glRenderbufferStorageMultisampleANGLE");
    } else {
      _supports_framebuffer_multisample = false;
    }
    if (has_extension("GL_ANGLE_framebuffer_blit")) {
      _supports_framebuffer_blit = true;
      _glBlitFramebuffer = (PFNGLBLITFRAMEBUFFERANGLEPROC)
        get_extension_func("glBlitFramebufferANGLE");
    } else {
      _supports_framebuffer_blit = false;
    }
  }
#else  // Desktop OpenGL case.
  if (is_at_least_gl_version(3, 0) || has_extension("GL_ARB_framebuffer_object")) {
    _supports_framebuffer_object = true;
    _supports_framebuffer_multisample = true;
    _supports_framebuffer_blit = true;

    _glIsRenderbuffer = (PFNGLISRENDERBUFFERPROC)
      get_extension_func("glIsRenderbuffer");
    _glBindRenderbuffer = (PFNGLBINDRENDERBUFFERPROC)
      get_extension_func("glBindRenderbuffer");
    _glDeleteRenderbuffers = (PFNGLDELETERENDERBUFFERSPROC)
      get_extension_func("glDeleteRenderbuffers");
    _glGenRenderbuffers = (PFNGLGENRENDERBUFFERSPROC)
      get_extension_func("glGenRenderbuffers");
    _glRenderbufferStorage = (PFNGLRENDERBUFFERSTORAGEPROC)
      get_extension_func("glRenderbufferStorage");
    _glGetRenderbufferParameteriv = (PFNGLGETRENDERBUFFERPARAMETERIVPROC)
      get_extension_func("glGetRenderbufferParameteriv");
    _glIsFramebuffer = (PFNGLISFRAMEBUFFERPROC)
      get_extension_func("glIsFramebuffer");
    _glBindFramebuffer = (PFNGLBINDFRAMEBUFFERPROC)
      get_extension_func("glBindFramebuffer");
    _glDeleteFramebuffers = (PFNGLDELETEFRAMEBUFFERSPROC)
      get_extension_func("glDeleteFramebuffers");
    _glGenFramebuffers = (PFNGLGENFRAMEBUFFERSPROC)
      get_extension_func("glGenFramebuffers");
    _glCheckFramebufferStatus = (PFNGLCHECKFRAMEBUFFERSTATUSPROC)
      get_extension_func("glCheckFramebufferStatus");
    _glFramebufferTexture1D = (PFNGLFRAMEBUFFERTEXTURE1DPROC)
      get_extension_func("glFramebufferTexture1D");
    _glFramebufferTexture2D = (PFNGLFRAMEBUFFERTEXTURE2DPROC)
      get_extension_func("glFramebufferTexture2D");
    _glFramebufferTexture3D = (PFNGLFRAMEBUFFERTEXTURE3DPROC)
      get_extension_func("glFramebufferTexture3D");
    _glFramebufferRenderbuffer = (PFNGLFRAMEBUFFERRENDERBUFFERPROC)
      get_extension_func("glFramebufferRenderbuffer");
    _glGetFramebufferAttachmentParameteriv = (PFNGLGETFRAMEBUFFERATTACHMENTPARAMETERIVPROC)
      get_extension_func("glGetFramebufferAttachmentParameteriv");
    _glGenerateMipmap = (PFNGLGENERATEMIPMAPPROC)
      get_extension_func("glGenerateMipmap");
    _glRenderbufferStorageMultisample = (PFNGLRENDERBUFFERSTORAGEMULTISAMPLEPROC)
      get_extension_func("glRenderbufferStorageMultisample");
    _glBlitFramebuffer = (PFNGLBLITFRAMEBUFFERPROC)
      get_extension_func("glBlitFramebuffer");

  } else if (has_extension("GL_EXT_framebuffer_object")) {
    _supports_framebuffer_object = true;
    _glIsRenderbuffer = (PFNGLISRENDERBUFFEREXTPROC)
      get_extension_func("glIsRenderbufferEXT");
    _glBindRenderbuffer = (PFNGLBINDRENDERBUFFEREXTPROC)
      get_extension_func("glBindRenderbufferEXT");
    _glDeleteRenderbuffers = (PFNGLDELETERENDERBUFFERSEXTPROC)
      get_extension_func("glDeleteRenderbuffersEXT");
    _glGenRenderbuffers = (PFNGLGENRENDERBUFFERSEXTPROC)
      get_extension_func("glGenRenderbuffersEXT");
    _glRenderbufferStorage = (PFNGLRENDERBUFFERSTORAGEEXTPROC)
      get_extension_func("glRenderbufferStorageEXT");
    _glGetRenderbufferParameteriv = (PFNGLGETRENDERBUFFERPARAMETERIVEXTPROC)
      get_extension_func("glGetRenderbufferParameterivEXT");
    _glIsFramebuffer = (PFNGLISFRAMEBUFFEREXTPROC)
      get_extension_func("glIsFramebufferEXT");
    _glBindFramebuffer = (PFNGLBINDFRAMEBUFFEREXTPROC)
      get_extension_func("glBindFramebufferEXT");
    _glDeleteFramebuffers = (PFNGLDELETEFRAMEBUFFERSEXTPROC)
      get_extension_func("glDeleteFramebuffersEXT");
    _glGenFramebuffers = (PFNGLGENFRAMEBUFFERSEXTPROC)
      get_extension_func("glGenFramebuffersEXT");
    _glCheckFramebufferStatus = (PFNGLCHECKFRAMEBUFFERSTATUSEXTPROC)
      get_extension_func("glCheckFramebufferStatusEXT");
    _glFramebufferTexture1D = (PFNGLFRAMEBUFFERTEXTURE1DEXTPROC)
      get_extension_func("glFramebufferTexture1DEXT");
    _glFramebufferTexture2D = (PFNGLFRAMEBUFFERTEXTURE2DEXTPROC)
      get_extension_func("glFramebufferTexture2DEXT");
    _glFramebufferTexture3D = (PFNGLFRAMEBUFFERTEXTURE3DEXTPROC)
      get_extension_func("glFramebufferTexture3DEXT");
    _glFramebufferRenderbuffer = (PFNGLFRAMEBUFFERRENDERBUFFEREXTPROC)
      get_extension_func("glFramebufferRenderbufferEXT");
    _glGetFramebufferAttachmentParameteriv = (PFNGLGETFRAMEBUFFERATTACHMENTPARAMETERIVEXTPROC)
      get_extension_func("glGetFramebufferAttachmentParameterivEXT");
    _glGenerateMipmap = (PFNGLGENERATEMIPMAPEXTPROC)
      get_extension_func("glGenerateMipmapEXT");

    if (has_extension("GL_EXT_framebuffer_multisample")) {
      _supports_framebuffer_multisample = true;
      _glRenderbufferStorageMultisample = (PFNGLRENDERBUFFERSTORAGEMULTISAMPLEEXTPROC)
        get_extension_func("glRenderbufferStorageMultisampleEXT");
    } else {
      _supports_framebuffer_multisample = false;
    }
    if (has_extension("GL_EXT_framebuffer_blit")) {
      _supports_framebuffer_blit = true;
      _glBlitFramebuffer = (PFNGLBLITFRAMEBUFFEREXTPROC)
        get_extension_func("glBlitFramebufferEXT");
    } else {
      _supports_framebuffer_blit = false;
    }

  } else {
    _supports_framebuffer_object = false;
    _supports_framebuffer_multisample = false;
    _supports_framebuffer_blit = false;
    _glGenerateMipmap = nullptr;
  }
#endif

#ifndef OPENGLES
  if (is_at_least_gl_version(4, 5) || has_extension("GL_ARB_direct_state_access")) {
    _glGenerateTextureMipmap = (PFNGLGENERATETEXTUREMIPMAPPROC)
      get_extension_func("glGenerateTextureMipmap");

    _supports_dsa = true;
  } else {
    _supports_dsa = false;
  }
#endif

#ifndef OPENGLES_1
  // Do we support empty framebuffer objects?
#ifdef OPENGLES
  if (is_at_least_gles_version(3, 1)) {
#else
  if (is_at_least_gl_version(4, 3) || has_extension("GL_ARB_framebuffer_no_attachments")) {
#endif
    _glFramebufferParameteri = (PFNGLFRAMEBUFFERPARAMETERIPROC)
      get_extension_func("glFramebufferParameteri");
    _supports_empty_framebuffer = true;
  } else {
    _supports_empty_framebuffer = false;
  }
#endif  // !OPENGLES_1

#ifndef OPENGLES
  _supports_framebuffer_multisample_coverage_nv = false;
  if (_supports_framebuffer_multisample &&
      has_extension("GL_NV_framebuffer_multisample_coverage")) {
    _supports_framebuffer_multisample_coverage_nv = true;
    _glRenderbufferStorageMultisampleCoverage = (PFNGLRENDERBUFFERSTORAGEMULTISAMPLECOVERAGENVPROC)
      get_extension_func("glRenderbufferStorageMultisampleCoverageNV");
  }
#endif

#if defined(OPENGLES_1)
  _glDrawBuffers = nullptr;
  _max_color_targets = 1;

#elif defined(OPENGLES_2)
  if (is_at_least_gles_version(3, 0)) {
    _glDrawBuffers = (PFNGLDRAWBUFFERSPROC)
      get_extension_func("glDrawBuffers");

  } else if (has_extension("GL_EXT_draw_buffers")) {
    _glDrawBuffers = (PFNGLDRAWBUFFERSPROC)
      get_extension_func("glDrawBuffersEXT");

  } else if (has_extension("GL_NV_draw_buffers")) {
    _glDrawBuffers = (PFNGLDRAWBUFFERSPROC)
      get_extension_func("glDrawBuffersNV");

  } else {
    _glDrawBuffers = nullptr;
  }

#else
  if (is_at_least_gl_version(2, 0)) {
    _glDrawBuffers = (PFNGLDRAWBUFFERSPROC)
      get_extension_func("glDrawBuffers");

  } else if (has_extension("GL_ARB_draw_buffers")) {
    _glDrawBuffers = (PFNGLDRAWBUFFERSPROC)
      get_extension_func("glDrawBuffersARB");

  } else {
    _glDrawBuffers = nullptr;
  }
#endif

#if defined(OPENGLES) && !defined(OPENGLES_1)
  if (is_at_least_gles_version(3, 0)) {
    _glReadBuffer = (PFNGLREADBUFFERPROC)
      get_extension_func("glReadBuffer");

  } else if (has_extension("GL_NV_read_buffer")) {
    _glReadBuffer = (PFNGLREADBUFFERPROC)
      get_extension_func("glReadBufferNV");

  } else {
    _glReadBuffer = nullptr;
  }
#endif

#ifndef OPENGLES_1
  _max_color_targets = 1;
  if (_glDrawBuffers != nullptr) {
    GLint max_draw_buffers = 0;
    glGetIntegerv(GL_MAX_DRAW_BUFFERS, &max_draw_buffers);
    _max_color_targets = max_draw_buffers;
  }
#endif  // !OPENGLES_1

#ifndef OPENGLES_1
  if (_gl_version_major >= 3) {
    _glClearBufferfv = (PFNGLCLEARBUFFERFVPROC)
      get_extension_func("glClearBufferfv");
    _glClearBufferiv = (PFNGLCLEARBUFFERIVPROC)
      get_extension_func("glClearBufferiv");
    _glClearBufferfi = (PFNGLCLEARBUFFERFIPROC)
      get_extension_func("glClearBufferfi");

  } else {
    _glClearBufferfv = nullptr;
    _glClearBufferiv = nullptr;
    _glClearBufferfi = nullptr;
  }
#endif  // !OPENGLES

#ifndef OPENGLES
  _supports_viewport_arrays = false;

  if (is_at_least_gl_version(4, 1) || has_extension("GL_ARB_viewport_array")) {
    _glViewportArrayv = (PFNGLVIEWPORTARRAYVPROC)
      get_extension_func("glViewportArrayv");
    _glScissorArrayv = (PFNGLSCISSORARRAYVPROC)
      get_extension_func("glScissorArrayv");
    _glDepthRangeArrayv = (PFNGLDEPTHRANGEARRAYVPROC)
      get_extension_func("glDepthRangeArrayv");

    if (_glViewportArrayv == nullptr || _glScissorArrayv == nullptr || _glDepthRangeArrayv == nullptr) {
      GLCAT.warning()
          << "Viewport arrays advertised as supported by OpenGL runtime, but could not get pointers to extension functions.\n";
    } else {
      _supports_viewport_arrays = true;
    }
  }
#endif  // !OPENGLES

  _max_fb_samples = 0;
  if (_supports_framebuffer_multisample) {
    GLint max_samples;
    glGetIntegerv(GL_MAX_SAMPLES_EXT, &max_samples);
    _max_fb_samples = max_samples;
  }

  _supports_occlusion_query = false;
#ifndef OPENGLES
  if (gl_support_occlusion_query) {
    if (is_at_least_gl_version(1, 5)) {
      _supports_occlusion_query = true;

      _glGenQueries = (PFNGLGENQUERIESPROC)
        get_extension_func("glGenQueries");
      _glBeginQuery = (PFNGLBEGINQUERYPROC)
        get_extension_func("glBeginQuery");
      _glEndQuery = (PFNGLENDQUERYPROC)
        get_extension_func("glEndQuery");
      _glDeleteQueries = (PFNGLDELETEQUERIESPROC)
        get_extension_func("glDeleteQueries");
      _glGetQueryiv = (PFNGLGETQUERYIVPROC)
        get_extension_func("glGetQueryiv");
      _glGetQueryObjectuiv = (PFNGLGETQUERYOBJECTUIVPROC)
        get_extension_func("glGetQueryObjectuiv");

    } else if (has_extension("GL_ARB_occlusion_query")) {
      _supports_occlusion_query = true;
      _glGenQueries = (PFNGLGENQUERIESPROC)
        get_extension_func("glGenQueriesARB");
      _glBeginQuery = (PFNGLBEGINQUERYPROC)
        get_extension_func("glBeginQueryARB");
      _glEndQuery = (PFNGLENDQUERYPROC)
        get_extension_func("glEndQueryARB");
      _glDeleteQueries = (PFNGLDELETEQUERIESPROC)
        get_extension_func("glDeleteQueriesARB");
      _glGetQueryiv = (PFNGLGETQUERYIVPROC)
        get_extension_func("glGetQueryivARB");
      _glGetQueryObjectuiv = (PFNGLGETQUERYOBJECTUIVPROC)
        get_extension_func("glGetQueryObjectuivARB");
    }
  }

  if (_supports_occlusion_query) {
    if (_glGenQueries == nullptr || _glBeginQuery == nullptr ||
        _glEndQuery == nullptr || _glDeleteQueries == nullptr ||
        _glGetQueryiv == nullptr || _glGetQueryObjectuiv == nullptr) {
      GLCAT.warning()
        << "Occlusion queries advertised as supported by OpenGL runtime, but could not get pointers to extension functions.\n";
      _supports_occlusion_query = false;
    } else {
      GLint num_bits;
      _glGetQueryiv(GL_SAMPLES_PASSED, GL_QUERY_COUNTER_BITS, &num_bits);
      if (num_bits == 0) {
        _supports_occlusion_query = false;
      }
      if (GLCAT.is_debug()) {
        GLCAT.debug()
          << "Occlusion query counter provides " << num_bits << " bits.\n";
      }
    }
  }
#endif  // !OPENGLES

  _supports_timer_query = false;
#if defined(DO_PSTATS) && !defined(OPENGLES)
  if (is_at_least_gl_version(3, 3) || has_extension("GL_ARB_timer_query")) {
    _supports_timer_query = true;

    _glQueryCounter = (PFNGLQUERYCOUNTERPROC)
      get_extension_func("glQueryCounter");
    _glGetQueryObjecti64v = (PFNGLGETQUERYOBJECTI64VPROC)
      get_extension_func("glGetQueryObjecti64v");
    _glGetQueryObjectui64v = (PFNGLGETQUERYOBJECTUI64VPROC)
      get_extension_func("glGetQueryObjectui64v");

    _glGetInteger64v = (PFNGLGETINTEGER64VPROC)
      get_extension_func("glGetInteger64v");
  }
#endif

#ifdef OPENGLES_1
  // In OpenGL ES 1, blending is supported via extensions.
  if (has_extension("GL_OES_blend_subtract")) {
    _glBlendEquation = (PFNGLBLENDEQUATIONPROC)
      get_extension_func("glBlendEquationOES");

    if (_glBlendEquation == nullptr) {
      _glBlendEquation = null_glBlendEquation;
      GLCAT.warning()
        << "BlendEquationOES advertised as supported by OpenGL ES runtime, but "
           "could not get pointer to extension function.\n";
    }
  } else {
    _glBlendEquation = null_glBlendEquation;
  }

  if (has_extension("GL_OES_blend_equation_separate")) {
    _glBlendEquationSeparate = (PFNGLBLENDEQUATIONSEPARATEOESPROC)
      get_extension_func("glBlendEquationSeparateOES");

    if (_glBlendEquation == nullptr) {
      _supports_blend_equation_separate = false;
      GLCAT.warning()
        << "BlendEquationSeparateOES advertised as supported by OpenGL ES "
           "runtime, but could not get pointer to extension function.\n";
    } else {
      _supports_blend_equation_separate = true;
    }
  } else {
    _supports_blend_equation_separate = false;
    _glBlendEquationSeparate = nullptr;
  }

  if (has_extension("GL_OES_blend_func_separate")) {
    _glBlendFuncSeparate = (PFNGLBLENDFUNCSEPARATEOESPROC)
      get_extension_func("glBlendFuncSeparateOES");

    if (_glBlendFuncSeparate == nullptr) {
      _glBlendFuncSeparate = null_glBlendFuncSeparate;
      GLCAT.warning()
        << "BlendFuncSeparateOES advertised as supported by OpenGL ES runtime, but "
           "could not get pointer to extension function.\n";
    }
  } else {
    _glBlendFuncSeparate = null_glBlendFuncSeparate;
  }

#elif defined(OPENGLES)
  // In OpenGL ES 2.x and above, this is supported in the core.
  _supports_blend_equation_separate = false;

#else
  if (is_at_least_gl_version(1, 2)) {
    _glBlendEquation = (PFNGLBLENDEQUATIONPROC)
      get_extension_func("glBlendEquation");

  } else if (has_extension("GL_EXT_blend_minmax")) {
    _glBlendEquation = (PFNGLBLENDEQUATIONPROC)
      get_extension_func("glBlendEquationEXT");

  } else {
    _glBlendEquation = null_glBlendEquation;
  }

  if (_glBlendEquation == nullptr) {
    _glBlendEquation = null_glBlendEquation;
    GLCAT.warning()
      << "BlendEquation advertised as supported by OpenGL runtime, but could "
         "not get pointer to extension function.\n";
  }

  if (is_at_least_gl_version(2, 0)) {
    _supports_blend_equation_separate = true;
    _glBlendEquationSeparate = (PFNGLBLENDEQUATIONSEPARATEPROC)
      get_extension_func("glBlendEquationSeparate");

  } else if (has_extension("GL_EXT_blend_equation_separate")) {
    _supports_blend_equation_separate = true;
    _glBlendEquationSeparate = (PFNGLBLENDEQUATIONSEPARATEEXTPROC)
      get_extension_func("glBlendEquationSeparateEXT");

  } else {
    _supports_blend_equation_separate = false;
    _glBlendEquationSeparate = nullptr;
  }

  if (_supports_blend_equation_separate && _glBlendEquationSeparate == nullptr) {
    _supports_blend_equation_separate = false;
    GLCAT.warning()
      << "BlendEquationSeparate advertised as supported by OpenGL runtime, "
         "but could not get pointer to extension function.\n";
  }

  if (is_at_least_gl_version(1, 4)) {
    _glBlendFuncSeparate = (PFNGLBLENDFUNCSEPARATEPROC)
      get_extension_func("glBlendFuncSeparate");

  } else if (has_extension("GL_EXT_blend_func_separate")) {
    _glBlendFuncSeparate = (PFNGLBLENDFUNCSEPARATEEXTPROC)
      get_extension_func("glBlendFuncSeparateEXT");

  } else {
    _glBlendFuncSeparate = null_glBlendFuncSeparate;
  }

  if (_glBlendFuncSeparate == nullptr) {
    _glBlendFuncSeparate = null_glBlendFuncSeparate;
    GLCAT.warning()
      << "BlendFuncSeparate advertised as supported by OpenGL runtime, but could not get pointers to extension function.\n";
  }
#endif

  // In OpenGL ES 2.x, this is supported in the core.  In 1.x, not at all.
#ifndef OPENGLES
  _glBlendColor = nullptr;
  bool supports_blend_color = false;
  if (is_at_least_gl_version(1, 2)) {
    supports_blend_color = true;
    _glBlendColor = (PFNGLBLENDCOLORPROC)
      get_extension_func("glBlendColor");
  } else if (has_extension("GL_EXT_blend_color")) {
    supports_blend_color = true;
    _glBlendColor = (PFNGLBLENDCOLORPROC)
      get_extension_func("glBlendColorEXT");
  }
  if (supports_blend_color && _glBlendColor == nullptr) {
    GLCAT.warning()
      << "BlendColor advertised as supported by OpenGL runtime, but could not get pointers to extension function.\n";
  }
  if (_glBlendColor == nullptr) {
    _glBlendColor = null_glBlendColor;
  }
#endif

#ifdef OPENGLES_1
  // OpenGL ES 1 doesn't support dual-source blending.
#elif defined(OPENGLES)
  _supports_dual_source_blending = has_extension("GL_EXT_blend_func_extended");
#else
  _supports_dual_source_blending =
    is_at_least_gl_version(3, 3) || has_extension("GL_ARB_blend_func_extended");
#endif

#ifdef OPENGLES
  _edge_clamp = GL_CLAMP_TO_EDGE;
#else
  _edge_clamp = GL_CLAMP;
  if (is_at_least_gl_version(1, 2) || is_at_least_gles_version(1, 1) ||
      has_extension("GL_SGIS_texture_edge_clamp")) {
    _edge_clamp = GL_CLAMP_TO_EDGE;
  }
#endif

  _border_clamp = _edge_clamp;
#ifndef OPENGLES
  if (gl_support_clamp_to_border &&
      (is_at_least_gl_version(1, 3) ||
       has_extension("GL_ARB_texture_border_clamp"))) {
    _border_clamp = GL_CLAMP_TO_BORDER;
  }
#endif

#ifdef OPENGLES_1
  _mirror_repeat = GL_REPEAT;
  if (has_extension("GL_OES_texture_mirrored_repeat")) {
    _mirror_repeat = GL_MIRRORED_REPEAT;
  }
#elif defined(OPENGLES)
  // OpenGL 2.x and above support this in the core.
  _mirror_repeat = GL_MIRRORED_REPEAT;
#else
  _mirror_repeat = GL_REPEAT;
  if (is_at_least_gl_version(1, 4) ||
      has_extension("GL_ARB_texture_mirrored_repeat")) {
    _mirror_repeat = GL_MIRRORED_REPEAT;
  }
#endif

  _mirror_clamp = _edge_clamp;
  _mirror_edge_clamp = _edge_clamp;
  _mirror_border_clamp = _border_clamp;
#ifndef OPENGLES
  if (has_extension("GL_EXT_texture_mirror_clamp")) {
    _mirror_clamp = GL_MIRROR_CLAMP_EXT;
    _mirror_edge_clamp = GL_MIRROR_CLAMP_TO_EDGE_EXT;
    _mirror_border_clamp = GL_MIRROR_CLAMP_TO_BORDER_EXT;

  } else if (is_at_least_gl_version(4, 4) ||
             has_extension("GL_ARB_texture_mirror_clamp_to_edge")) {
    _mirror_clamp = GL_MIRROR_CLAMP_TO_EDGE;
    _mirror_edge_clamp = GL_MIRROR_CLAMP_TO_EDGE;
  }
#endif

#ifdef OPENGLES
  _supports_texture_lod = is_at_least_gles_version(3, 0);
  _supports_texture_lod_bias = false;
#else
  _supports_texture_lod = false;
  _supports_texture_lod_bias = false;

  if (gl_support_texture_lod &&
      (is_at_least_gl_version(1, 2) || has_extension("GL_SGIS_texture_lod"))) {
    _supports_texture_lod = true;

    if (is_at_least_gl_version(1, 4) || has_extension("GL_EXT_texture_lod_bias")) {
      _supports_texture_lod_bias = true;
    }
  }
#endif

#ifdef OPENGLES
  _supports_texture_max_level = is_at_least_gles_version(3, 0) ||
                                has_extension("GL_APPLE_texture_max_level");
#else
  _supports_texture_max_level = is_at_least_gl_version(1, 2);
#endif

  if (_supports_multisample) {
    GLint sample_buffers = 0;
    glGetIntegerv(GL_SAMPLE_BUFFERS, &sample_buffers);
    if (sample_buffers != 1) {
      // Even if the API supports multisample, we might have ended up with a
      // framebuffer that doesn't have any multisample bits.  (It's also
      // possible the graphics card doesn't provide any framebuffers with
      // multisample.)  In this case, we don't really support the multisample
      // API's, since they won't do anything.
      _supports_multisample = false;
    }
  }

  GLint max_texture_size = 0;
  GLint max_3d_texture_size = 0;
  GLint max_2d_texture_array_layers = 0;
  GLint max_cube_map_size = 0;

  glGetIntegerv(GL_MAX_TEXTURE_SIZE, &max_texture_size);
  _max_texture_dimension = max_texture_size;

  if (_supports_3d_texture) {
#ifndef OPENGLES_1
    glGetIntegerv(GL_MAX_3D_TEXTURE_SIZE, &max_3d_texture_size);
#endif
    _max_3d_texture_dimension = max_3d_texture_size;
  } else {
    _max_3d_texture_dimension = 0;
  }
#ifndef OPENGLES_1
  if (_supports_2d_texture_array) {
    glGetIntegerv(GL_MAX_ARRAY_TEXTURE_LAYERS, &max_2d_texture_array_layers);
    _max_2d_texture_array_layers = max_2d_texture_array_layers;
  }
#endif
  if (_supports_cube_map) {
    glGetIntegerv(GL_MAX_CUBE_MAP_TEXTURE_SIZE, &max_cube_map_size);
    _max_cube_map_dimension = max_cube_map_size;
  } else {
    _max_cube_map_dimension = 0;
  }

#ifndef OPENGLES
  if (_supports_buffer_texture) {
    GLint max_buffer_texture_size = 0;
    glGetIntegerv(GL_MAX_TEXTURE_BUFFER_SIZE, &max_buffer_texture_size);
    _max_buffer_texture_size = max_buffer_texture_size;
  } else {
    _max_buffer_texture_size = 0;
  }
#endif  // !OPENGLES

#ifndef OPENGLES
  GLint max_elements_vertices = 0, max_elements_indices = 0;
  if (is_at_least_gl_version(1, 2) || has_extension("GL_EXT_draw_range_elements")) {
    glGetIntegerv(GL_MAX_ELEMENTS_VERTICES, &max_elements_vertices);
    glGetIntegerv(GL_MAX_ELEMENTS_INDICES, &max_elements_indices);

    if (max_elements_vertices > 0) {
      _max_vertices_per_array = max_elements_vertices;
    }
    if (max_elements_indices > 0) {
      _max_vertices_per_primitive = max_elements_indices;
    }
  }
#endif  // OPENGLES

  if (GLCAT.is_debug()) {
    GLCAT.debug()
      << "max texture dimension = " << _max_texture_dimension
      << ", max 3d texture = " << _max_3d_texture_dimension
      << ", max 2d texture array = " << max_2d_texture_array_layers
      << ", max cube map = " << _max_cube_map_dimension << "\n";
#ifndef OPENGLES
    GLCAT.debug()
      << "max_elements_vertices = " << max_elements_vertices
      << ", max_elements_indices = " << max_elements_indices << "\n";
#endif
    if (_supports_buffers) {
      if (vertex_buffers) {
        GLCAT.debug()
          << "vertex buffer objects are supported.\n";
      } else {
        GLCAT.debug()
          << "vertex buffer objects are supported (but not enabled).\n";
      }
    } else {
      GLCAT.debug()
        << "vertex buffer objects are NOT supported.\n";
    }

#ifdef SUPPORT_IMMEDIATE_MODE
    if (!vertex_arrays) {
      GLCAT.debug()
        << "immediate mode commands will be used instead of vertex arrays.\n";
    }
#endif

    if (!_supports_compressed_texture) {
      GLCAT.debug()
        << "Texture compression is not supported.\n";

    } else {
      GLint num_compressed_formats = 0;
      glGetIntegerv(GL_NUM_COMPRESSED_TEXTURE_FORMATS, &num_compressed_formats);
      if (num_compressed_formats == 0) {
        GLCAT.debug()
          << "No specific compressed texture formats are supported.\n";
      } else {
#ifndef NDEBUG
        GLCAT.debug()
          << "Supported compressed texture formats:\n";
        GLint *formats = (GLint *)alloca(num_compressed_formats * sizeof(GLint));
        glGetIntegerv(GL_COMPRESSED_TEXTURE_FORMATS, formats);
        for (int i = 0; i < num_compressed_formats; ++i) {
          const char *format_str = get_compressed_format_string(formats[i]);
          if (format_str != nullptr) {
            GLCAT.debug(false) << "  " << format_str << '\n';
          } else {
            GLCAT.debug(false)
              << "  Unknown compressed format 0x" << hex << formats[i]
              << dec << "\n";
          }
        }
#endif
      }
    }
  }

  _active_texture_stage = -1;
  _num_active_texture_stages = 0;

  // Check availability of anisotropic texture filtering.
  _supports_anisotropy = false;
  _max_anisotropy = 1.0;
  if (is_at_least_gl_version(4, 6) ||
      has_extension("GL_EXT_texture_filter_anisotropic") ||
      has_extension("GL_ARB_texture_filter_anisotropic")) {
    GLfloat max_anisotropy;
    glGetFloatv(GL_MAX_TEXTURE_MAX_ANISOTROPY_EXT, &max_anisotropy);
    _max_anisotropy = (PN_stdfloat)max_anisotropy;
    _supports_anisotropy = true;
  }

  // Check availability of image read/write functionality in shaders.
  _max_image_units = 0;
#ifndef OPENGLES_1
#ifdef OPENGLES
  if (is_at_least_gl_version(3, 1)) {
#else
  if (is_at_least_gl_version(4, 2) || has_extension("GL_ARB_shader_image_load_store")) {
#endif
    _glBindImageTexture = (PFNGLBINDIMAGETEXTUREPROC)
      get_extension_func("glBindImageTexture");
    _glMemoryBarrier = (PFNGLMEMORYBARRIERPROC)
      get_extension_func("glMemoryBarrier");

    glGetIntegerv(GL_MAX_IMAGE_UNITS, &_max_image_units);

#ifndef OPENGLES
  } else if (has_extension("GL_EXT_shader_image_load_store")) {
    _glBindImageTexture = (PFNGLBINDIMAGETEXTUREPROC)
      get_extension_func("glBindImageTextureEXT");
    _glMemoryBarrier = (PFNGLMEMORYBARRIERPROC)
      get_extension_func("glMemoryBarrierEXT");

    glGetIntegerv(GL_MAX_IMAGE_UNITS_EXT, &_max_image_units);
#endif

  } else {
    _glBindImageTexture = nullptr;
    _glMemoryBarrier = nullptr;
  }
#endif  // !OPENGLES_1

  _supports_sampler_objects = false;

#ifndef OPENGLES_1
  if (gl_support_sampler_objects &&
#ifdef OPENGLES
      is_at_least_gles_version(3, 0)) {
#else
      (is_at_least_gl_version(3, 3) || has_extension("GL_ARB_sampler_objects"))) {
#endif
    _glGenSamplers = (PFNGLGENSAMPLERSPROC) get_extension_func("glGenSamplers");
    _glDeleteSamplers = (PFNGLDELETESAMPLERSPROC) get_extension_func("glDeleteSamplers");
    _glBindSampler = (PFNGLBINDSAMPLERPROC) get_extension_func("glBindSampler");
    _glSamplerParameteri = (PFNGLSAMPLERPARAMETERIPROC) get_extension_func("glSamplerParameteri");
    _glSamplerParameteriv = (PFNGLSAMPLERPARAMETERIVPROC) get_extension_func("glSamplerParameteriv");
    _glSamplerParameterf = (PFNGLSAMPLERPARAMETERFPROC) get_extension_func("glSamplerParameterf");
    _glSamplerParameterfv = (PFNGLSAMPLERPARAMETERFVPROC) get_extension_func("glSamplerParameterfv");

    if (_glGenSamplers == nullptr || _glDeleteSamplers == nullptr ||
        _glBindSampler == nullptr || _glSamplerParameteri == nullptr ||
        _glSamplerParameteriv == nullptr || _glSamplerParameterf == nullptr ||
        _glSamplerParameterfv == nullptr) {
      GLCAT.warning()
        << "GL_ARB_sampler_objects advertised as supported by OpenGL runtime, but could not get pointers to extension function.\n";
    } else {
      _supports_sampler_objects = true;
    }
  }
#endif  // !OPENGLES_1

  // Check availability of multi-bind functions.
  _supports_multi_bind = false;
#ifndef OPENGLES
  if (is_at_least_gl_version(4, 4) || has_extension("GL_ARB_multi_bind")) {
    _glBindTextures = (PFNGLBINDTEXTURESPROC)
      get_extension_func("glBindTextures");
    _glBindImageTextures = (PFNGLBINDIMAGETEXTURESPROC)
      get_extension_func("glBindImageTextures");

    if (_supports_sampler_objects) {
      _glBindSamplers = (PFNGLBINDSAMPLERSPROC)
        get_extension_func("glBindSamplers");
    }

    if (_use_vertex_attrib_binding) {
      _glBindVertexBuffers = (PFNGLBINDVERTEXBUFFERSPROC)
        get_extension_func("glBindVertexBuffers");
    }

    if (_glBindTextures != nullptr && _glBindImageTextures != nullptr) {
      _supports_multi_bind = true;
    } else {
      GLCAT.warning()
        << "ARB_multi_bind advertised as supported by OpenGL runtime, but could not get pointers to extension function.\n";
    }
  }
#endif  // !OPENGLES

#ifndef OPENGLES_1
#ifdef OPENGLES
  if (is_at_least_gl_version(3, 0)) {
#else
  if (is_at_least_gl_version(4, 3) || has_extension("GL_ARB_internalformat_query2")) {
#endif
    _glGetInternalformativ = (PFNGLGETINTERNALFORMATIVPROC)
      get_extension_func("glGetInternalformativ");

    if (_glGetInternalformativ == nullptr) {
      GLCAT.warning()
        << "ARB_internalformat_query2 advertised as supported by OpenGL runtime, but could not get pointers to extension function.\n";
    }
  }
#endif  // !OPENGLES_1

  _supports_bindless_texture = false;
#ifndef OPENGLES
  if (has_extension("GL_ARB_bindless_texture")) {
    _glGetTextureHandle = (PFNGLGETTEXTUREHANDLEPROC)
      get_extension_func("glGetTextureHandleARB");
    _glGetTextureSamplerHandle = (PFNGLGETTEXTURESAMPLERHANDLEPROC)
      get_extension_func("glGetTextureSamplerHandleARB");
    _glMakeTextureHandleResident = (PFNGLMAKETEXTUREHANDLERESIDENTPROC)
      get_extension_func("glMakeTextureHandleResidentARB");
    _glUniformHandleui64 = (PFNGLUNIFORMHANDLEUI64PROC)
      get_extension_func("glUniformHandleui64ARB");

    if (_glGetTextureHandle == nullptr || _glMakeTextureHandleResident == nullptr ||
       _glUniformHandleui64 == nullptr) {
      GLCAT.warning()
        << "GL_ARB_bindless_texture advertised as supported by OpenGL runtime, but could not get pointers to extension function.\n";
    } else {
      _supports_bindless_texture = true;
    }
  }
#endif  // !OPENGLES

#ifndef OPENGLES_1
  _supports_get_program_binary = false;
  _program_binary_formats.clear();

#ifdef OPENGLES
  if (is_at_least_gles_version(3, 0)) {
#else
  if (is_at_least_gl_version(4, 1) || has_extension("GL_ARB_get_program_binary")) {
#endif
    _glGetProgramBinary = (PFNGLGETPROGRAMBINARYPROC)
      get_extension_func("glGetProgramBinary");
    _glProgramBinary = (PFNGLPROGRAMBINARYPROC)
      get_extension_func("glProgramBinary");
    _glProgramParameteri = (PFNGLPROGRAMPARAMETERIPROC)
      get_extension_func("glProgramParameteri");

    GLint num_binary_formats = 0;
    if (_glGetProgramBinary != nullptr &&
        _glProgramBinary != nullptr &&
        _glProgramParameteri != nullptr) {
      glGetIntegerv(GL_NUM_PROGRAM_BINARY_FORMATS, &num_binary_formats);
    }

    if (num_binary_formats > 0) {
      _supports_get_program_binary = true;

      GLenum *binary_formats = (GLenum *)alloca(sizeof(GLenum) * num_binary_formats);
      glGetIntegerv(GL_PROGRAM_BINARY_FORMATS, (GLint *)binary_formats);

      for (int i = 0; i < num_binary_formats; ++i) {
        _program_binary_formats.insert(binary_formats[i]);
      }
    }
  }
#endif  // !OPENGLES_1

  report_my_gl_errors();

  if (core_profile) {
    // TODO: better detection mechanism?
    _supports_stencil = support_stencil;
  }
#ifdef SUPPORT_FIXED_FUNCTION
  else if (support_stencil) {
    GLint num_stencil_bits;
    glGetIntegerv(GL_STENCIL_BITS, &num_stencil_bits);
    _supports_stencil = (num_stencil_bits != 0);
  }
#endif

#ifdef OPENGLES_1
  _supports_stencil_wrap = has_extension("GL_OES_stencil_wrap");
#elif defined(OPENGLES)
  _supports_stencil_wrap = true;
#else
  _supports_stencil_wrap = is_at_least_gl_version(1, 4) ||
                           has_extension("GL_EXT_stencil_wrap");
#endif

  _supports_two_sided_stencil = false;
#ifndef OPENGLES
  //TODO: support the two-sided stencil functions that ended up in core.
  if (has_extension("GL_EXT_stencil_two_side")) {
    _glActiveStencilFaceEXT = (PFNGLACTIVESTENCILFACEEXTPROC)
      get_extension_func("glActiveStencilFaceEXT");
    _supports_two_sided_stencil = true;
  } else {
    _glActiveStencilFaceEXT = 0;
  }
#endif

  // Ensure the initial state is what we say it should be (in some cases, we
  // don't want the GL default settings; in others, we have to force the point
  // with some drivers that aren't strictly compliant w.r.t.  initial
  // settings).
  glFrontFace(GL_CCW);
#ifndef OPENGLES_2
  glDisable(GL_LINE_SMOOTH);
#endif
#ifdef SUPPORT_FIXED_FUNCTION
  if (has_fixed_function_pipeline()) {
    glDisable(GL_POINT_SMOOTH);
  }
#endif
#ifndef OPENGLES
  glDisable(GL_POLYGON_SMOOTH);
#endif  // OPENGLES

#ifndef OPENGLES_2
  if (_supports_multisample) {
    glDisable(GL_MULTISAMPLE);
  }
#endif

  // Set depth range from zero to one if requested.
#ifndef OPENGLES
  _use_depth_zero_to_one = false;
  _use_remapped_depth_range = false;

  if (gl_depth_zero_to_one) {
    if (is_at_least_gl_version(4, 5) || has_extension("GL_ARB_clip_control")) {
      PFNGLCLIPCONTROLPROC pglClipControl =
        (PFNGLCLIPCONTROLPROC)get_extension_func("glClipControl");

      if (pglClipControl != nullptr) {
        pglClipControl(GL_LOWER_LEFT, GL_ZERO_TO_ONE);
        _use_depth_zero_to_one = true;

        if (GLCAT.is_debug()) {
          GLCAT.debug()
            << "Set zero-to-one depth using glClipControl\n";
        }
      }
    }/* else if (has_extension("GL_NV_depth_buffer_float")) {
      // Alternatively, all GeForce 8+ and even some AMD drivers support this
      // extension, which (unlike the core glDepthRange, which clamps its
      // input parameters) can compensate for the built-in depth remapping.
      _glDepthRangedNV = (PFNGLDEPTHRANGEDNVPROC)get_extension_func("glDepthRangedNV");

      if (_glDepthRangedNV != nullptr) {
        _glDepthRangedNV(-1.0, 1.0);
        _use_depth_zero_to_one = true;
        _use_remapped_depth_range = true;

        if (GLCAT.is_debug()) {
          GLCAT.debug()
            << "Set zero-to-one depth using glDepthRangedNV\n";
        }
      }
    }*/

    if (!_use_depth_zero_to_one) {
      GLCAT.warning()
        << "Zero-to-one depth was requested, but driver does not support it.\n";
    }
  }
#endif

  // Set up all the enableddisabled flags to GL's known initial values:
  // everything off.
  _multisample_mode = 0;
  _line_smooth_enabled = false;
  _point_smooth_enabled = false;
  _polygon_smooth_enabled = false;
  _stencil_test_enabled = false;
  _blend_enabled = false;
  _depth_test_enabled = false;
  _fog_enabled = false;
  _alpha_test_enabled = false;
  _polygon_offset_enabled = false;
  _flat_shade_model = false;
  _decal_level = 0;
  _active_color_write_mask = ColorWriteAttrib::C_all;
  _tex_gen_point_sprite = false;

#ifndef OPENGLES_1
  _enabled_vertex_attrib_arrays.clear();
  memset(_vertex_attrib_divisors, 0, sizeof(GLuint) * 32);
#endif

  // Dither is on by default in GL; let's turn it off
  glDisable(GL_DITHER);
  _dithering_enabled = false;

#ifndef OPENGLES_1
  _current_shader = nullptr;
  _current_shader_context = nullptr;
  _vertex_array_shader = nullptr;
  _vertex_array_shader_context = nullptr;
  _texture_binding_shader = nullptr;
  _texture_binding_shader_context = nullptr;
#endif

  // Count the max number of lights
  _max_lights = 0;
#ifdef SUPPORT_FIXED_FUNCTION
  if (has_fixed_function_pipeline()) {
    GLint max_lights = 0;
    glGetIntegerv(GL_MAX_LIGHTS, &max_lights);
    _max_lights = max_lights;

    if (GLCAT.is_debug()) {
      GLCAT.debug()
        << "max lights = " << _max_lights << "\n";
    }
  }
#endif

  // Count the max number of clipping planes
  _max_clip_planes = 0;
#ifdef SUPPORT_FIXED_FUNCTION
  if (has_fixed_function_pipeline()) {
    GLint max_clip_planes = 0;
    glGetIntegerv(GL_MAX_CLIP_PLANES, &max_clip_planes);
    _max_clip_planes = max_clip_planes;

    if (GLCAT.is_debug()) {
      GLCAT.debug()
        << "max clip planes = " << _max_clip_planes << "\n";
    }
  }
#endif

  _max_texture_stages = 1;
#ifdef SUPPORT_FIXED_FUNCTION
  if (supports_multitexture && has_fixed_function_pipeline()) {
    GLint max_texture_stages = 0;
    glGetIntegerv(GL_MAX_TEXTURE_UNITS, &max_texture_stages);
    _max_texture_stages = max_texture_stages;

    if (GLCAT.is_debug()) {
      GLCAT.debug()
        << "max texture stages = " << _max_texture_stages << "\n";
    }
  }
#endif

  _current_vbuffer_index = 0;
  _current_ibuffer_index = 0;
  _current_vao_index = 0;
  _current_fbo = 0;
  _auto_antialias_mode = false;
  _render_mode = RenderModeAttrib::M_filled;
  _point_size = 1.0f;
  _point_perspective = false;

#ifndef OPENGLES
  _current_vertex_buffers.clear();
  _current_vertex_format.clear();
  memset(_vertex_attrib_columns, 0, sizeof(const GeomVertexColumn *) * 32);

  _current_sbuffer_index = 0;
  _current_sbuffer_base.clear();
#endif

  report_my_gl_errors();

#ifdef SUPPORT_FIXED_FUNCTION
  if (has_fixed_function_pipeline()) {
    if (gl_cheap_textures) {
      GLCAT.info()
        << "Setting glHint() for fastest textures.\n";
      glHint(GL_PERSPECTIVE_CORRECTION_HINT, GL_FASTEST);
    }

    // Use per-vertex fog if per-pixel fog requires SW renderer
    glHint(GL_FOG_HINT, GL_DONT_CARE);
  }
#endif

#ifdef SUPPORT_FIXED_FUNCTION
  if (has_fixed_function_pipeline()) {
    GLint num_red_bits = 0;
    glGetIntegerv(GL_RED_BITS, &num_red_bits);
    if (num_red_bits < 8) {
      glEnable(GL_DITHER);
      _dithering_enabled = true;
      if (GLCAT.is_debug()) {
        GLCAT.debug()
          << "frame buffer depth = " << num_red_bits
          << " bits/channel, enabling dithering\n";
      }
    }
  }
#endif

  _error_count = 0;

  report_my_gl_errors();

#ifndef OPENGLES_1
  if (GLCAT.is_debug()) {
    if (_supports_get_program_binary) {
      GLCAT.debug()
        << "Supported program binary formats:\n";
      GLCAT.debug() << " ";

      pset<GLenum>::const_iterator it;
      for (it = _program_binary_formats.begin();
           it != _program_binary_formats.end(); ++it) {
        char number[16];
        sprintf(number, "0x%04X", *it);
        GLCAT.debug(false) << " " << number << "";
      }
      GLCAT.debug(false) << "\n";
    } else {
      GLCAT.debug() << "No program binary formats supported.\n";
    }
  }
#endif

  // Do we guarantee that we can apply the color scale via a shader?  We set
  // this false if there is a chance that the fixed-function pipeline is used.
  _runtime_color_scale = !has_fixed_function_pipeline();

#ifndef OPENGLES
  if (_gl_shadlang_ver_major >= 4 || has_extension("GL_NV_gpu_program5")) {
    // gp5fp - OpenGL fragment profile for GeForce 400 Series and up
    _shader_model = SM_50;

  } else if (_gl_shadlang_ver_major >= 3 ||
             has_extension("GL_NV_gpu_program4")) {
    // gp4fp - OpenGL fragment profile for G8x (GeForce 8xxx and up)
    _shader_model = SM_40;

  } else if (has_extension("GL_NV_fragment_program2")) {
    // fp40 - OpenGL fragment profile for NV4x (GeForce 6xxx and 7xxx Series,
    // NV4x-based Quadro FX, etc.)
    _shader_model = SM_30;

  } else if (has_extension("GL_NV_fragment_program")) {
    // fp30 - OpenGL fragment profile for NV3x (GeForce FX, Quadro FX, etc.)
    _shader_model = SM_2X;

  } else if (_gl_shadlang_ver_major >= 1 ||
             has_extension("GL_ARB_fragment_program")) {
    // This OpenGL profile corresponds to the per-fragment functionality
    // introduced by GeForce FX and other DirectX 9 GPUs.
    _shader_model = SM_20;

  } else if (has_extension("GL_NV_texture_shader2")) {
    // fp20 - OpenGL fragment profile for NV2x (GeForce3, GeForce4 Ti, Quadro
    // DCC, etc.)
    _shader_model = SM_11;

  } else {
    // No shader support
    _shader_model = SM_00;
  }

  // DisplayInformation may have better shader model detection
  {
    GraphicsPipe *pipe;
    DisplayInformation *display_information;

    pipe = this->get_pipe();
    if (pipe) {
      display_information = pipe->get_display_information ();
      if (display_information) {
        if (display_information->get_shader_model() > _shader_model) {
          _shader_model = display_information->get_shader_model();
        }
      }
    }
  }
  _auto_detect_shader_model = _shader_model;

  if (GLCAT.is_debug()) {
#ifdef HAVE_CG
#if CG_VERSION_NUM >= 2200
    GLCAT.debug() << "Supported Cg profiles:\n";
    int num_profiles = cgGetNumSupportedProfiles();
    for (int i = 0; i < num_profiles; ++i) {
      CGprofile profile = cgGetSupportedProfile(i);
      if (cgGLIsProfileSupported(profile)) {
        GLCAT.debug() << "  " << cgGetProfileString(profile) << "\n";
      }
    }
#endif  // CG_VERSION_NUM >= 2200

#if CG_VERSION_NUM >= 3100
    GLCAT.debug() << "Cg GLSL version = "
      << cgGLGetGLSLVersionString(cgGLDetectGLSLVersion()) << "\n";
#endif

    GLCAT.debug()
      << "Cg latest vertex profile = "
      << cgGetProfileString(cgGLGetLatestProfile(CG_GL_VERTEX)) << "\n";
    GLCAT.debug()
      << "Cg latest fragment profile = "
      << cgGetProfileString(cgGLGetLatestProfile(CG_GL_FRAGMENT)) << "\n";
#if CG_VERSION_NUM >= 2000
    GLCAT.debug()
      << "Cg latest geometry profile = "
      << cgGetProfileString(cgGLGetLatestProfile(CG_GL_GEOMETRY)) << "\n";
#endif
    GLCAT.debug() << "basic-shaders-only " << basic_shaders_only << "\n";
    GLCAT.debug()
      << "Cg active vertex profile = "
      << cgGetProfileString((CGprofile)_shader_caps._active_vprofile) << "\n";
    GLCAT.debug()
      << "Cg active fragment profile = "
      << cgGetProfileString((CGprofile)_shader_caps._active_fprofile) << "\n";
    GLCAT.debug()
      << "Cg active geometry profile = "
      << cgGetProfileString((CGprofile)_shader_caps._active_gprofile) << "\n";
#endif  // HAVE_CG

    GLCAT.debug() << "shader model = " << _shader_model << "\n";
  }
#endif  // !OPENGLES

  // OpenGL core profile requires a VAO to be bound.  It's a bit silly,
  // because we can just bind a VAO and then forget about it.
#if !defined(OPENGLES)
  if (core_profile) {
    if (_supports_vao) {
      _glGenVertexArrays(1, &_current_vao_index);
      _glBindVertexArray(_current_vao_index);
    } else {
      GLCAT.error()
        << "Core profile enabled, but vertex array objects not supported!\n";
    }
  }
#endif

  pop_group_marker();

  // Now that the GSG has been initialized, make it available for
  // optimizations.
  add_gsg(this);
}

/**
 * Force the graphics card to finish drawing before returning.  !!!!!HACK
 * WARNING!!!! glfinish does not actually wait for the graphics card to finish
 * drawing only for draw calls to finish.  Thus flip may not happene
 * immediately.  Instead we read a single pixel from the framebuffer.  This
 * forces the graphics card to finish drawing the frame before returning.
 */
void CLP(GraphicsStateGuardian)::
finish() {
  // Rather than call glfinish which returns immediately if draw commands have
  // been submitted, we will read a single pixel from the frame.  That will
  // force the graphics card to finish drawing before it is called
  char data[4];
  glReadPixels(0,0,1,1,GL_RGBA,GL_UNSIGNED_BYTE,&data);
  // glFinish();
}

/**
 * Clears the framebuffer within the current DisplayRegion, according to the
 * flags indicated by the given DrawableRegion object.
 *
 * This does not set the DisplayRegion first.  You should call
 * prepare_display_region() to specify the region you wish the clear operation
 * to apply to.
 */
void CLP(GraphicsStateGuardian)::
clear(DrawableRegion *clearable) {
  report_my_gl_errors();

  if (!clearable->is_any_clear_active()) {
    return;
  }

  // XXX rdb: Is this line really necessary?  Could we perhaps just reset the
  // color write mask and other relevant attributes?
  set_state_and_transform(RenderState::make_empty(), _internal_transform);

  int mask = 0;

#ifndef OPENGLES_1
  if (_current_fbo != 0 && _glClearBufferfv != nullptr) {
    // We can use glClearBuffer to clear all the color attachments, which
    // protects us from the overhead of having to call set_draw_buffer for
    // every single attachment.
    int index = 0;

    if (_current_properties->get_color_bits() > 0) {
      if (_current_properties->is_stereo()) {
        // Clear both left and right attachments.
        if (clearable->get_clear_active(GraphicsOutput::RTP_color)) {
          LColorf v = LCAST(float, clearable->get_clear_value(GraphicsOutput::RTP_color));
          _glClearBufferfv(GL_COLOR, index, v.get_data());
          _glClearBufferfv(GL_COLOR, index + 1, v.get_data());
        }
        index += 2;
      } else {
        if (clearable->get_clear_active(GraphicsOutput::RTP_color)) {
          LColorf v = LCAST(float, clearable->get_clear_value(GraphicsOutput::RTP_color));
          _glClearBufferfv(GL_COLOR, index, v.get_data());
        }
        ++index;
      }
    }
    for (int i = 0; i < _current_properties->get_aux_rgba(); ++i) {
      int layerid = GraphicsOutput::RTP_aux_rgba_0 + i;
      if (clearable->get_clear_active(layerid)) {
        LColorf v = LCAST(float, clearable->get_clear_value(layerid));
        _glClearBufferfv(GL_COLOR, index, v.get_data());
      }
      ++index;
    }
    for (int i = 0; i < _current_properties->get_aux_hrgba(); ++i) {
      int layerid = GraphicsOutput::RTP_aux_hrgba_0 + i;
      if (clearable->get_clear_active(layerid)) {
        LColorf v = LCAST(float, clearable->get_clear_value(layerid));
        _glClearBufferfv(GL_COLOR, index, v.get_data());
      }
      ++index;
    }
    for (int i = 0; i < _current_properties->get_aux_float(); ++i) {
      int layerid = GraphicsOutput::RTP_aux_float_0 + i;
      if (clearable->get_clear_active(layerid)) {
        LColorf v = LCAST(float, clearable->get_clear_value(layerid));
        _glClearBufferfv(GL_COLOR, index, v.get_data());
      }
      ++index;
    }
  } else
#endif
  {
    if (_current_properties->get_aux_mask() != 0) {
      for (int i = 0; i < _current_properties->get_aux_rgba(); ++i) {
        int layerid = GraphicsOutput::RTP_aux_rgba_0 + i;
        int layerbit = RenderBuffer::T_aux_rgba_0 << i;
        if (clearable->get_clear_active(layerid)) {
          LColor v = clearable->get_clear_value(layerid);
          glClearColor(v[0], v[1], v[2], v[3]);
          set_draw_buffer(layerbit);
          glClear(GL_COLOR_BUFFER_BIT);
        }
      }
      for (int i = 0; i < _current_properties->get_aux_hrgba(); ++i) {
        int layerid = GraphicsOutput::RTP_aux_hrgba_0 + i;
        int layerbit = RenderBuffer::T_aux_hrgba_0 << i;
        if (clearable->get_clear_active(layerid)) {
          LColor v = clearable->get_clear_value(layerid);
          glClearColor(v[0], v[1], v[2], v[3]);
          set_draw_buffer(layerbit);
          glClear(GL_COLOR_BUFFER_BIT);
        }
      }
      for (int i = 0; i < _current_properties->get_aux_float(); ++i) {
        int layerid = GraphicsOutput::RTP_aux_float_0 + i;
        int layerbit = RenderBuffer::T_aux_float_0 << i;
        if (clearable->get_clear_active(layerid)) {
          LColor v = clearable->get_clear_value(layerid);
          glClearColor(v[0], v[1], v[2], v[3]);
          set_draw_buffer(layerbit);
          glClear(GL_COLOR_BUFFER_BIT);
        }
      }

      // In the past, it was possible to set the draw buffer once in
      // prepare_display_region and then forget about it.  Now, with aux
      // layers, it is necessary to occasionally change the draw buffer.  In
      // time, I think there will need to be a draw buffer attrib.  Until
      // then, this little hack to put things back the way they were after
      // prepare_display_region will do.

      set_draw_buffer(_draw_buffer_type);
    }

    if (_current_properties->get_color_bits() > 0) {
      if (clearable->get_clear_color_active()) {
        LColor v = clearable->get_clear_color();
        glClearColor(v[0], v[1], v[2], v[3]);
        clear_color_write_mask();
        _state_mask.clear_bit(ColorWriteAttrib::get_class_slot());
        mask |= GL_COLOR_BUFFER_BIT;
      }
    }
  }

  if (clearable->get_clear_depth_active()) {
#ifdef OPENGLES
    glClearDepthf(clearable->get_clear_depth());
#else
    glClearDepth(clearable->get_clear_depth());
#endif  // OPENGLES
#ifdef GSG_VERBOSE
    GLCAT.spam()
      << "glDepthMask(GL_TRUE)" << endl;
#endif
    glDepthMask(GL_TRUE);
    _state_mask.clear_bit(DepthWriteAttrib::get_class_slot());
    mask |= GL_DEPTH_BUFFER_BIT;
  }

  if (_supports_stencil && clearable->get_clear_stencil_active()) {
    glStencilMask(~0);
    glClearStencil(clearable->get_clear_stencil());
    mask |= GL_STENCIL_BUFFER_BIT;
  }

  if (mask != 0) {
    glClear(mask);

    if (GLCAT.is_spam()) {
      string clear_flags;
      if (mask & GL_COLOR_BUFFER_BIT) {
        clear_flags += " | GL_COLOR_BUFFER_BIT";
      }
      if (mask & GL_DEPTH_BUFFER_BIT) {
        clear_flags += " | GL_DEPTH_BUFFER_BIT";
      }
      if (mask & GL_STENCIL_BUFFER_BIT) {
        clear_flags += " | GL_STENCIL_BUFFER_BIT";
      }
  #ifndef OPENGLES
      if (mask & GL_ACCUM_BUFFER_BIT) {
        clear_flags += " | GL_ACCUM_BUFFER_BIT";
      }
  #endif
      GLCAT.spam() << "glClear(" << (clear_flags.c_str() + 3) << ")\n";
    }
  }

  report_my_gl_errors();
}

/**
 * Prepare a display region for rendering (set up scissor region and viewport)
 */
void CLP(GraphicsStateGuardian)::
prepare_display_region(DisplayRegionPipelineReader *dr) {
  nassertv(dr != nullptr);
  GraphicsStateGuardian::prepare_display_region(dr);

  int l, b, w, h;
  dr->get_region_pixels(l, b, w, h);
  _viewport_x = l;
  _viewport_y = b;
  _viewport_width = w;
  _viewport_height = h;
  GLint x = GLint(l);
  GLint y = GLint(b);
  GLsizei width = GLsizei(w);
  GLsizei height = GLsizei(h);

  _draw_buffer_type = dr->get_object()->get_draw_buffer_type() & _current_properties->get_buffer_mask() & _stereo_buffer_mask;
  _draw_buffer_type |= _current_properties->get_aux_mask();
  set_draw_buffer(_draw_buffer_type);

  int count = dr->get_num_regions();

  if (dr->get_scissor_enabled()) {
    if (GLCAT.is_spam()) {
      GLCAT.spam()
        << "glEnable(GL_SCISSOR_TEST)\n";
    }
    glEnable(GL_SCISSOR_TEST);
    _scissor_enabled = true;
    _scissor_array.resize(count);
  } else {
    if (GLCAT.is_spam()) {
      GLCAT.spam()
        << "glDisable(GL_SCISSOR_TEST)\n";
    }
    glDisable(GL_SCISSOR_TEST);
    _scissor_enabled = false;
    _scissor_array.clear();
  }

  _scissor_attrib_active = false;

#ifndef OPENGLES
  if (_supports_viewport_arrays) {

    GLfloat *viewports = (GLfloat *)alloca(sizeof(GLfloat) * 4 * count);

    // We store the scissor regions in a vector since we may need to switch
    // back to it in do_issue_scissor.
    for (int i = 0; i < count; ++i) {
      LVecBase4i sr;
      dr->get_region_pixels(i, sr[0], sr[1], sr[2], sr[3]);
      GLfloat *vr = viewports + i * 4;
      vr[0] = (GLfloat) sr[0];
      vr[1] = (GLfloat) sr[1];
      vr[2] = (GLfloat) sr[2];
      vr[3] = (GLfloat) sr[3];
      if (_scissor_enabled) {
        _scissor_array[i] = sr;
      }
    }
    _glViewportArrayv(0, count, viewports);
    if (_scissor_enabled) {
      _glScissorArrayv(0, count, _scissor_array[0].get_data());
    }

    if (GLCAT.is_spam()) {
      GLCAT.spam()
        << "glViewportArrayv(0, " << count << ",";
      for (int i = 0; i < count; ++i) {
        GLfloat *vr = viewports + i * 4;
        GLCAT.spam(false) << " [" << vr[0] << " " << vr[1] << " " << vr[2] << " " << vr[3] << "]";
      }
      GLCAT.spam(false) << ")\n";
      if (_scissor_enabled) {
        GLCAT.spam()
          << "glScissorArrayv(0, " << count << ",";
        for (int i = 0; i < count; ++i) {
          const LVecBase4i &sr = _scissor_array[i];
          GLCAT.spam(false) << " [" << sr << "]";
        }
        GLCAT.spam(false) << ")\n";
      }
    }

  } else
#endif  // OPENGLES
  {
    glViewport(x, y, width, height);
    if (_scissor_enabled) {
      glScissor(x, y, width, height);

      _scissor_array.resize(1);
      _scissor_array[0].set(x, y, width, height);
    }

    if (GLCAT.is_spam()) {
      GLCAT.spam()
        << "glViewport(" << x << ", " << y << ", " << width << ", " << height << ")\n";
      if (dr->get_scissor_enabled()) {
        GLCAT.spam()
          << "glScissor(" << x << ", " << y << ", " << width << ", " << height << ")\n";
      }
    }
  }

  report_my_gl_errors();
}

/**
 * Resets any non-standard graphics state that might give a callback apoplexy.
 * Some drivers require that the graphics state be restored to neutral before
 * performing certain operations.  In OpenGL, for instance, this closes any
 * open vertex buffers.
 */
void CLP(GraphicsStateGuardian)::
clear_before_callback() {
#ifdef SUPPORT_FIXED_FUNCTION
  if (has_fixed_function_pipeline()) {
    disable_standard_vertex_arrays();
  }
#endif
#ifndef OPENGLES_1
  if (_vertex_array_shader_context != 0) {
    _vertex_array_shader_context->disable_shader_vertex_arrays();
    _vertex_array_shader = nullptr;
    _vertex_array_shader_context = nullptr;
  }
#endif
  unbind_buffers();

  // Some callbacks may quite reasonably assume that the active texture stage
  // is still set to stage 0.  CEGUI, in particular, makes this assumption.
  set_active_texture_stage(0);
#ifdef SUPPORT_FIXED_FUNCTION
  _glClientActiveTexture(GL_TEXTURE0);
#endif

  // It's also quite reasonable to presume there aren't any funny color write
  // mask settings active.
  clear_color_write_mask();

  // Clear the bound sampler object, so that we do not inadvertently override
  // the callback's desired sampler settings.
#ifndef OPENGLES_1
  if (_supports_sampler_objects) {
    _glBindSampler(0, 0);

    if (GLCAT.is_spam()) {
      GLCAT.spam()
        << "glBindSampler(0, 0)\n";
    }
  }
#endif
}

/**
 * Given a lens, calculates the appropriate projection matrix for use with
 * this gsg.  Note that the projection matrix depends a lot upon the
 * coordinate system of the rendering API.
 *
 * The return value is a TransformState if the lens is acceptable, NULL if it
 * is not.
 */
CPT(TransformState) CLP(GraphicsStateGuardian)::
calc_projection_mat(const Lens *lens) {
  if (lens == nullptr) {
    return nullptr;
  }

  if (!lens->is_linear()) {
    return nullptr;
  }

  // The projection matrix must always be right-handed Y-up, even if our
  // coordinate system of choice is otherwise, because certain GL calls
  // (specifically glTexGen(GL_SPHERE_MAP)) assume this kind of a coordinate
  // system.  Sigh.  In order to implement a Z-up (or other arbitrary)
  // coordinate system, we'll use a Y-up projection matrix, and store the
  // conversion to our coordinate system of choice in the modelview matrix.

  LMatrix4 result =
    LMatrix4::convert_mat(_internal_coordinate_system,
                          lens->get_coordinate_system()) *
    lens->get_projection_mat(_current_stereo_channel);

#ifndef OPENGLES
  if (_use_depth_zero_to_one) {
    // If we requested that the OpenGL NDC Z goes from zero to one like in
    // Direct3D, we need to scale the projection matrix, which assumes -1..1.
    static const LMatrix4 rescale_mat
      (1, 0, 0, 0,
       0, 1, 0, 0,
       0, 0, 0.5, 0,
       0, 0, 0.5, 1);
    result *= rescale_mat;
  }
#endif

  if (_scene_setup->get_inverted()) {
    // If the scene is supposed to be inverted, then invert the projection
    // matrix.
    result *= LMatrix4::scale_mat(1.0f, -1.0f, 1.0f);
  }

  return TransformState::make_mat(result);
}

/**
 * Makes the current lens (whichever lens was most recently specified with
 * set_scene()) active, so that it will transform future rendered geometry.
 * Normally this is only called from the draw process, and usually it is
 * called by set_scene().
 *
 * The return value is true if the lens is acceptable, false if it is not.
 */
bool CLP(GraphicsStateGuardian)::
prepare_lens() {
#ifdef SUPPORT_FIXED_FUNCTION
  if (has_fixed_function_pipeline()) {
    if (GLCAT.is_spam()) {
      GLCAT.spam()
        << "glMatrixMode(GL_PROJECTION): " << _projection_mat->get_mat() << endl;
    }

    glMatrixMode(GL_PROJECTION);
    call_glLoadMatrix(_projection_mat->get_mat());
    report_my_gl_errors();

    do_point_size();
  }
#endif

<<<<<<< HEAD
//#ifndef OPENGLES_1
//  if (_current_shader_context) {
//    _current_shader_context->issue_parameters(Shader::SSD_transform);
//  }
//#endif

=======
>>>>>>> da7e4e20
  return true;
}

/**
 * Called before each frame is rendered, to allow the GSG a chance to do any
 * internal cleanup before beginning the frame.
 *
 * The return value is true if successful (in which case the frame will be
 * drawn and end_frame() will be called later), or false if unsuccessful (in
 * which case nothing will be drawn and end_frame() will not be called).
 */
bool CLP(GraphicsStateGuardian)::
begin_frame(Thread *current_thread) {
  if (!GraphicsStateGuardian::begin_frame(current_thread)) {
    return false;
  }
  _renderbuffer_residency.begin_frame(current_thread);

  report_my_gl_errors();

#ifdef DO_PSTATS
  _vertices_display_list_pcollector.clear_level();
  _vertices_immediate_pcollector.clear_level();
  _primitive_batches_display_list_pcollector.clear_level();
#endif

#ifndef NDEBUG
  _show_texture_usage = false;
  if (gl_show_texture_usage) {
    // When this is true, then every other second, we show the usage textures
    // instead of the real textures.
    double now = ClockObject::get_global_clock()->get_frame_time();
    int this_second = (int)floor(now);
    if (this_second & 1) {
      _show_texture_usage = true;
      _show_texture_usage_index = this_second >> 1;

      int max_size = gl_show_texture_usage_max_size;
      if (max_size != _show_texture_usage_max_size) {
        // Remove the cache of usage textures; we've changed the max size.
        UsageTextures::iterator ui;
        for (ui = _usage_textures.begin();
             ui != _usage_textures.end();
             ++ui) {
          GLuint index = (*ui).second;
          glDeleteTextures(1, &index);
        }
        _usage_textures.clear();
        _show_texture_usage_max_size = max_size;
      }
    }
  }
#endif  // NDEBUG

#ifdef DO_PSTATS
  /*if (_supports_timer_query) {
    // Measure the difference between the OpenGL clock and the PStats clock.
    GLint64 time_ns;
    _glGetInteger64v(GL_TIMESTAMP, &time_ns);
    _timer_delta = time_ns * -0.000000001;
    _timer_delta += PStatClient::get_global_pstats()->get_real_time();
  }*/
#endif

#ifndef OPENGLES
  if (_current_properties->get_srgb_color()) {
    glEnable(GL_FRAMEBUFFER_SRGB);
  }
#endif

  report_my_gl_errors();
  return true;
}

/**
 * Called between begin_frame() and end_frame() to mark the beginning of
 * drawing commands for a "scene" (usually a particular DisplayRegion) within
 * a frame.  All 3-D drawing commands, except the clear operation, must be
 * enclosed within begin_scene() .. end_scene().
 *
 * The return value is true if successful (in which case the scene will be
 * drawn and end_scene() will be called later), or false if unsuccessful (in
 * which case nothing will be drawn and end_scene() will not be called).
 */
bool CLP(GraphicsStateGuardian)::
begin_scene() {
  return GraphicsStateGuardian::begin_scene();
}

/**
 * Called between begin_frame() and end_frame() to mark the end of drawing
 * commands for a "scene" (usually a particular DisplayRegion) within a frame.
 * All 3-D drawing commands, except the clear operation, must be enclosed
 * within begin_scene() .. end_scene().
 */
void CLP(GraphicsStateGuardian)::
end_scene() {
  GraphicsStateGuardian::end_scene();

  _dlights.clear();
  report_my_gl_errors();
}

/**
 * Called after each frame is rendered, to allow the GSG a chance to do any
 * internal cleanup after rendering the frame, and before the window flips.
 */
void CLP(GraphicsStateGuardian)::
end_frame(Thread *current_thread) {
  report_my_gl_errors();

#ifndef OPENGLES
  if (_current_properties->get_srgb_color()) {
    glDisable(GL_FRAMEBUFFER_SRGB);
  }
#endif

#ifdef DO_PSTATS
  // Check for textures, etc., that are no longer resident.  These calls might
  // be measurably expensive, and they don't have any benefit unless we are
  // actually viewing PStats, so don't do them unless we're connected.  That
  // will just mean that we'll count everything as resident until the user
  // connects PStats, at which point it will then correct the assessment.  No
  // harm done.
  if (has_fixed_function_pipeline() && PStatClient::is_connected()) {
    PStatTimer timer(_check_residency_pcollector);
    check_nonresident_texture(_prepared_objects->_texture_residency.get_inactive_resident());
    check_nonresident_texture(_prepared_objects->_texture_residency.get_active_resident());

    // OpenGL provides no methods for querying whether a buffer object (vertex
    // buffer) is resident.  In fact, the API appears geared towards the
    // assumption that such buffers are always resident.  OK.
  }
#endif

#ifndef OPENGLES_1
  // This breaks shaders across multiple regions.
  if (_vertex_array_shader_context != 0) {
    _vertex_array_shader_context->disable_shader_vertex_arrays();
    _vertex_array_shader = nullptr;
    _vertex_array_shader_context = nullptr;
  }
  if (_texture_binding_shader_context != 0) {
    _texture_binding_shader_context->disable_shader_texture_bindings();
    _texture_binding_shader = nullptr;
    _texture_binding_shader_context = nullptr;
  }
  if (_current_shader_context != 0) {
    _current_shader_context->unbind();
    _current_shader = nullptr;
    _current_shader_context = nullptr;
  }
  _state_shader = nullptr;
#endif

  // Respecify the active texture next frame, for good measure.
  _active_texture_stage = -1;

  // Calling glFlush() at the end of the frame is particularly necessary if
  // this is a single-buffered visual, so that the frame will be finished
  // drawing before we return to the application.  It's not clear what effect
  // this has on our total frame time.  if (_force_flush ||
  // _current_properties->is_single_buffered()) { gl_flush(); }
  maybe_gl_finish();

  GraphicsStateGuardian::end_frame(current_thread);

  _renderbuffer_residency.end_frame(current_thread);

  // Flush any PCollectors specific to this kind of GSG.
  _primitive_batches_display_list_pcollector.flush_level();
  _vertices_display_list_pcollector.flush_level();
  _vertices_immediate_pcollector.flush_level();

  // Now is a good time to delete any pending display lists.
#ifndef OPENGLES
#ifdef SUPPORT_FIXED_FUNCTION
  if (has_fixed_function_pipeline() && display_lists) {
    LightMutexHolder holder(_lock);
    if (!_deleted_display_lists.empty()) {
      DeletedNames::iterator ddli;
      for (ddli = _deleted_display_lists.begin();
           ddli != _deleted_display_lists.end();
           ++ddli) {
        if (GLCAT.is_debug()) {
          GLCAT.debug()
            << "releasing display list index " << (int)(*ddli) << "\n";
        }
        glDeleteLists((*ddli), 1);
      }
      _deleted_display_lists.clear();
    }
  }
#endif

  // And deleted queries, too, unless we're using query timers in which case
  // we'll need to reuse lots of them.
  if (_supports_occlusion_query && !get_timer_queries_active()) {
    LightMutexHolder holder(_lock);
    if (!_deleted_queries.empty()) {
      if (GLCAT.is_spam()) {
        DeletedNames::iterator dqi;
        for (dqi = _deleted_queries.begin();
             dqi != _deleted_queries.end();
             ++dqi) {
          GLCAT.spam()
            << "releasing query index " << (int)(*dqi) << "\n";
        }
      }
      _glDeleteQueries(_deleted_queries.size(), &_deleted_queries[0]);
      _deleted_queries.clear();
    }
  }
#endif  // OPENGLES

#ifndef NDEBUG
  if (_check_errors || (_supports_debug && gl_debug)) {
    report_my_gl_errors();
  } else {
    // If _check_errors is false, we still want to check for errors once every
    // second, so that we know if anything went wrong at all.
    double current = ClockObject::get_global_clock()->get_frame_time();

    if (current - _last_error_check >= 1.0) {
      _last_error_check = current;
      PStatTimer timer(_check_error_pcollector);

      GLenum error_code = glGetError();
      if (error_code != GL_NO_ERROR) {
        int error_count = 0;

        do {
          ++error_count;
          GLCAT.error()
            << "GL error 0x" << hex << error_code << dec << " : "
            << get_error_string(error_code) << "\n";
          error_code = glGetError();
        } while (error_code != GL_NO_ERROR);

        if (error_count == 1) {
          GLCAT.error()
            << "An OpenGL error has occurred.";
        } else {
          GLCAT.error()
            << error_count << " OpenGL errors have occurred.";
        }

        if (_supports_debug) {
          GLCAT.error(false) << "  Set gl-debug #t "
            << "in your PRC file to display more information.\n";
        } else {
          GLCAT.error(false) << "  Set gl-check-errors #t "
            << "in your PRC file to display more information.\n";
        }

        _error_count += error_count;
        if (_error_count >= gl_max_errors) {
          panic_deactivate();
        }
      }
    }
  }
#endif

  // Add in a newline to the spam output for improved legibility.
  if (GLCAT.is_spam()) {
    GLCAT.spam(false) << endl;
  }
}

/**
 * Called before a sequence of draw_primitive() functions are called, this
 * should prepare the vertex data for rendering.  It returns true if the
 * vertices are ok, false to abort this group of primitives.
 */
bool CLP(GraphicsStateGuardian)::
begin_draw_primitives(const GeomPipelineReader *geom_reader,
                      const GeomVertexDataPipelineReader *data_reader,
                      bool force) {
#ifndef NDEBUG
  if (GLCAT.is_spam()) {
    GLCAT.spam() << "begin_draw_primitives: " << *(data_reader->get_object()) << "\n";
  }
#endif  // NDEBUG

#ifndef OPENGLES_1
  if (!has_fixed_function_pipeline()) {
    // We can't draw without a shader bound in OpenGL ES 2.  This shouldn't
    // happen anyway unless the default shader failed to compile somehow.
    if (_current_shader_context == nullptr) {
      return false;
    }
  }
#endif

  if (!GraphicsStateGuardian::begin_draw_primitives(geom_reader, data_reader, force)) {
    return false;
  }
  nassertr(_data_reader != nullptr, false);

  _geom_display_list = 0;

  if (_auto_antialias_mode) {
    switch (geom_reader->get_primitive_type()) {
    case GeomPrimitive::PT_polygons:
    case GeomPrimitive::PT_patches:
      setup_antialias_polygon();
      break;
    case GeomPrimitive::PT_points:
      setup_antialias_point();
      break;
    case GeomPrimitive::PT_lines:
      setup_antialias_line();
      break;
    case GeomPrimitive::PT_none:
      break;
    }

    int transparency_slot = TransparencyAttrib::get_class_slot();
    int color_write_slot = ColorWriteAttrib::get_class_slot();
    int color_blend_slot = ColorBlendAttrib::get_class_slot();
    if (!_state_mask.get_bit(transparency_slot) ||
        !_state_mask.get_bit(color_write_slot) ||
        !_state_mask.get_bit(color_blend_slot)) {
      do_issue_blending();
      _state_mask.set_bit(transparency_slot);
      _state_mask.set_bit(color_write_slot);
      _state_mask.set_bit(color_blend_slot);
    }
  }

#ifdef SUPPORT_FIXED_FUNCTION
  if (has_fixed_function_pipeline() && _data_reader->is_vertex_transformed()) {
    // If the vertex data claims to be already transformed into clip
    // coordinates, wipe out the current projection and modelview matrix (so
    // we don't attempt to transform it again).
    glMatrixMode(GL_PROJECTION);
    glPushMatrix();
    glLoadIdentity();
    glMatrixMode(GL_MODELVIEW);
    glPushMatrix();
    glLoadIdentity();
  }
#endif

#if !defined(OPENGLES) && defined(SUPPORT_FIXED_FUNCTION)  // Display lists not supported by OpenGL ES.
  if (has_fixed_function_pipeline() &&
      /*geom_reader->get_usage_hint() == Geom::UH_static &&*/
      _data_reader->get_usage_hint() == Geom::UH_static &&
      display_lists) {
    // If the geom claims to be totally static, try to build it into a display
    // list.

    // Before we compile or call a display list, make sure the current buffers
    // are unbound, or the nVidia drivers may crash.
    unbind_buffers();

    GeomContext *gc = geom_reader->prepare_now(get_prepared_objects(), this);
    nassertr(gc != nullptr, false);
    CLP(GeomContext) *ggc = DCAST(CLP(GeomContext), gc);
    //const CLP(GeomMunger) *gmunger = DCAST(CLP(GeomMunger), _munger);

    UpdateSeq modified = max(geom_reader->get_modified(), _data_reader->get_modified());
    if (ggc->get_display_list(_geom_display_list, nullptr, modified)) {
      // If it hasn't been modified, just play the display list again.
      if (GLCAT.is_spam()) {
        GLCAT.spam()
          << "calling display list " << (int)_geom_display_list << "\n";
      }

      glCallList(_geom_display_list);
#ifdef DO_PSTATS
      _vertices_display_list_pcollector.add_level(ggc->_num_verts);
      _primitive_batches_display_list_pcollector.add_level(1);
#endif

      // And now we don't need to do anything else for this geom.
      _geom_display_list = 0;
      end_draw_primitives();
      return false;
    }

    // Since we start this collector explicitly, we have to be sure to stop it
    // again.
    _load_display_list_pcollector.start();

    if (GLCAT.is_debug()) {
      GLCAT.debug()
        << "compiling display list " << (int)_geom_display_list << "\n";
    }

    // If it has been modified, or this is the first time, then we need to
    // build the display list up.
    if (gl_compile_and_execute) {
      glNewList(_geom_display_list, GL_COMPILE_AND_EXECUTE);
    } else {
      glNewList(_geom_display_list, GL_COMPILE);
    }

#ifdef DO_PSTATS
    // Count up the number of vertices used by primitives in the Geom, for
    // PStats reporting.
    ggc->_num_verts = 0;
    for (int i = 0; i < geom_reader->get_num_primitives(); i++) {
      ggc->_num_verts += geom_reader->get_primitive(i)->get_num_vertices();
    }
#endif
  }
#endif  // OPENGLES

  // Enable the appropriate vertex arrays, and disable any extra vertex arrays
  // used by the previous rendering mode.
#ifdef SUPPORT_IMMEDIATE_MODE
  _use_sender = !vertex_arrays;
#endif

#ifndef OPENGLES_1
  if (_use_vertex_attrib_binding) {
    const GeomVertexFormat *format = data_reader->get_format();
    if (format != _current_vertex_format) {
      update_shader_vertex_format(format);
    }
  }
#endif

  {
    // PStatGPUTimer timer(this, _vertex_array_update_pcollector);
#ifdef OPENGLES_1
    if (!update_standard_vertex_arrays(force)) {
      return false;
    }
#else
    if (_current_shader_context == 0) {
      // No shader.
      if (_vertex_array_shader_context != 0) {
        _vertex_array_shader_context->disable_shader_vertex_arrays();
      }
#ifdef SUPPORT_FIXED_FUNCTION
      if (has_fixed_function_pipeline() && !update_standard_vertex_arrays(force)) {
        return false;
      }
#endif
    } else {
#ifdef SUPPORT_FIXED_FUNCTION
      if (has_fixed_function_pipeline()) {
        // Shader.
        if (_vertex_array_shader_context == 0 ||
            _vertex_array_shader_context->uses_standard_vertex_arrays()) {
          // Previous shader used standard arrays.
          if (_current_shader_context->uses_standard_vertex_arrays()) {
            // So does the current, so update them.
            if (!update_standard_vertex_arrays(force)) {
              return false;
            }
          } else {
            // The current shader does not, so disable them entirely.
            disable_standard_vertex_arrays();
          }
        }
#ifdef HAVE_CG
        else if (_vertex_array_shader_context->is_of_type(CLP(CgShaderContext)::get_class_type())) {
          // The previous shader was a Cg shader, which can leave a messy
          // situation.
          _vertex_array_shader_context->disable_shader_vertex_arrays();
        }
#endif
      }
#endif  // SUPPORT_FIXED_FUNCTION
      // Now update the vertex arrays for the current shader.
      if (!_current_shader_context->
          update_shader_vertex_arrays(_vertex_array_shader_context, force)) {
        return false;
      }
    }

    _vertex_array_shader = _current_shader;
    _vertex_array_shader_context = _current_shader_context;
#endif  // OPENGLES_1
  }

  report_my_gl_errors();
  return true;
}

#ifdef SUPPORT_FIXED_FUNCTION
/**
 * Disables any unneeded vertex arrays that were previously enabled, and
 * enables any vertex arrays that are needed that were not previously enabled
 * (or, sets up an immediate-mode sender). Called only from
 * begin_draw_primitives.  Used only when the standard (non-shader) pipeline
 * is about to be used - glShaderContexts are responsible for setting up their
 * own vertex arrays.
 */
bool CLP(GraphicsStateGuardian)::
update_standard_vertex_arrays(bool force) {
#ifdef SUPPORT_IMMEDIATE_MODE
  if (_use_sender) {
    // We must use immediate mode to render primitives.
    _sender.clear();

    _sender.add_column(_data_reader, InternalName::get_normal(),
                       nullptr, nullptr, GLPf(Normal3), nullptr);
#ifndef NDEBUG
    if (_show_texture_usage) {
      // In show_texture_usage mode, all colors are white, so as not to
      // contaminate the texture color.
      GLPf(Color4)(1.0f, 1.0f, 1.0f, 1.0f);
    } else
#endif // NDEBUG
      if (!_sender.add_column(_data_reader, InternalName::get_color(),
                              nullptr, nullptr, GLPf(Color3), GLPf(Color4))) {
        // If we didn't have a color column, the item color is white.
        GLPf(Color4)(1.0f, 1.0f, 1.0f, 1.0f);
      }

    // Now set up each of the active texture coordinate stages--or at least
    // those for which we're not generating texture coordinates automatically.
    int max_stage_index = _target_texture->get_num_on_ff_stages();
    int stage_index = 0;
    while (stage_index < max_stage_index) {
      TextureStage *stage = _target_texture->get_on_ff_stage(stage_index);
      if (!_target_tex_gen->has_gen_texcoord_stage(stage)) {
        // This stage is not one of the stages that doesn't need texcoords
        // issued for it.
        const InternalName *name = stage->get_texcoord_name();
        if (stage_index == 0) {
          // Use the original functions for stage 0, in case we don't support
          // multitexture.
          _sender.add_column(_data_reader, name,
                             GLPf(TexCoord1), GLPf(TexCoord2),
                             GLPf(TexCoord3), GLPf(TexCoord4));

        } else {
          // Other stages require the multitexture functions.
          _sender.add_texcoord_column(_data_reader, name, stage_index,
                                      GLf(_glMultiTexCoord1), GLf(_glMultiTexCoord2),
                                      GLf(_glMultiTexCoord3), GLf(_glMultiTexCoord4));
        }
      }

      ++stage_index;
    }

    // Be sure also to disable any texture stages we had enabled before.
    while (stage_index < _last_max_stage_index) {
      _glClientActiveTexture(GL_TEXTURE0 + stage_index);
      glDisableClientState(GL_TEXTURE_COORD_ARRAY);
      ++stage_index;
    }
    _last_max_stage_index = max_stage_index;

    // We must add vertex last, because glVertex3f() is the key function call
    // that actually issues the vertex.
    _sender.add_column(_data_reader, InternalName::get_vertex(),
                       nullptr, GLPf(Vertex2), GLPf(Vertex3), GLPf(Vertex4));

  } else
#endif  // SUPPORT_IMMEDIATE_MODE
  {
    // We may use vertex arrays or buffers to render primitives.
    const GeomVertexArrayDataHandle *array_reader;
    const unsigned char *client_pointer;
    int num_values;
    Geom::NumericType numeric_type;
    int start;
    int stride;

    if (_data_reader->get_normal_info(array_reader, numeric_type,
                                      start, stride)) {
      if (!setup_array_data(client_pointer, array_reader, force)) {
        return false;
      }
      glNormalPointer(get_numeric_type(numeric_type), stride,
                      client_pointer + start);
      glEnableClientState(GL_NORMAL_ARRAY);
    } else {
      glDisableClientState(GL_NORMAL_ARRAY);
    }

#ifndef NDEBUG
    if (_show_texture_usage) {
      // In show_texture_usage mode, all colors are white, so as not to
      // contaminate the texture color.
      glDisableClientState(GL_COLOR_ARRAY);
      GLPf(Color4)(1.0f, 1.0f, 1.0f, 1.0f);
    } else
#endif // NDEBUG
      if (_vertex_colors_enabled &&
          _data_reader->get_color_info(array_reader, num_values, numeric_type,
                                       start, stride)) {
        if (!setup_array_data(client_pointer, array_reader, force)) {
          return false;
        }
        if (numeric_type == Geom::NT_packed_dabc) {
          glColorPointer(GL_BGRA, GL_UNSIGNED_BYTE,
                         stride, client_pointer + start);
        } else {
          glColorPointer(num_values, get_numeric_type(numeric_type),
                         stride, client_pointer + start);
        }
        glEnableClientState(GL_COLOR_ARRAY);
      } else {
        glDisableClientState(GL_COLOR_ARRAY);

        // Since we don't have per-vertex color, the implicit color is white.
        if (_color_scale_via_lighting) {
          GLPf(Color4)(1.0f, 1.0f, 1.0f, 1.0f);
        } else {
          LColor color = _scene_graph_color;
          color.componentwise_mult(_current_color_scale);
          GLPf(Color4)(color[0], color[1], color[2], color[3]);
        }
      }

    // Now set up each of the active texture coordinate stages--or at least
    // those for which we're not generating texture coordinates automatically.
    int max_stage_index = _target_texture->get_num_on_ff_stages();
    int stage_index = 0;
    while (stage_index < max_stage_index) {
      _glClientActiveTexture(GL_TEXTURE0 + stage_index);
      TextureStage *stage = _target_texture->get_on_ff_stage(stage_index);
      if (!_target_tex_gen->has_gen_texcoord_stage(stage)) {
        // This stage is not one of the stages that doesn't need texcoords
        // issued for it.
        const InternalName *name = stage->get_texcoord_name();

        if (_data_reader->get_array_info(name, array_reader, num_values,
                                         numeric_type, start, stride)) {
          // The vertex data does have texcoords for this stage.
          if (!setup_array_data(client_pointer, array_reader, force)) {
            return false;
          }
          glTexCoordPointer(num_values, get_numeric_type(numeric_type),
                               stride, client_pointer + start);
          glEnableClientState(GL_TEXTURE_COORD_ARRAY);

        } else {
          // The vertex data doesn't have texcoords for this stage (even
          // though they're needed).
          glDisableClientState(GL_TEXTURE_COORD_ARRAY);
        }
      } else {
        // No texcoords are needed for this stage.
        glDisableClientState(GL_TEXTURE_COORD_ARRAY);
      }

      ++stage_index;
    }

    // Be sure also to disable any texture stages we had enabled before.
    while (stage_index < _last_max_stage_index) {
      _glClientActiveTexture(GL_TEXTURE0 + stage_index);
      glDisableClientState(GL_TEXTURE_COORD_ARRAY);
      ++stage_index;
    }
    _last_max_stage_index = max_stage_index;

    // There's no requirement that we add vertices last, but we do anyway.
    if (_data_reader->get_vertex_info(array_reader, num_values, numeric_type,
                                      start, stride)) {
      if (!setup_array_data(client_pointer, array_reader, force)) {
        return false;
      }
      glVertexPointer(num_values, get_numeric_type(numeric_type),
                      stride, client_pointer + start);
      glEnableClientState(GL_VERTEX_ARRAY);
    }
  }
  return true;
}
#endif  // SUPPORT_FIXED_FUNCTION

/**
 * Ensures the vertex and array buffers are no longer bound.  Some graphics
 * drivers crash if these are left bound indiscriminantly.
 */
void CLP(GraphicsStateGuardian)::
unbind_buffers() {
  if (_current_vbuffer_index != 0) {
    if (GLCAT.is_spam() && gl_debug_buffers) {
      GLCAT.spam()
        << "unbinding vertex buffer\n";
    }
    _glBindBuffer(GL_ARRAY_BUFFER, 0);
    _current_vbuffer_index = 0;
  }
  if (_current_ibuffer_index != 0) {
    if (GLCAT.is_spam() && gl_debug_buffers) {
      GLCAT.spam()
        << "unbinding index buffer\n";
    }
    _glBindBuffer(GL_ELEMENT_ARRAY_BUFFER, 0);
    _current_ibuffer_index = 0;
  }

#ifndef OPENGLES
  if (_current_vertex_buffers.size() > 1 && _supports_multi_bind) {
    _glBindVertexBuffers(0, _current_vertex_buffers.size(), nullptr, nullptr, nullptr);
  } else {
    for (size_t i = 0; i < _current_vertex_buffers.size(); ++i) {
      if (_current_vertex_buffers[i] != 0) {
        _glBindVertexBuffer((GLuint)i, 0, 0, 0);
      }
    }
  }
  _current_vertex_buffers.clear();
#endif

#ifdef SUPPORT_FIXED_FUNCTION
  if (has_fixed_function_pipeline()) {
    disable_standard_vertex_arrays();
  }
#endif
}

#ifdef SUPPORT_FIXED_FUNCTION
/**
 * Used to disable all the standard vertex arrays that are currently enabled.
 * glShaderContexts are responsible for setting up their own vertex arrays,
 * but before they can do so, the standard vertex arrays need to be disabled
 * to get them "out of the way."  Called only from begin_draw_primitives.
 */
void CLP(GraphicsStateGuardian)::
disable_standard_vertex_arrays() {
#ifdef SUPPORT_IMMEDIATE_MODE
  if (_use_sender) return;
#endif

  glDisableClientState(GL_NORMAL_ARRAY);
  glDisableClientState(GL_COLOR_ARRAY);
  GLPf(Color4)(1.0f, 1.0f, 1.0f, 1.0f);

  for (int stage_index=0; stage_index < _last_max_stage_index; stage_index++) {
    _glClientActiveTexture(GL_TEXTURE0 + stage_index);
    glDisableClientState(GL_TEXTURE_COORD_ARRAY);
  }
  _last_max_stage_index = 0;

  glDisableClientState(GL_VERTEX_ARRAY);
  report_my_gl_errors();
}
#endif  // SUPPORT_FIXED_FUNCTION

#ifndef OPENGLES_1
/**
 * Updates the vertex format used by the shader.  This is still an
 * experimental feature.
 */
void CLP(GraphicsStateGuardian)::
update_shader_vertex_format(const GeomVertexFormat *format) {
  size_t num_columns = format->get_num_columns();
  for (size_t ci = 0; ci < num_columns; ++ci) {
    GLuint binding = format->get_array_with(ci);
    const GeomVertexColumn *column = format->get_column(ci);

    // Needs improvement, obviously.
    const InternalName *name = column->get_name();
    GLuint loc;
    if (name == InternalName::get_vertex()) {
      loc = 0;
    } else if (name == InternalName::get_transform_weight()) {
      loc = 1;
    } else if (name == InternalName::get_normal()) {
      loc = 2;
    } else if (name == InternalName::get_color()) {
      loc = 3;
    } else if (name == InternalName::get_transform_index()) {
      loc = 7;
    } else if (name == InternalName::get_texcoord()) {
      loc = 8;
    } else {
      // Not yet supported, ignore for now.  This system will be improved.
      continue;
    }

    if (_vertex_attrib_columns[loc] != nullptr &&
        _vertex_attrib_columns[loc]->compare_to(*column) == 0) {
      continue;
    }
    _vertex_attrib_columns[loc] = column;

    GLuint offset = column->get_start();
    GLenum type = get_numeric_type(column->get_numeric_type());
    GLboolean normalized = (column->get_contents() == GeomEnums::C_color);
    GLint size = column->get_num_values();

    if (column->get_numeric_type() == GeomEnums::NT_packed_dabc) {
      // GL_BGRA is a special accepted value available since OpenGL 3.2. It
      // requires us to pass GL_TRUE for normalized.
      size = GL_BGRA;
      normalized = GL_TRUE;
    }

    for (int i = 0; i < column->get_num_elements(); ++i) {
      if (loc == 7) { // Temp hack
        _glVertexAttribIFormat(loc, size, type, offset);
      } else {
        _glVertexAttribFormat(loc, size, type, normalized, offset);
      }
      _glVertexAttribBinding(loc, binding);

      offset += column->get_element_stride();
      ++loc;
    }
  }

  size_t num_arrays = format->get_num_arrays();
  for (size_t ai = 0; ai < num_arrays; ++ai) {
    _glVertexBindingDivisor(ai, format->get_array(ai)->get_divisor());
  }

  _current_vertex_format = format;
}
#endif

/**
 * Draws a series of disconnected triangles.
 */
bool CLP(GraphicsStateGuardian)::
draw_triangles(const GeomPrimitivePipelineReader *reader, bool force) {
  // PStatGPUTimer timer(this, _draw_primitive_pcollector,
  // reader->get_current_thread());

#ifndef NDEBUG
  if (GLCAT.is_spam()) {
    GLCAT.spam() << "draw_triangles: " << *(reader->get_object()) << "\n";
  }
#endif  // NDEBUG

#ifdef SUPPORT_IMMEDIATE_MODE
  if (_use_sender) {
    draw_immediate_simple_primitives(reader, GL_TRIANGLES);

  } else
#endif  // SUPPORT_IMMEDIATE_MODE
  {
    int num_vertices = reader->get_num_vertices();
    _vertices_tri_pcollector.add_level(num_vertices);
    _primitive_batches_tri_pcollector.add_level(1);

    if (reader->is_indexed()) {
      const unsigned char *client_pointer;
      if (!setup_primitive(client_pointer, reader, force)) {
        return false;
      }

#ifndef OPENGLES_1
      if (_supports_geometry_instancing && _instance_count > 0) {
        _glDrawElementsInstanced(GL_TRIANGLES, num_vertices,
                                 get_numeric_type(reader->get_index_type()),
                                 client_pointer, _instance_count);
      } else
#endif
      {
        _glDrawRangeElements(GL_TRIANGLES,
                             reader->get_min_vertex(),
                             reader->get_max_vertex(),
                             num_vertices,
                             get_numeric_type(reader->get_index_type()),
                             client_pointer);
      }
    } else {
#ifndef OPENGLES_1
      if (_supports_geometry_instancing && _instance_count > 0) {
        _glDrawArraysInstanced(GL_TRIANGLES,
                               reader->get_first_vertex(),
                               num_vertices, _instance_count);
      } else
#endif
      {
        glDrawArrays(GL_TRIANGLES,
                        reader->get_first_vertex(),
                        num_vertices);
      }
    }
  }

  report_my_gl_errors();
  return true;
}

/**
 * Draws a series of disconnected triangles with adjacency information.
 */
#ifndef OPENGLES
bool CLP(GraphicsStateGuardian)::
draw_triangles_adj(const GeomPrimitivePipelineReader *reader, bool force) {
  // PStatGPUTimer timer(this, _draw_primitive_pcollector,
  // reader->get_current_thread());

#ifndef NDEBUG
  if (GLCAT.is_spam()) {
    GLCAT.spam() << "draw_triangles_adj: " << *(reader->get_object()) << "\n";
  }
#endif  // NDEBUG

#ifdef SUPPORT_IMMEDIATE_MODE
  if (_use_sender) {
    draw_immediate_simple_primitives(reader, GL_TRIANGLES_ADJACENCY);

  } else
#endif  // SUPPORT_IMMEDIATE_MODE
  {
    int num_vertices = reader->get_num_vertices();
    _vertices_tri_pcollector.add_level(num_vertices);
    _primitive_batches_tri_pcollector.add_level(1);

    if (reader->is_indexed()) {
      const unsigned char *client_pointer;
      if (!setup_primitive(client_pointer, reader, force)) {
        return false;
      }

      if (_supports_geometry_instancing && _instance_count > 0) {
        _glDrawElementsInstanced(GL_TRIANGLES_ADJACENCY, num_vertices,
                                 get_numeric_type(reader->get_index_type()),
                                 client_pointer, _instance_count);
      } else {
        _glDrawRangeElements(GL_TRIANGLES_ADJACENCY,
                             reader->get_min_vertex(),
                             reader->get_max_vertex(),
                             num_vertices,
                             get_numeric_type(reader->get_index_type()),
                             client_pointer);
      }
    } else {
      if (_supports_geometry_instancing && _instance_count > 0) {
        _glDrawArraysInstanced(GL_TRIANGLES_ADJACENCY,
                               reader->get_first_vertex(),
                               num_vertices, _instance_count);
      } else {
        glDrawArrays(GL_TRIANGLES_ADJACENCY,
                     reader->get_first_vertex(),
                     num_vertices);
      }
    }
  }

  report_my_gl_errors();
  return true;
}
#endif  // OPENGLES

/**
 * Draws a series of triangle strips.
 */
bool CLP(GraphicsStateGuardian)::
draw_tristrips(const GeomPrimitivePipelineReader *reader, bool force) {
  // PStatGPUTimer timer(this, _draw_primitive_pcollector,
  // reader->get_current_thread());

  report_my_gl_errors();

#ifndef NDEBUG
  if (GLCAT.is_spam()) {
    GLCAT.spam() << "draw_tristrips: " << *(reader->get_object()) << "\n";
  }
#endif  // NDEBUG

#ifdef SUPPORT_IMMEDIATE_MODE
  if (_use_sender) {
    draw_immediate_composite_primitives(reader, GL_TRIANGLE_STRIP);

  } else
#endif  // SUPPORT_IMMEDIATE_MODE
  {
    if (connect_triangle_strips && _render_mode != RenderModeAttrib::M_wireframe) {
      // One long triangle strip, connected by the degenerate vertices that
      // have already been set up within the primitive.
      int num_vertices = reader->get_num_vertices();
      _vertices_tristrip_pcollector.add_level(num_vertices);
      _primitive_batches_tristrip_pcollector.add_level(1);
      if (reader->is_indexed()) {
        const unsigned char *client_pointer;
        if (!setup_primitive(client_pointer, reader, force)) {
          return false;
        }
#ifndef OPENGLES_1
        if (_supports_geometry_instancing && _instance_count > 0) {
          _glDrawElementsInstanced(GL_TRIANGLE_STRIP, num_vertices,
                                   get_numeric_type(reader->get_index_type()),
                                   client_pointer, _instance_count);
        } else
#endif
        {
          _glDrawRangeElements(GL_TRIANGLE_STRIP,
                               reader->get_min_vertex(),
                               reader->get_max_vertex(),
                               num_vertices,
                               get_numeric_type(reader->get_index_type()),
                               client_pointer);
        }
      } else {
#ifndef OPENGLES_1
        if (_supports_geometry_instancing && _instance_count > 0) {
          _glDrawArraysInstanced(GL_TRIANGLE_STRIP,
                                 reader->get_first_vertex(),
                                 num_vertices, _instance_count);
        } else
#endif
        {
          glDrawArrays(GL_TRIANGLE_STRIP,
                          reader->get_first_vertex(),
                          num_vertices);
        }
      }

    } else {
      // Send the individual triangle strips, stepping over the degenerate
      // vertices.
      CPTA_int ends = reader->get_ends();

      _primitive_batches_tristrip_pcollector.add_level(ends.size());
      if (reader->is_indexed()) {
        const unsigned char *client_pointer;
        if (!setup_primitive(client_pointer, reader, force)) {
          return false;
        }
        int index_stride = reader->get_index_stride();
        GeomVertexReader mins(reader->get_mins(), 0);
        GeomVertexReader maxs(reader->get_maxs(), 0);
        nassertr(reader->get_mins()->get_num_rows() == (int)ends.size() &&
                 reader->get_maxs()->get_num_rows() == (int)ends.size(), false);

        unsigned int start = 0;
        for (size_t i = 0; i < ends.size(); i++) {
          _vertices_tristrip_pcollector.add_level(ends[i] - start);
#ifndef OPENGLES_1
          if (_supports_geometry_instancing && _instance_count > 0) {
            _glDrawElementsInstanced(GL_TRIANGLE_STRIP, ends[i] - start,
                                     get_numeric_type(reader->get_index_type()),
                                     client_pointer + start * index_stride,
                                     _instance_count);
          } else
#endif
          {
            _glDrawRangeElements(GL_TRIANGLE_STRIP,
                                 mins.get_data1i(), maxs.get_data1i(),
                                 ends[i] - start,
                                 get_numeric_type(reader->get_index_type()),
                                 client_pointer + start * index_stride);
          }
          start = ends[i] + 2;
        }
      } else {
        unsigned int start = 0;
        int first_vertex = reader->get_first_vertex();
        for (size_t i = 0; i < ends.size(); i++) {
          _vertices_tristrip_pcollector.add_level(ends[i] - start);
#ifndef OPENGLES_1
          if (_supports_geometry_instancing && _instance_count > 0) {
            _glDrawArraysInstanced(GL_TRIANGLE_STRIP, first_vertex + start,
                                   ends[i] - start, _instance_count);
          } else
#endif
          {
            glDrawArrays(GL_TRIANGLE_STRIP, first_vertex + start,
                            ends[i] - start);
          }
          start = ends[i] + 2;
        }
      }
    }
  }

  report_my_gl_errors();
  return true;
}

/**
 * Draws a series of triangle strips with adjacency information.
 */
#ifndef OPENGLES
bool CLP(GraphicsStateGuardian)::
draw_tristrips_adj(const GeomPrimitivePipelineReader *reader, bool force) {
  // PStatGPUTimer timer(this, _draw_primitive_pcollector,
  // reader->get_current_thread());

  report_my_gl_errors();

#ifndef NDEBUG
  if (GLCAT.is_spam()) {
    GLCAT.spam() << "draw_tristrips_adj: " << *(reader->get_object()) << "\n";
  }
#endif  // NDEBUG

#ifdef SUPPORT_IMMEDIATE_MODE
  if (_use_sender) {
    draw_immediate_composite_primitives(reader, GL_TRIANGLE_STRIP_ADJACENCY);

  } else
#endif  // SUPPORT_IMMEDIATE_MODE
  {
    if (reader->is_indexed() &&
        (_supported_geom_rendering & GeomEnums::GR_strip_cut_index) != 0) {
      // One long line strip, connected by strip cut indices.
      if (_explicit_primitive_restart) {
        glEnable(GL_PRIMITIVE_RESTART);
        _glPrimitiveRestartIndex(reader->get_strip_cut_index());
      }
      int num_vertices = reader->get_num_vertices();
      _vertices_tristrip_pcollector.add_level(num_vertices);
      _primitive_batches_tristrip_pcollector.add_level(1);
      if (reader->is_indexed()) {
        const unsigned char *client_pointer;
        if (!setup_primitive(client_pointer, reader, force)) {
          return false;
        }
        if (_supports_geometry_instancing && _instance_count > 0) {
          _glDrawElementsInstanced(GL_TRIANGLE_STRIP_ADJACENCY, num_vertices,
                                   get_numeric_type(reader->get_index_type()),
                                   client_pointer, _instance_count);
        } else {
          _glDrawRangeElements(GL_TRIANGLE_STRIP_ADJACENCY,
                               reader->get_min_vertex(),
                               reader->get_max_vertex(),
                               num_vertices,
                               get_numeric_type(reader->get_index_type()),
                               client_pointer);
        }
      } else {
        if (_supports_geometry_instancing && _instance_count > 0) {
          _glDrawArraysInstanced(GL_TRIANGLE_STRIP_ADJACENCY,
                                 reader->get_first_vertex(),
                                 num_vertices, _instance_count);
        } else {
          glDrawArrays(GL_TRIANGLE_STRIP_ADJACENCY,
                          reader->get_first_vertex(),
                          num_vertices);
        }
      }
      if (_explicit_primitive_restart) {
        glDisable(GL_PRIMITIVE_RESTART);
      }
    } else {
      // Send the individual triangle strips, stepping over the degenerate
      // vertices.
      CPTA_int ends = reader->get_ends();

      _primitive_batches_tristrip_pcollector.add_level(ends.size());
      if (reader->is_indexed()) {
        const unsigned char *client_pointer;
        if (!setup_primitive(client_pointer, reader, force)) {
          return false;
        }
        int index_stride = reader->get_index_stride();
        GeomVertexReader mins(reader->get_mins(), 0);
        GeomVertexReader maxs(reader->get_maxs(), 0);
        nassertr(reader->get_mins()->get_num_rows() == (int)ends.size() &&
                 reader->get_maxs()->get_num_rows() == (int)ends.size(), false);

        unsigned int start = 0;
        for (size_t i = 0; i < ends.size(); i++) {
          _vertices_tristrip_pcollector.add_level(ends[i] - start);
          if (_supports_geometry_instancing && _instance_count > 0) {
            _glDrawElementsInstanced(GL_TRIANGLE_STRIP_ADJACENCY, ends[i] - start,
                                     get_numeric_type(reader->get_index_type()),
                                     client_pointer + start * index_stride,
                                     _instance_count);
          } else {
            _glDrawRangeElements(GL_TRIANGLE_STRIP_ADJACENCY,
                                 mins.get_data1i(), maxs.get_data1i(),
                                 ends[i] - start,
                                 get_numeric_type(reader->get_index_type()),
                                 client_pointer + start * index_stride);
          }
          start = ends[i] + 1;
        }
      } else {
        unsigned int start = 0;
        int first_vertex = reader->get_first_vertex();
        for (size_t i = 0; i < ends.size(); i++) {
          _vertices_tristrip_pcollector.add_level(ends[i] - start);
          if (_supports_geometry_instancing && _instance_count > 0) {
            _glDrawArraysInstanced(GL_TRIANGLE_STRIP_ADJACENCY, first_vertex + start,
                                   ends[i] - start, _instance_count);
          } else {
            glDrawArrays(GL_TRIANGLE_STRIP_ADJACENCY, first_vertex + start,
                         ends[i] - start);
          }
          start = ends[i] + 1;
        }
      }
    }
  }

  report_my_gl_errors();
  return true;
}
#endif  // OPENGLES

/**
 * Draws a series of triangle fans.
 */
bool CLP(GraphicsStateGuardian)::
draw_trifans(const GeomPrimitivePipelineReader *reader, bool force) {
  // PStatGPUTimer timer(this, _draw_primitive_pcollector,
  // reader->get_current_thread());

#ifndef NDEBUG
  if (GLCAT.is_spam()) {
    GLCAT.spam() << "draw_trifans: " << *(reader->get_object()) << "\n";
  }
#endif  // NDEBUG

#ifdef SUPPORT_IMMEDIATE_MODE
  if (_use_sender) {
    draw_immediate_composite_primitives(reader, GL_TRIANGLE_FAN);
  } else
#endif  // SUPPORT_IMMEDIATE_MODE
  {
    // Send the individual triangle fans.  There's no connecting fans with
    // degenerate vertices, so no worries about that.
    CPTA_int ends = reader->get_ends();

    _primitive_batches_trifan_pcollector.add_level(ends.size());
    if (reader->is_indexed()) {
      const unsigned char *client_pointer;
      if (!setup_primitive(client_pointer, reader, force)) {
        return false;
      }
      int index_stride = reader->get_index_stride();
      GeomVertexReader mins(reader->get_mins(), 0);
      GeomVertexReader maxs(reader->get_maxs(), 0);
      nassertr(reader->get_mins()->get_num_rows() == (int)ends.size() &&
               reader->get_maxs()->get_num_rows() == (int)ends.size(), false);

      unsigned int start = 0;
      for (size_t i = 0; i < ends.size(); i++) {
        _vertices_trifan_pcollector.add_level(ends[i] - start);
#ifndef OPENGLES_1
        if (_supports_geometry_instancing && _instance_count > 0) {
          _glDrawElementsInstanced(GL_TRIANGLE_FAN, ends[i] - start,
                                   get_numeric_type(reader->get_index_type()),
                                   client_pointer + start * index_stride,
                                   _instance_count);
        } else
#endif
        {
          _glDrawRangeElements(GL_TRIANGLE_FAN,
                               mins.get_data1i(), maxs.get_data1i(), ends[i] - start,
                               get_numeric_type(reader->get_index_type()),
                               client_pointer + start * index_stride);
        }
        start = ends[i];
      }
    } else {
      unsigned int start = 0;
      int first_vertex = reader->get_first_vertex();
      for (size_t i = 0; i < ends.size(); i++) {
        _vertices_trifan_pcollector.add_level(ends[i] - start);
#ifndef OPENGLES_1
        if (_supports_geometry_instancing && _instance_count > 0) {
          _glDrawArraysInstanced(GL_TRIANGLE_FAN, first_vertex + start,
                                 ends[i] - start, _instance_count);
        } else
#endif
        {
          glDrawArrays(GL_TRIANGLE_FAN, first_vertex + start,
                          ends[i] - start);
        }
        start = ends[i];
      }
    }
  }

  report_my_gl_errors();
  return true;
}

/**
 * Draws a series of "patches", which can only be processed by a tessellation
 * shader.
 */
bool CLP(GraphicsStateGuardian)::
draw_patches(const GeomPrimitivePipelineReader *reader, bool force) {
  // PStatGPUTimer timer(this, _draw_primitive_pcollector,
  // reader->get_current_thread());

#ifndef NDEBUG
  if (GLCAT.is_spam()) {
    GLCAT.spam() << "draw_patches: " << *(reader->get_object()) << "\n";
  }
#endif  // NDEBUG

  if (!get_supports_tessellation_shaders()) {
    return false;
  }

#ifndef OPENGLES
  _glPatchParameteri(GL_PATCH_VERTICES, reader->get_object()->get_num_vertices_per_primitive());

#ifdef SUPPORT_IMMEDIATE_MODE
  if (_use_sender) {
    draw_immediate_simple_primitives(reader, GL_PATCHES);

  } else
#endif  // SUPPORT_IMMEDIATE_MODE
  {
    int num_vertices = reader->get_num_vertices();
    _vertices_patch_pcollector.add_level(num_vertices);
    _primitive_batches_patch_pcollector.add_level(1);

    if (reader->is_indexed()) {
      const unsigned char *client_pointer;
      if (!setup_primitive(client_pointer, reader, force)) {
        return false;
      }

#ifndef OPENGLES_1
      if (_supports_geometry_instancing && _instance_count > 0) {
        _glDrawElementsInstanced(GL_PATCHES, num_vertices,
                                 get_numeric_type(reader->get_index_type()),
                                 client_pointer, _instance_count);
      } else
#endif
      {
        _glDrawRangeElements(GL_PATCHES,
                             reader->get_min_vertex(),
                             reader->get_max_vertex(),
                             num_vertices,
                             get_numeric_type(reader->get_index_type()),
                             client_pointer);
      }
    } else {
#ifndef OPENGLES_1
      if (_supports_geometry_instancing && _instance_count > 0) {
        _glDrawArraysInstanced(GL_PATCHES,
                               reader->get_first_vertex(),
                               num_vertices, _instance_count);
      } else
#endif
      {
        glDrawArrays(GL_PATCHES,
                        reader->get_first_vertex(),
                        num_vertices);
      }
    }
  }

#endif // OPENGLES

  report_my_gl_errors();
  return true;
}

/**
 * Draws a series of disconnected line segments.
 */
bool CLP(GraphicsStateGuardian)::
draw_lines(const GeomPrimitivePipelineReader *reader, bool force) {
  // PStatGPUTimer timer(this, _draw_primitive_pcollector,
  // reader->get_current_thread());

#ifndef NDEBUG
  if (GLCAT.is_spam()) {
    GLCAT.spam() << "draw_lines: " << *(reader->get_object()) << "\n";
  }
#endif  // NDEBUG

#ifdef SUPPORT_IMMEDIATE_MODE
  if (_use_sender) {
    draw_immediate_simple_primitives(reader, GL_LINES);
  } else
#endif  // SUPPORT_IMMEDIATE_MODE
  {
    int num_vertices = reader->get_num_vertices();
    _vertices_other_pcollector.add_level(num_vertices);
    _primitive_batches_other_pcollector.add_level(1);

    if (reader->is_indexed()) {
      const unsigned char *client_pointer;
      if (!setup_primitive(client_pointer, reader, force)) {
        return false;
      }
#ifndef OPENGLES_1
      if (_supports_geometry_instancing && _instance_count > 0) {
        _glDrawElementsInstanced(GL_LINES, num_vertices,
                                 get_numeric_type(reader->get_index_type()),
                                 client_pointer, _instance_count);
      } else
#endif
      {
        _glDrawRangeElements(GL_LINES,
                             reader->get_min_vertex(),
                             reader->get_max_vertex(),
                             num_vertices,
                             get_numeric_type(reader->get_index_type()),
                             client_pointer);
      }
    } else {
#ifndef OPENGLES_1
      if (_supports_geometry_instancing && _instance_count > 0) {
        _glDrawArraysInstanced(GL_LINES,
                               reader->get_first_vertex(),
                               num_vertices, _instance_count);
      } else
#endif
      {
        glDrawArrays(GL_LINES,
                        reader->get_first_vertex(),
                        num_vertices);
      }
    }
  }

  report_my_gl_errors();
  return true;
}

/**
 * Draws a series of disconnected line segments with adjacency information.
 */
#ifndef OPENGLES
bool CLP(GraphicsStateGuardian)::
draw_lines_adj(const GeomPrimitivePipelineReader *reader, bool force) {
  // PStatGPUTimer timer(this, _draw_primitive_pcollector,
  // reader->get_current_thread());

#ifndef NDEBUG
  if (GLCAT.is_spam()) {
    GLCAT.spam() << "draw_lines_adj: " << *(reader->get_object()) << "\n";
  }
#endif  // NDEBUG

#ifdef SUPPORT_IMMEDIATE_MODE
  if (_use_sender) {
    draw_immediate_simple_primitives(reader, GL_LINES_ADJACENCY);
  } else
#endif  // SUPPORT_IMMEDIATE_MODE
  {
    int num_vertices = reader->get_num_vertices();
    _vertices_other_pcollector.add_level(num_vertices);
    _primitive_batches_other_pcollector.add_level(1);

    if (reader->is_indexed()) {
      const unsigned char *client_pointer;
      if (!setup_primitive(client_pointer, reader, force)) {
        return false;
      }
      if (_supports_geometry_instancing && _instance_count > 0) {
        _glDrawElementsInstanced(GL_LINES_ADJACENCY, num_vertices,
                                 get_numeric_type(reader->get_index_type()),
                                 client_pointer, _instance_count);
      } else {
        _glDrawRangeElements(GL_LINES_ADJACENCY,
                             reader->get_min_vertex(),
                             reader->get_max_vertex(),
                             num_vertices,
                             get_numeric_type(reader->get_index_type()),
                             client_pointer);
      }
    } else {
      if (_supports_geometry_instancing && _instance_count > 0) {
        _glDrawArraysInstanced(GL_LINES_ADJACENCY,
                               reader->get_first_vertex(),
                               num_vertices, _instance_count);
      } else {
        glDrawArrays(GL_LINES_ADJACENCY,
                     reader->get_first_vertex(),
                     num_vertices);
      }
    }
  }

  report_my_gl_errors();
  return true;
}
#endif  // OPENGLES

/**
 * Draws a series of line strips.
 */
bool CLP(GraphicsStateGuardian)::
draw_linestrips(const GeomPrimitivePipelineReader *reader, bool force) {
  // PStatGPUTimer timer(this, _draw_primitive_pcollector,
  // reader->get_current_thread());

  report_my_gl_errors();

#ifndef NDEBUG
  if (GLCAT.is_spam()) {
    GLCAT.spam() << "draw_linestrips: " << *(reader->get_object()) << "\n";
  }
#endif  // NDEBUG

#ifdef SUPPORT_IMMEDIATE_MODE
  if (_use_sender) {
    draw_immediate_composite_primitives(reader, GL_LINE_STRIP);

  } else
#endif  // SUPPORT_IMMEDIATE_MODE
  {
    if (reader->is_indexed() &&
        (_supported_geom_rendering & GeomEnums::GR_strip_cut_index) != 0) {
      // One long triangle strip, connected by strip cut indices.
#ifndef OPENGLES
      if (_explicit_primitive_restart) {
        glEnable(GL_PRIMITIVE_RESTART);
        _glPrimitiveRestartIndex(reader->get_strip_cut_index());
      }
#endif  // !OPENGLES

      int num_vertices = reader->get_num_vertices();
      _vertices_other_pcollector.add_level(num_vertices);
      _primitive_batches_other_pcollector.add_level(1);

      const unsigned char *client_pointer;
      if (!setup_primitive(client_pointer, reader, force)) {
        return false;
      }
#ifndef OPENGLES_1
      if (_supports_geometry_instancing && _instance_count > 0) {
        _glDrawElementsInstanced(GL_LINE_STRIP, num_vertices,
                                 get_numeric_type(reader->get_index_type()),
                                 client_pointer, _instance_count);
      } else
#endif  // !OPENGLES
      {
        _glDrawRangeElements(GL_LINE_STRIP,
                             reader->get_min_vertex(),
                             reader->get_max_vertex(),
                             num_vertices,
                             get_numeric_type(reader->get_index_type()),
                             client_pointer);
      }

#ifndef OPENGLES
      if (_explicit_primitive_restart) {
        glDisable(GL_PRIMITIVE_RESTART);
      }
#endif  // !OPENGLES
    } else {
      // Send the individual line strips, stepping over the strip-cut indices.
      CPTA_int ends = reader->get_ends();

      _primitive_batches_other_pcollector.add_level(ends.size());
      if (reader->is_indexed()) {
        const unsigned char *client_pointer;
        if (!setup_primitive(client_pointer, reader, force)) {
          return false;
        }
        int index_stride = reader->get_index_stride();
        GeomVertexReader mins(reader->get_mins(), 0);
        GeomVertexReader maxs(reader->get_maxs(), 0);
        nassertr(reader->get_mins()->get_num_rows() == (int)ends.size() &&
                 reader->get_maxs()->get_num_rows() == (int)ends.size(), false);

        unsigned int start = 0;
        for (size_t i = 0; i < ends.size(); i++) {
          _vertices_other_pcollector.add_level(ends[i] - start);
#ifndef OPENGLES_1
          if (_supports_geometry_instancing && _instance_count > 0) {
            _glDrawElementsInstanced(GL_LINE_STRIP, ends[i] - start,
                                     get_numeric_type(reader->get_index_type()),
                                     client_pointer + start * index_stride,
                                     _instance_count);
          } else
#endif
          {
            _glDrawRangeElements(GL_LINE_STRIP,
                                 mins.get_data1i(), maxs.get_data1i(),
                                 ends[i] - start,
                                 get_numeric_type(reader->get_index_type()),
                                 client_pointer + start * index_stride);
          }
          start = ends[i] + 1;
        }
      } else {
        unsigned int start = 0;
        int first_vertex = reader->get_first_vertex();
        for (size_t i = 0; i < ends.size(); i++) {
          _vertices_other_pcollector.add_level(ends[i] - start);
#ifndef OPENGLES_1
          if (_supports_geometry_instancing && _instance_count > 0) {
            _glDrawArraysInstanced(GL_LINE_STRIP, first_vertex + start,
                                   ends[i] - start, _instance_count);
          } else
#endif
          {
            glDrawArrays(GL_LINE_STRIP, first_vertex + start, ends[i] - start);
          }
          start = ends[i] + 1;
        }
      }
    }
  }

  report_my_gl_errors();
  return true;
}

/**
 * Draws a series of line strips with adjacency information.
 */
#ifndef OPENGLES
bool CLP(GraphicsStateGuardian)::
draw_linestrips_adj(const GeomPrimitivePipelineReader *reader, bool force) {
  // PStatGPUTimer timer(this, _draw_primitive_pcollector,
  // reader->get_current_thread());

  report_my_gl_errors();

#ifndef NDEBUG
  if (GLCAT.is_spam()) {
    GLCAT.spam() << "draw_linestrips_adj: " << *(reader->get_object()) << "\n";
  }
#endif  // NDEBUG

#ifdef SUPPORT_IMMEDIATE_MODE
  if (_use_sender) {
    draw_immediate_composite_primitives(reader, GL_LINE_STRIP_ADJACENCY);

  } else
#endif  // SUPPORT_IMMEDIATE_MODE
  {
    if (reader->is_indexed() &&
        (_supported_geom_rendering & GeomEnums::GR_strip_cut_index) != 0) {
      // One long line strip, connected by strip cut indices.
      if (_explicit_primitive_restart) {
        glEnable(GL_PRIMITIVE_RESTART);
        _glPrimitiveRestartIndex(reader->get_strip_cut_index());
      }

      int num_vertices = reader->get_num_vertices();
      _vertices_other_pcollector.add_level(num_vertices);
      _primitive_batches_other_pcollector.add_level(1);

      const unsigned char *client_pointer;
      if (!setup_primitive(client_pointer, reader, force)) {
        return false;
      }
      if (_supports_geometry_instancing && _instance_count > 0) {
        _glDrawElementsInstanced(GL_LINE_STRIP_ADJACENCY, num_vertices,
                                 get_numeric_type(reader->get_index_type()),
                                 client_pointer, _instance_count);
      } else {
        _glDrawRangeElements(GL_LINE_STRIP_ADJACENCY,
                             reader->get_min_vertex(),
                             reader->get_max_vertex(),
                             num_vertices,
                             get_numeric_type(reader->get_index_type()),
                             client_pointer);
      }

      if (_explicit_primitive_restart) {
        glDisable(GL_PRIMITIVE_RESTART);
      }
    } else {
      // Send the individual line strips, stepping over the strip-cut indices.
      CPTA_int ends = reader->get_ends();

      _primitive_batches_other_pcollector.add_level(ends.size());
      if (reader->is_indexed()) {
        const unsigned char *client_pointer;
        if (!setup_primitive(client_pointer, reader, force)) {
          return false;
        }
        int index_stride = reader->get_index_stride();
        GeomVertexReader mins(reader->get_mins(), 0);
        GeomVertexReader maxs(reader->get_maxs(), 0);
        nassertr(reader->get_mins()->get_num_rows() == (int)ends.size() &&
                 reader->get_maxs()->get_num_rows() == (int)ends.size(), false);

        unsigned int start = 0;
        for (size_t i = 0; i < ends.size(); i++) {
          _vertices_other_pcollector.add_level(ends[i] - start);
          if (_supports_geometry_instancing && _instance_count > 0) {
            _glDrawElementsInstanced(GL_LINE_STRIP_ADJACENCY, ends[i] - start,
                                     get_numeric_type(reader->get_index_type()),
                                     client_pointer + start * index_stride,
                                     _instance_count);
          } else {
            _glDrawRangeElements(GL_LINE_STRIP_ADJACENCY,
                                 mins.get_data1i(), maxs.get_data1i(),
                                 ends[i] - start,
                                 get_numeric_type(reader->get_index_type()),
                                 client_pointer + start * index_stride);
          }
          start = ends[i] + 1;
        }
      } else {
        unsigned int start = 0;
        int first_vertex = reader->get_first_vertex();
        for (size_t i = 0; i < ends.size(); i++) {
          _vertices_other_pcollector.add_level(ends[i] - start);
          if (_supports_geometry_instancing && _instance_count > 0) {
            _glDrawArraysInstanced(GL_LINE_STRIP_ADJACENCY, first_vertex + start,
                                   ends[i] - start, _instance_count);
          } else {
            glDrawArrays(GL_LINE_STRIP_ADJACENCY, first_vertex + start, ends[i] - start);
          }
          start = ends[i] + 1;
        }
      }
    }
  }

  report_my_gl_errors();
  return true;
}
#endif  // OPENGLES

/**
 * Draws a series of disconnected points.
 */
bool CLP(GraphicsStateGuardian)::
draw_points(const GeomPrimitivePipelineReader *reader, bool force) {
  // PStatGPUTimer timer(this, _draw_primitive_pcollector,
  // reader->get_current_thread());

#ifndef NDEBUG
  if (GLCAT.is_spam()) {
    GLCAT.spam() << "draw_points: " << *(reader->get_object()) << "\n";
  }
#endif  // NDEBUG

#ifdef SUPPORT_IMMEDIATE_MODE
  if (_use_sender) {
    draw_immediate_simple_primitives(reader, GL_POINTS);
  } else
#endif  // SUPPORT_IMMEDIATE_MODE
  {
    int num_vertices = reader->get_num_vertices();
    _vertices_other_pcollector.add_level(num_vertices);
    _primitive_batches_other_pcollector.add_level(1);

    if (reader->is_indexed()) {
      const unsigned char *client_pointer;
      if (!setup_primitive(client_pointer, reader, force)) {
        return false;
      }
#ifndef OPENGLES_1
      if (_supports_geometry_instancing && _instance_count > 0) {
        _glDrawElementsInstanced(GL_POINTS, num_vertices,
                                 get_numeric_type(reader->get_index_type()),
                                 client_pointer, _instance_count);
      } else
#endif
      {
        _glDrawRangeElements(GL_POINTS,
                             reader->get_min_vertex(),
                             reader->get_max_vertex(),
                             num_vertices,
                             get_numeric_type(reader->get_index_type()),
                             client_pointer);
      }
    } else {
#ifndef OPENGLES_1
      if (_supports_geometry_instancing && _instance_count > 0) {
        _glDrawArraysInstanced(GL_POINTS,
                               reader->get_first_vertex(),
                               num_vertices, _instance_count);
      } else
#endif
      {
        glDrawArrays(GL_POINTS, reader->get_first_vertex(), num_vertices);
      }
    }
  }

  report_my_gl_errors();
  return true;
}

/**
 * Called after a sequence of draw_primitive() functions are called, this
 * should do whatever cleanup is appropriate.
 */
void CLP(GraphicsStateGuardian)::
end_draw_primitives() {
#if !defined(OPENGLES) && defined(SUPPORT_FIXED_FUNCTION)  // Display lists not supported by OpenGL ES.
  if (has_fixed_function_pipeline() && _geom_display_list != 0) {
    // If we were building a display list, close it now.
    glEndList();
    _load_display_list_pcollector.stop();

    if (!gl_compile_and_execute) {
      glCallList(_geom_display_list);
    }
    _primitive_batches_display_list_pcollector.add_level(1);
  }
  _geom_display_list = 0;
#endif

#ifdef SUPPORT_FIXED_FUNCTION
  if (has_fixed_function_pipeline() && _transform_stale) {
    glMatrixMode(GL_MODELVIEW);
    call_glLoadMatrix(_internal_transform->get_mat());
  }

  if (has_fixed_function_pipeline() && _data_reader->is_vertex_transformed()) {
    // Restore the matrices that we pushed above.
    glMatrixMode(GL_PROJECTION);
    glPopMatrix();
    glMatrixMode(GL_MODELVIEW);
    glPopMatrix();
  }
#endif

  GraphicsStateGuardian::end_draw_primitives();
  maybe_gl_finish();
  report_my_gl_errors();
}

#ifndef OPENGLES_1
/**
 * Issues the given memory barriers, and clears the list of textures marked as
 * incoherent for the given bits.
 */
void CLP(GraphicsStateGuardian)::
issue_memory_barrier(GLbitfield barriers) {
  if (!gl_enable_memory_barriers || _glMemoryBarrier == nullptr) {
    return;
  }

  PStatGPUTimer timer(this, _memory_barrier_pcollector);

  if (GLCAT.is_spam()) {
    GLCAT.spam() << "Issuing memory barriers:";
  }

  _glMemoryBarrier(barriers);

  // Indicate that barriers no longer need to be issued for the relevant lists
  // of textures.
  if (barriers & GL_TEXTURE_FETCH_BARRIER_BIT) {
    _textures_needing_fetch_barrier.clear();
    GLCAT.spam(false) << " texture_fetch";
  }

  if (barriers & GL_SHADER_IMAGE_ACCESS_BARRIER_BIT) {
    _textures_needing_image_access_barrier.clear();
    GLCAT.spam(false) << " shader_image_access";
  }

  if (barriers & GL_TEXTURE_UPDATE_BARRIER_BIT) {
    _textures_needing_update_barrier.clear();
    GLCAT.spam(false) << " texture_update";
  }

  if (barriers & GL_FRAMEBUFFER_BARRIER_BIT) {
    _textures_needing_framebuffer_barrier.clear();
    GLCAT.spam(false) << " framebuffer";
  }

  GLCAT.spam(false) << "\n";

  report_my_gl_errors();
}
#endif  // OPENGLES_1

/**
 * Creates whatever structures the GSG requires to represent the texture
 * internally, and returns a newly-allocated TextureContext object with this
 * data.  It is the responsibility of the calling function to later call
 * release_texture() with this same pointer (which will also delete the
 * pointer).
 *
 * This function should not be called directly to prepare a texture.  Instead,
 * call Texture::prepare().
 */
TextureContext *CLP(GraphicsStateGuardian)::
prepare_texture(Texture *tex, int view) {
  PStatGPUTimer timer(this, _prepare_texture_pcollector);

  report_my_gl_errors();
  // Make sure we'll support this texture when it's rendered.  Don't bother to
  // prepare it if we won't.
  Texture::TextureType texture_type = tex->get_texture_type();
  switch (texture_type) {
  case Texture::TT_3d_texture:
    if (!_supports_3d_texture) {
      GLCAT.warning()
        << "3-D textures are not supported by this OpenGL driver.\n";
      return nullptr;
    }
    break;

  case Texture::TT_2d_texture_array:
    if (!_supports_2d_texture_array) {
      GLCAT.warning()
        << "2-D texture arrays are not supported by this OpenGL driver.\n";
      return nullptr;
    }
    break;

  case Texture::TT_cube_map:
    if (!_supports_cube_map) {
      GLCAT.warning()
        << "Cube map textures are not supported by this OpenGL driver.\n";
      return nullptr;
    }
    break;

  case Texture::TT_buffer_texture:
    if (!_supports_buffer_texture) {
      GLCAT.warning()
        << "Buffer textures are not supported by this OpenGL driver.\n";
      return nullptr;
    }
    break;

  case Texture::TT_cube_map_array:
    if (!_supports_cube_map_array) {
      GLCAT.warning()
        << "Cube map arrays are not supported by this OpenGL driver.\n";
      return nullptr;
    }
    break;

  default:
    break;
  }

  CLP(TextureContext) *gtc = new CLP(TextureContext)(this, _prepared_objects, tex, view);
  gtc->_target = get_texture_target(texture_type);
  report_my_gl_errors();

  return gtc;
}

/**
 * Ensures that the current Texture data is refreshed onto the GSG.  This
 * means updating the texture properties and/or re-uploading the texture
 * image, if necessary.  This should only be called within the draw thread.
 *
 * If force is true, this function will not return until the texture has been
 * fully uploaded.  If force is false, the function may choose to upload a
 * simple version of the texture instead, if the texture is not fully resident
 * (and if get_incomplete_render() is true).
 */
bool CLP(GraphicsStateGuardian)::
update_texture(TextureContext *tc, bool force) {
  CLP(TextureContext) *gtc;
  DCAST_INTO_R(gtc, tc, false);

  if (gtc->was_image_modified() || !gtc->_has_storage) {
    PStatGPUTimer timer(this, _texture_update_pcollector);

    // If the texture image was modified, reload the texture.
    apply_texture(gtc);

    Texture *tex = tc->get_texture();
    if (gtc->was_properties_modified()) {
      specify_texture(gtc, tex->get_default_sampler());
    }

    bool okflag = upload_texture(gtc, force, tex->uses_mipmaps());
    if (!okflag) {
      GLCAT.error()
        << "Could not load " << *tex << "\n";
      return false;
    }

  } else if (gtc->was_properties_modified()) {
    PStatGPUTimer timer(this, _texture_update_pcollector);

    // If only the properties have been modified, we don't necessarily need to
    // reload the texture.
    apply_texture(gtc);

    Texture *tex = tc->get_texture();
    if (specify_texture(gtc, tex->get_default_sampler())) {
      // Actually, looks like the texture *does* need to be reloaded.
      gtc->mark_needs_reload();
      bool okflag = upload_texture(gtc, force, tex->uses_mipmaps());
      if (!okflag) {
        GLCAT.error()
          << "Could not load " << *tex << "\n";
        return false;
      }

    } else {
      // The texture didn't need reloading, but mark it fully updated now.
      gtc->mark_loaded();
    }
  }

  gtc->enqueue_lru(&_prepared_objects->_graphics_memory_lru);

  report_my_gl_errors();
  return true;
}

/**
 * Frees the GL resources previously allocated for the texture.  This function
 * should never be called directly; instead, call Texture::release() (or
 * simply let the Texture destruct).
 */
void CLP(GraphicsStateGuardian)::
release_texture(TextureContext *tc) {
  CLP(TextureContext) *gtc = DCAST(CLP(TextureContext), tc);

#ifndef OPENGLES_1
  _textures_needing_fetch_barrier.erase(gtc);
  _textures_needing_image_access_barrier.erase(gtc);
  _textures_needing_update_barrier.erase(gtc);
  _textures_needing_framebuffer_barrier.erase(gtc);
#endif

  glDeleteTextures(1, &gtc->_index);

  if (gtc->_buffer != 0) {
    _glDeleteBuffers(1, &gtc->_buffer);
  }

  delete gtc;
}

/**
 * Frees the GL resources previously allocated for the textures.  This function
 * should never be called directly; instead, call Texture::release() (or
 * simply let the Texture destruct).
 */
void CLP(GraphicsStateGuardian)::
release_textures(const pvector<TextureContext *> &contexts) {
  if (contexts.empty()) {
    return;
  }

  GLuint *indices = (GLuint *)alloca(sizeof(GLuint) * contexts.size() * 2);
  GLuint *buffers = indices + contexts.size();
  size_t num_indices = 0;
  size_t num_buffers = 0;

  for (TextureContext *tc : contexts) {
    CLP(TextureContext) *gtc = DCAST(CLP(TextureContext), tc);

#ifndef OPENGLES_1
    _textures_needing_fetch_barrier.erase(gtc);
    _textures_needing_image_access_barrier.erase(gtc);
    _textures_needing_update_barrier.erase(gtc);
    _textures_needing_framebuffer_barrier.erase(gtc);
#endif

    indices[num_indices++] = gtc->_index;

    if (gtc->_buffer != 0) {
      buffers[num_buffers++] = gtc->_buffer;
    }

    delete gtc;
  }

  glDeleteTextures(num_indices, indices);

  if (num_buffers > 0) {
    _glDeleteBuffers(num_buffers, buffers);
  }
}

/**
 * This method should only be called by the GraphicsEngine.  Do not call it
 * directly; call GraphicsEngine::extract_texture_data() instead.
 *
 * This method will be called in the draw thread to download the texture
 * memory's image into its ram_image value.  It returns true on success, false
 * otherwise.
 */
bool CLP(GraphicsStateGuardian)::
extract_texture_data(Texture *tex) {
  bool success = true;
  // Make sure the error stack is cleared out before we begin.
  report_my_gl_errors();

  int num_views = tex->get_num_views();
  for (int view = 0; view < num_views; ++view) {
    TextureContext *tc = tex->prepare_now(view, get_prepared_objects(), this);
    nassertr(tc != nullptr, false);
    CLP(TextureContext) *gtc = DCAST(CLP(TextureContext), tc);

    if (!do_extract_texture_data(gtc)) {
      success = false;
    }
  }

  return success;
}

#ifndef OPENGLES_1
/**
 * Creates whatever structures the GSG requires to represent the sampler state
 * internally, and returns a newly-allocated SamplerContext object with this
 * data.  It is the responsibility of the calling function to later call
 * release_sampler() with this same pointer (which will also delete the
 * pointer).
 *
 * This function should not be called directly to prepare a sampler object.
 * Instead, call SamplerState::prepare().
 */
SamplerContext *CLP(GraphicsStateGuardian)::
prepare_sampler(const SamplerState &sampler) {
  nassertr(_supports_sampler_objects, nullptr);
  PStatGPUTimer timer(this, _prepare_sampler_pcollector);

  CLP(SamplerContext) *gsc = new CLP(SamplerContext)(this, sampler);
  GLuint index = gsc->_index;

  // Sampler contexts are immutable in Panda, so might as well just initialize
  // all the settings here.
  _glSamplerParameteri(index, GL_TEXTURE_WRAP_S,
                       get_texture_wrap_mode(sampler.get_wrap_u()));
  _glSamplerParameteri(index, GL_TEXTURE_WRAP_T,
                       get_texture_wrap_mode(sampler.get_wrap_v()));
  _glSamplerParameteri(index, GL_TEXTURE_WRAP_R,
                       get_texture_wrap_mode(sampler.get_wrap_w()));

#ifndef OPENGLES
#ifdef STDFLOAT_DOUBLE
  LVecBase4f fvalue = LCAST(float, sampler.get_border_color());
  _glSamplerParameterfv(index, GL_TEXTURE_BORDER_COLOR, fvalue.get_data());
#else
  _glSamplerParameterfv(index, GL_TEXTURE_BORDER_COLOR,
                        sampler.get_border_color().get_data());
#endif
#endif  // OPENGLES

  SamplerState::FilterType minfilter = sampler.get_effective_minfilter();
  SamplerState::FilterType magfilter = sampler.get_effective_magfilter();
  bool uses_mipmaps = SamplerState::is_mipmap(minfilter) && !gl_ignore_mipmaps;

#ifndef NDEBUG
  if (gl_force_mipmaps) {
    minfilter = SamplerState::FT_linear_mipmap_linear;
    magfilter = SamplerState::FT_linear;
    uses_mipmaps = true;
  }
#endif

  _glSamplerParameteri(index, GL_TEXTURE_MIN_FILTER,
                              get_texture_filter_type(minfilter, !uses_mipmaps));
  _glSamplerParameteri(index, GL_TEXTURE_MAG_FILTER,
                              get_texture_filter_type(magfilter, true));

  // Set anisotropic filtering.
  if (_supports_anisotropy) {
    PN_stdfloat anisotropy = sampler.get_effective_anisotropic_degree();
    anisotropy = min(anisotropy, _max_anisotropy);
    anisotropy = max(anisotropy, (PN_stdfloat)1.0);
    _glSamplerParameterf(index, GL_TEXTURE_MAX_ANISOTROPY_EXT, anisotropy);
  }

  if (_supports_shadow_filter) {
    if ((sampler.get_magfilter() == SamplerState::FT_shadow) ||
        (sampler.get_minfilter() == SamplerState::FT_shadow)) {
      _glSamplerParameteri(index, GL_TEXTURE_COMPARE_MODE_ARB, GL_COMPARE_R_TO_TEXTURE_ARB);
      _glSamplerParameteri(index, GL_TEXTURE_COMPARE_FUNC_ARB, GL_LEQUAL);
    } else {
      _glSamplerParameteri(index, GL_TEXTURE_COMPARE_MODE_ARB, GL_NONE);
      _glSamplerParameteri(index, GL_TEXTURE_COMPARE_FUNC_ARB, GL_LEQUAL);
    }
  }

  if (_supports_texture_lod) {
    _glSamplerParameterf(index, GL_TEXTURE_MIN_LOD, sampler.get_min_lod());
    _glSamplerParameterf(index, GL_TEXTURE_MAX_LOD, sampler.get_max_lod());
  }

#ifndef OPENGLES
  if (_supports_texture_lod_bias) {
    _glSamplerParameterf(index, GL_TEXTURE_LOD_BIAS, sampler.get_lod_bias());
  }
#endif

  gsc->enqueue_lru(&_prepared_objects->_sampler_object_lru);

  report_my_gl_errors();
  return gsc;
}
#endif  // !OPENGLES_1

#ifndef OPENGLES_1
/**
 * Frees the GL resources previously allocated for the sampler.  This function
 * should never be called directly; instead, call SamplerState::release().
 */
void CLP(GraphicsStateGuardian)::
release_sampler(SamplerContext *sc) {
  CLP(SamplerContext) *gsc = DCAST(CLP(SamplerContext), sc);

  if (gsc->_index != 0) {
    _glDeleteSamplers(1, &gsc->_index);
  }

  delete gsc;
}
#endif  // !OPENGLES_1

/**
 * Creates a new retained-mode representation of the given geom, and returns a
 * newly-allocated GeomContext pointer to reference it.  It is the
 * responsibility of the calling function to later call release_geom() with
 * this same pointer (which will also delete the pointer).
 *
 * This function should not be called directly to prepare a geom.  Instead,
 * call Geom::prepare().
 */
GeomContext *CLP(GraphicsStateGuardian)::
prepare_geom(Geom *geom) {
  PStatGPUTimer timer(this, _prepare_geom_pcollector);
  return new CLP(GeomContext)(geom);
}

/**
 * Frees the GL resources previously allocated for the geom.  This function
 * should never be called directly; instead, call Geom::release() (or simply
 * let the Geom destruct).
 */
void CLP(GraphicsStateGuardian)::
release_geom(GeomContext *gc) {
  CLP(GeomContext) *ggc = DCAST(CLP(GeomContext), gc);
  if (has_fixed_function_pipeline()) {
    ggc->release_display_lists();
  }
  report_my_gl_errors();

  delete ggc;
}

/**
 *
 */
ShaderContext *CLP(GraphicsStateGuardian)::
prepare_shader(Shader *se) {
  PStatGPUTimer timer(this, se->get_prepare_shader_pcollector());

#ifndef OPENGLES_1
  ShaderContext *result = nullptr;

  switch (se->get_language()) {
  case Shader::SL_GLSL:
    if (_supports_glsl) {
      push_group_marker(std::string("Prepare Shader ") + se->get_debug_name());
      result = new CLP(ShaderContext)(this, se);
      pop_group_marker();
      break;
    } else {
      GLCAT.error()
        << "Tried to load GLSL shader, but GLSL shaders not supported.\n";
      return nullptr;
    }

  case Shader::SL_Cg:
#if defined(HAVE_CG) && !defined(OPENGLES)
    if (_supports_basic_shaders) {
      push_group_marker(std::string("Prepare Shader ") + se->get_debug_name());
      result = new CLP(CgShaderContext)(this, se);
      pop_group_marker();
      break;
    } else {
      GLCAT.error()
        << "Tried to load Cg shader, but basic shaders not supported.\n";
      return nullptr;
    }
#elif defined(OPENGLES)
    GLCAT.error()
      << "Tried to load Cg shader, but Cg support is not available for OpenGL ES.\n";
    return nullptr;
#else
    GLCAT.error()
      << "Tried to load Cg shader, but Cg support not compiled in.\n";
    return nullptr;
#endif

  default:
    GLCAT.error()
      << "Tried to load shader with unsupported shader language!\n";
    return nullptr;
  }

  if (result->valid()) {
    return result;
  }

  delete result;
#endif  // OPENGLES_1

  return nullptr;
}

/**
 *
 */
void CLP(GraphicsStateGuardian)::
release_shader(ShaderContext *sc) {
#ifndef OPENGLES_1
  if (sc->is_of_type(CLP(ShaderContext)::get_class_type())) {
    ((CLP(ShaderContext) *)sc)->release_resources();
  }
#if defined(HAVE_CG) && !defined(OPENGLES_2)
  else if (sc->is_of_type(CLP(CgShaderContext)::get_class_type())) {
    ((CLP(CgShaderContext) *)sc)->release_resources();
  }
#endif
#endif

  delete sc;
}

/**
 * This is intended to be called only from the GLGeomContext destructor.  It
 * saves the indicated display list index in the list to be deleted at the end
 * of the frame.
 */
void CLP(GraphicsStateGuardian)::
record_deleted_display_list(GLuint index) {
  LightMutexHolder holder(_lock);
  _deleted_display_lists.push_back(index);
}

/**
 * Creates a new retained-mode representation of the given data, and returns a
 * newly-allocated VertexBufferContext pointer to reference it.  It is the
 * responsibility of the calling function to later call
 * release_vertex_buffer() with this same pointer (which will also delete the
 * pointer).
 *
 * This function should not be called directly to prepare a buffer.  Instead,
 * call Geom::prepare().
 */
VertexBufferContext *CLP(GraphicsStateGuardian)::
prepare_vertex_buffer(GeomVertexArrayData *data) {
  if (_supports_buffers) {
    PStatGPUTimer timer(this, _prepare_vertex_buffer_pcollector);

    CLP(VertexBufferContext) *gvbc = new CLP(VertexBufferContext)(this, _prepared_objects, data);
    _glGenBuffers(1, &gvbc->_index);

    if (GLCAT.is_debug() && gl_debug_buffers) {
      GLCAT.debug()
        << "creating vertex buffer " << (int)gvbc->_index << ": "
        << data->get_num_rows() << " vertices "
        << *data->get_array_format() << "\n";
    }

    report_my_gl_errors();
    update_vertex_buffer(gvbc, data->get_handle(), false);
    return gvbc;
  }

  return nullptr;
}

/**
 * Makes sure that the data in the vertex buffer is up-to-date.  This may bind
 * it to the GL_ARRAY_BUFFER binding point if necessary.
 */
bool CLP(GraphicsStateGuardian)::
update_vertex_buffer(CLP(VertexBufferContext) *gvbc,
                     const GeomVertexArrayDataHandle *reader, bool force) {
  nassertr(_supports_buffers, false);
  if (reader->get_modified() == UpdateSeq::initial()) {
    // No need to re-apply.
    return true;
  }

  gvbc->set_active(true);

  if (gvbc->was_modified(reader)) {
    int num_bytes = reader->get_data_size_bytes();
    if (GLCAT.is_debug() && gl_debug_buffers) {
      GLCAT.debug()
        << "copying " << num_bytes
        << " bytes into vertex buffer " << (int)gvbc->_index << "\n";
    }
    if (num_bytes != 0) {
      const unsigned char *client_pointer = reader->get_read_pointer(force);
      if (client_pointer == nullptr) {
        return false;
      }

      PStatGPUTimer timer(this, _load_vertex_buffer_pcollector, reader->get_current_thread());
      if (_current_vbuffer_index != gvbc->_index) {
        if (GLCAT.is_spam() && gl_debug_buffers) {
          GLCAT.spam()
            << "binding vertex buffer " << (int)gvbc->_index << "\n";
        }
        _glBindBuffer(GL_ARRAY_BUFFER, gvbc->_index);
        _current_vbuffer_index = gvbc->_index;
      }

      if (gvbc->changed_size(reader) || gvbc->changed_usage_hint(reader)) {
        _glBufferData(GL_ARRAY_BUFFER, num_bytes, client_pointer,
                      get_usage(reader->get_usage_hint()));

      } else {
        _glBufferSubData(GL_ARRAY_BUFFER, 0, num_bytes, client_pointer);
      }
      _data_transferred_pcollector.add_level(num_bytes);
    }

    gvbc->mark_loaded(reader);
  }
  gvbc->enqueue_lru(&_prepared_objects->_graphics_memory_lru);

  maybe_gl_finish();
  report_my_gl_errors();
  return true;
}

/**
 * Frees the GL resources previously allocated for the data.  This function
 * should never be called directly; instead, call Data::release() (or simply
 * let the Data destruct).
 */
void CLP(GraphicsStateGuardian)::
release_vertex_buffer(VertexBufferContext *vbc) {
  nassertv(_supports_buffers);

  CLP(VertexBufferContext) *gvbc = DCAST(CLP(VertexBufferContext), vbc);

  if (GLCAT.is_debug() && gl_debug_buffers) {
    GLCAT.debug()
      << "deleting vertex buffer " << (int)gvbc->_index << "\n";
  }

  // Make sure the buffer is unbound before we delete it.  Not strictly
  // necessary according to the OpenGL spec, but it might help out a flaky
  // driver, and we need to keep our internal state consistent anyway.
  if (_current_vbuffer_index == gvbc->_index) {
    if (GLCAT.is_spam() && gl_debug_buffers) {
      GLCAT.spam()
        << "unbinding vertex buffer\n";
    }
    _glBindBuffer(GL_ARRAY_BUFFER, 0);
    _current_vbuffer_index = 0;
  }

  _glDeleteBuffers(1, &gvbc->_index);
  report_my_gl_errors();

  gvbc->_index = 0;

  delete gvbc;
}

/**
 * Frees the GL resources previously allocated for the data.  This function
 * should never be called directly; instead, call Data::release() (or simply
 * let the Data destruct).
 */
void CLP(GraphicsStateGuardian)::
release_vertex_buffers(const pvector<BufferContext *> &contexts) {
  if (contexts.empty()) {
    return;
  }
  nassertv(_supports_buffers);
  bool debug = GLCAT.is_debug() && gl_debug_buffers;

  GLuint *indices = (GLuint *)alloca(sizeof(GLuint) * contexts.size());
  size_t num_indices = 0;

  for (BufferContext *bc : contexts) {
    CLP(VertexBufferContext) *gvbc = DCAST(CLP(VertexBufferContext), bc);

    // Make sure the buffer is unbound before we delete it.  Not strictly
    // necessary according to the OpenGL spec, but it might help out a flaky
    // driver, and we need to keep our internal state consistent anyway.
    if (_current_vbuffer_index == gvbc->_index) {
      if (debug && GLCAT.is_spam()) {
        GLCAT.spam()
          << "unbinding vertex buffer " << gvbc->_index << "\n";
      }
      _glBindBuffer(GL_ARRAY_BUFFER, 0);
      _current_vbuffer_index = 0;
    }

    if (debug) {
      GLCAT.debug()
        << "deleting vertex buffer " << gvbc->_index << "\n";
    }

    indices[num_indices++] = gvbc->_index;
    gvbc->_index = 0;

    delete gvbc;
  }

  _glDeleteBuffers(num_indices, indices);
  report_my_gl_errors();
}

/**
 * Internal function to bind a buffer object for the indicated data array, if
 * appropriate, or to unbind a buffer object if it should be rendered from
 * client memory.
 *
 * If the buffer object is bound, this function sets client_pointer to NULL
 * (representing the start of the buffer object in server memory); if the
 * buffer object is not bound, this function sets client_pointer the pointer
 * to the data array in client memory, that is, the data array passed in.
 *
 * If force is not true, the function may return false indicating the data is
 * not currently available.
 */
bool CLP(GraphicsStateGuardian)::
setup_array_data(const unsigned char *&client_pointer,
                 const GeomVertexArrayDataHandle *array_reader,
                 bool force) {
  if (!_supports_buffers) {
    // No support for buffer objects; always render from client.
    client_pointer = array_reader->get_read_pointer(force);
    return (client_pointer != nullptr);
  }
  if (!vertex_buffers || _geom_display_list != 0 ||
      array_reader->get_usage_hint() < gl_min_buffer_usage_hint) {
    // The array specifies client rendering only, or buffer objects are
    // configured off.
    if (_current_vbuffer_index != 0) {
      if (GLCAT.is_spam() && gl_debug_buffers) {
        GLCAT.spam()
          << "unbinding vertex buffer\n";
      }
      _glBindBuffer(GL_ARRAY_BUFFER, 0);
      _current_vbuffer_index = 0;
    }
    client_pointer = array_reader->get_read_pointer(force);
    return (client_pointer != nullptr);
  }

  // Prepare the buffer object and bind it.
  CLP(VertexBufferContext) *gvbc = DCAST(CLP(VertexBufferContext),
    array_reader->prepare_now(get_prepared_objects(), this));

  nassertr(gvbc != (CLP(VertexBufferContext) *)nullptr, false);
  if (!update_vertex_buffer(gvbc, array_reader, force)) {
    return false;
  }

  if (_current_vbuffer_index != gvbc->_index) {
    if (GLCAT.is_spam() && gl_debug_buffers) {
      GLCAT.spam()
        << "binding vertex buffer " << (int)gvbc->_index << "\n";
    }
    _glBindBuffer(GL_ARRAY_BUFFER, gvbc->_index);
    _current_vbuffer_index = gvbc->_index;
  }

  // NULL is the OpenGL convention for the first byte of the buffer object.
  client_pointer = nullptr;
  return true;
}

/**
 * Creates a new retained-mode representation of the given data, and returns a
 * newly-allocated IndexBufferContext pointer to reference it.  It is the
 * responsibility of the calling function to later call release_index_buffer()
 * with this same pointer (which will also delete the pointer).
 *
 * This function should not be called directly to prepare a buffer.  Instead,
 * call Geom::prepare().
 */
IndexBufferContext *CLP(GraphicsStateGuardian)::
prepare_index_buffer(GeomPrimitive *data) {
  if (_supports_buffers) {
    PStatGPUTimer timer(this, _prepare_index_buffer_pcollector);

    CLP(IndexBufferContext) *gibc = new CLP(IndexBufferContext)(this, _prepared_objects, data);
    _glGenBuffers(1, &gibc->_index);

    if (GLCAT.is_debug() && gl_debug_buffers) {
      GLCAT.debug()
        << "creating index buffer " << (int)gibc->_index << ": "
        << data->get_num_vertices() << " indices ("
        << data->get_vertices()->get_array_format()->get_column(0)->get_numeric_type()
        << ")\n";
    }

    report_my_gl_errors();
    GeomPrimitivePipelineReader reader(data, Thread::get_current_thread());
    apply_index_buffer(gibc, &reader, false);
    return gibc;
  }

  return nullptr;
}

/**
 * Makes the data the currently available data for rendering.
 */
bool CLP(GraphicsStateGuardian)::
apply_index_buffer(IndexBufferContext *ibc,
                   const GeomPrimitivePipelineReader *reader,
                   bool force) {
  nassertr(_supports_buffers, false);
  if (reader->get_modified() == UpdateSeq::initial()) {
    // No need to re-apply.
    return true;
  }

  CLP(IndexBufferContext) *gibc = DCAST(CLP(IndexBufferContext), ibc);

  if (_current_ibuffer_index != gibc->_index) {
    if (GLCAT.is_spam() && gl_debug_buffers) {
      GLCAT.spam()
        << "binding index buffer " << (int)gibc->_index << "\n";
    }
    _glBindBuffer(GL_ELEMENT_ARRAY_BUFFER, gibc->_index);
    _current_ibuffer_index = gibc->_index;
    gibc->set_active(true);
  }

  if (gibc->was_modified(reader)) {
    int num_bytes = reader->get_data_size_bytes();
    if (GLCAT.is_debug() && gl_debug_buffers) {
      GLCAT.debug()
        << "copying " << num_bytes
        << " bytes into index buffer " << (int)gibc->_index << "\n";
    }
    if (num_bytes != 0) {
      const unsigned char *client_pointer = reader->get_read_pointer(force);
      if (client_pointer == nullptr) {
        return false;
      }

      PStatGPUTimer timer(this, _load_index_buffer_pcollector, reader->get_current_thread());
      if (gibc->changed_size(reader) || gibc->changed_usage_hint(reader)) {
        _glBufferData(GL_ELEMENT_ARRAY_BUFFER, num_bytes, client_pointer,
                      get_usage(reader->get_usage_hint()));

      } else {
        _glBufferSubData(GL_ELEMENT_ARRAY_BUFFER, 0, num_bytes,
                         client_pointer);
      }
      _data_transferred_pcollector.add_level(num_bytes);
    }
    gibc->mark_loaded(reader);
  }
  gibc->enqueue_lru(&_prepared_objects->_graphics_memory_lru);

  maybe_gl_finish();
  report_my_gl_errors();
  return true;
}

/**
 * Frees the GL resources previously allocated for the data.  This function
 * should never be called directly; instead, call Data::release() (or simply
 * let the Data destruct).
 */
void CLP(GraphicsStateGuardian)::
release_index_buffer(IndexBufferContext *ibc) {
  nassertv(_supports_buffers);

  CLP(IndexBufferContext) *gibc = DCAST(CLP(IndexBufferContext), ibc);

  if (GLCAT.is_debug() && gl_debug_buffers) {
    GLCAT.debug()
      << "deleting index buffer " << (int)gibc->_index << "\n";
  }

  // Make sure the buffer is unbound before we delete it.  Not strictly
  // necessary according to the OpenGL spec, but it might help out a flaky
  // driver, and we need to keep our internal state consistent anyway.
  if (_current_ibuffer_index == gibc->_index) {
    if (GLCAT.is_spam() && gl_debug_buffers) {
      GLCAT.spam()
        << "unbinding index buffer\n";
    }
    _glBindBuffer(GL_ELEMENT_ARRAY_BUFFER, 0);
    _current_ibuffer_index = 0;
  }

  _glDeleteBuffers(1, &gibc->_index);
  report_my_gl_errors();

  gibc->_index = 0;

  delete gibc;
}

/**
 * Frees the GL resources previously allocated for the data.  This function
 * should never be called directly; instead, call Data::release() (or simply
 * let the Data destruct).
 */
void CLP(GraphicsStateGuardian)::
release_index_buffers(const pvector<BufferContext *> &contexts) {
  if (contexts.empty()) {
    return;
  }
  nassertv(_supports_buffers);
  bool debug = GLCAT.is_debug() && gl_debug_buffers;

  GLuint *indices = (GLuint *)alloca(sizeof(GLuint) * contexts.size());
  size_t num_indices = 0;

  for (BufferContext *bc : contexts) {
    CLP(IndexBufferContext) *gibc = DCAST(CLP(IndexBufferContext), bc);

    // Make sure the buffer is unbound before we delete it.  Not strictly
    // necessary according to the OpenGL spec, but it might help out a flaky
    // driver, and we need to keep our internal state consistent anyway.
    if (_current_ibuffer_index == gibc->_index) {
      if (debug && GLCAT.is_spam()) {
        GLCAT.spam()
          << "unbinding index buffer " << gibc->_index << "\n";
      }
      _glBindBuffer(GL_ELEMENT_ARRAY_BUFFER, 0);
      _current_ibuffer_index = 0;
    }

    if (debug) {
      GLCAT.debug()
        << "deleting index buffer " << gibc->_index << "\n";
    }

    indices[num_indices++] = gibc->_index;
    gibc->_index = 0;

    delete gibc;
  }

  _glDeleteBuffers(num_indices, indices);
  report_my_gl_errors();
}

/**
 * Internal function to bind a buffer object for the indicated primitive's
 * index list, if appropriate, or to unbind a buffer object if it should be
 * rendered from client memory.
 *
 * If the buffer object is bound, this function sets client_pointer to NULL
 * (representing the start of the buffer object in server memory); if the
 * buffer object is not bound, this function sets client_pointer to to the
 * data array in client memory, that is, the data array passed in.
 *
 * If force is not true, the function may return false indicating the data is
 * not currently available.
 */
bool CLP(GraphicsStateGuardian)::
setup_primitive(const unsigned char *&client_pointer,
                const GeomPrimitivePipelineReader *reader,
                bool force) {
  if (!_supports_buffers) {
    // No support for buffer objects; always render from client.
    client_pointer = reader->get_read_pointer(force);
    return (client_pointer != nullptr);
  }
  if (!vertex_buffers || _geom_display_list != 0 ||
      reader->get_usage_hint() == Geom::UH_client) {
    // The array specifies client rendering only, or buffer objects are
    // configured off.
    if (_current_ibuffer_index != 0) {
      if (GLCAT.is_spam() && gl_debug_buffers) {
        GLCAT.spam()
          << "unbinding index buffer\n";
      }
      _glBindBuffer(GL_ELEMENT_ARRAY_BUFFER, 0);
      _current_ibuffer_index = 0;
    }
    client_pointer = reader->get_read_pointer(force);
    return (client_pointer != nullptr);
  }

  // Prepare the buffer object and bind it.
  IndexBufferContext *ibc = reader->prepare_now(get_prepared_objects(), this);
  nassertr(ibc != nullptr, false);
  if (!apply_index_buffer(ibc, reader, force)) {
    return false;
  }

  // NULL is the OpenGL convention for the first byte of the buffer object.
  client_pointer = nullptr;
  return true;
}

#ifndef OPENGLES
/**
 * Creates a new retained-mode representation of the given data, and returns a
 * newly-allocated BufferContext pointer to reference it.  It is the
 * responsibility of the calling function to later call release_shader_buffer()
 * with this same pointer (which will also delete the pointer).
 *
 * This function should not be called directly to prepare a buffer.  Instead,
 * call ShaderBuffer::prepare().
 */
BufferContext *CLP(GraphicsStateGuardian)::
prepare_shader_buffer(ShaderBuffer *data) {
  if (_supports_shader_buffers) {
    PStatGPUTimer timer(this, _prepare_shader_buffer_pcollector);

    CLP(BufferContext) *gbc = new CLP(BufferContext)(this, _prepared_objects, data);
    _glGenBuffers(1, &gbc->_index);

    if (GLCAT.is_debug() && gl_debug_buffers) {
      GLCAT.debug()
        << "creating shader buffer " << (int)gbc->_index << ": "<< *data << "\n";
    }
    _glBindBuffer(GL_SHADER_STORAGE_BUFFER, gbc->_index);
    _current_sbuffer_index = gbc->_index;

    if (_use_object_labels) {
      string name = data->get_name();
      _glObjectLabel(GL_BUFFER, gbc->_index, name.size(), name.data());
    }

    // Some drivers require the buffer to be padded to 16 byte boundary.
    uint64_t num_bytes = (data->get_data_size_bytes() + 15u) & ~15u;
    if (_supports_buffer_storage) {
      _glBufferStorage(GL_SHADER_STORAGE_BUFFER, num_bytes, data->get_initial_data(), 0);
    } else {
      _glBufferData(GL_SHADER_STORAGE_BUFFER, num_bytes, data->get_initial_data(), get_usage(data->get_usage_hint()));
    }

    gbc->enqueue_lru(&_prepared_objects->_graphics_memory_lru);

    report_my_gl_errors();
    return gbc;
  }

  return nullptr;
}

/**
 * Binds the given shader buffer to the given binding slot.
 */
void CLP(GraphicsStateGuardian)::
apply_shader_buffer(GLuint base, ShaderBuffer *buffer) {
  GLuint index = 0;
  if (buffer != nullptr) {
    BufferContext *bc = buffer->prepare_now(get_prepared_objects(), this);
    if (bc != nullptr) {
      CLP(BufferContext) *gbc = DCAST(CLP(BufferContext), bc);
      index = gbc->_index;
      gbc->set_active(true);
    }
  }

  if (base >= _current_sbuffer_base.size()) {
    _current_sbuffer_base.resize(base + 1, 0);
  }

  if (_current_sbuffer_base[base] != index) {
    if (GLCAT.is_spam() && gl_debug_buffers) {
      GLCAT.spam()
        << "binding shader buffer " << (int)index
        << " to index " << base << "\n";
    }
    _glBindBufferBase(GL_SHADER_STORAGE_BUFFER, base, index);
    _current_sbuffer_base[base] = index;
    _current_sbuffer_index = index;

    report_my_gl_errors();
  }
}

/**
 * Frees the GL resources previously allocated for the data.  This function
 * should never be called directly; instead, call Data::release() (or simply
 * let the Data destruct).
 */
void CLP(GraphicsStateGuardian)::
release_shader_buffer(BufferContext *bc) {
  nassertv(_supports_buffers);

  CLP(BufferContext) *gbc = DCAST(CLP(BufferContext), bc);

  if (GLCAT.is_debug() && gl_debug_buffers) {
    GLCAT.debug()
      << "deleting shader buffer " << (int)gbc->_index << "\n";
  }

  // Make sure the buffer is unbound before we delete it.  Not strictly
  // necessary according to the OpenGL spec, but it might help out a flaky
  // driver, and we need to keep our internal state consistent anyway.
  if (_current_sbuffer_index == gbc->_index) {
    if (GLCAT.is_spam() && gl_debug_buffers) {
      GLCAT.spam()
        << "unbinding shader buffer\n";
    }
    _glBindBuffer(GL_SHADER_STORAGE_BUFFER, 0);
    _current_sbuffer_index = 0;
  }

  _glDeleteBuffers(1, &gbc->_index);
  report_my_gl_errors();

  gbc->_index = 0;

  delete gbc;
}

/**
 * Frees the GL resources previously allocated for the data.  This function
 * should never be called directly; instead, call Data::release() (or simply
 * let the Data destruct).
 */
void CLP(GraphicsStateGuardian)::
release_shader_buffers(const pvector<BufferContext *> &contexts) {
  if (contexts.empty()) {
    return;
  }
  nassertv(_supports_buffers);
  bool debug = GLCAT.is_debug() && gl_debug_buffers;

  GLuint *indices = (GLuint *)alloca(sizeof(GLuint) * contexts.size());
  size_t num_indices = 0;

  for (BufferContext *bc : contexts) {
    CLP(BufferContext) *gbc = DCAST(CLP(BufferContext), bc);

    // Make sure the buffer is unbound before we delete it.  Not strictly
    // necessary according to the OpenGL spec, but it might help out a flaky
    // driver, and we need to keep our internal state consistent anyway.
    if (_current_sbuffer_index == gbc->_index) {
      if (debug && GLCAT.is_spam()) {
        GLCAT.spam()
          << "unbinding shader buffer " << gbc->_index << "\n";
      }
      _glBindBuffer(GL_SHADER_STORAGE_BUFFER, 0);
      _current_sbuffer_index = 0;
    }

    if (debug) {
      GLCAT.debug()
        << "deleting shader buffer " << gbc->_index << "\n";
    }

    indices[num_indices++] = gbc->_index;
    gbc->_index = 0;

    delete gbc;
  }

  _glDeleteBuffers(num_indices, indices);
  report_my_gl_errors();
}
#endif

#ifndef OPENGLES
/**
 * Begins a new occlusion query.  After this call, you may call
 * begin_draw_primitives() and draw_triangles()/draw_whatever() repeatedly.
 * Eventually, you should call end_occlusion_query() before the end of the
 * frame; that will return a new OcclusionQueryContext object that will tell
 * you how many pixels represented by the bracketed geometry passed the depth
 * test.
 *
 * It is not valid to call begin_occlusion_query() between another
 * begin_occlusion_query() .. end_occlusion_query() sequence.
 */
void CLP(GraphicsStateGuardian)::
begin_occlusion_query() {
  nassertv(_supports_occlusion_query);
  nassertv(_current_occlusion_query == nullptr);
  PT(CLP(OcclusionQueryContext)) query = new CLP(OcclusionQueryContext)(this);

  _glGenQueries(1, &query->_index);

  if (GLCAT.is_debug()) {
    GLCAT.debug()
      << "beginning occlusion query index " << (int)query->_index << "\n";
  }

  _glBeginQuery(GL_SAMPLES_PASSED, query->_index);
  _current_occlusion_query = query;

  report_my_gl_errors();
}
#endif  // !OPENGLES

#ifndef OPENGLES
/**
 * Ends a previous call to begin_occlusion_query(). This call returns the
 * OcclusionQueryContext object that will (eventually) report the number of
 * pixels that passed the depth test between the call to
 * begin_occlusion_query() and end_occlusion_query().
 */
PT(OcclusionQueryContext) CLP(GraphicsStateGuardian)::
end_occlusion_query() {
  nassertr(_current_occlusion_query != nullptr, nullptr);
  PT(OcclusionQueryContext) result = _current_occlusion_query;

  GLuint index = DCAST(CLP(OcclusionQueryContext), result)->_index;

  if (GLCAT.is_debug()) {
    GLCAT.debug()
      << "ending occlusion query index " << (int)index << "\n";
  }

  _current_occlusion_query = nullptr;
  _glEndQuery(GL_SAMPLES_PASSED);

  // Temporary hack to try working around an apparent driver bug on iMacs.
  // Occlusion queries sometimes incorrectly report 0 samples, unless we stall
  // the pipe to keep fewer than a certain maximum number of queries pending
  // at once.
  static ConfigVariableInt limit_occlusion_queries("limit-occlusion-queries", 0);
  if (limit_occlusion_queries > 0) {
    if (index > (unsigned int)limit_occlusion_queries) {
      PStatGPUTimer timer(this, _wait_occlusion_pcollector);
      GLuint result;
      _glGetQueryObjectuiv(index - (unsigned int)limit_occlusion_queries,
                           GL_QUERY_RESULT, &result);
    }
  }

  report_my_gl_errors();

  return result;
}
#endif  // !OPENGLES

/**
 * Adds a timer query to the command stream, associated with the given PStats
 * collector index.
 */
PT(TimerQueryContext) CLP(GraphicsStateGuardian)::
issue_timer_query(int pstats_index) {
#if defined(DO_PSTATS) && !defined(OPENGLES)
  nassertr(_supports_timer_query, nullptr);

  PT(CLP(TimerQueryContext)) query;

  // Hack
  if (pstats_index == _command_latency_pcollector.get_index()) {
    query = new CLP(LatencyQueryContext)(this, pstats_index);
  } else {
    query = new CLP(TimerQueryContext)(this, pstats_index);
  }

  if (_deleted_queries.size() >= 1) {
    query->_index = _deleted_queries.back();
    _deleted_queries.pop_back();
  } else {
    _glGenQueries(1, &query->_index);

    if (GLCAT.is_spam()) {
      GLCAT.spam() << "Generating query for " << pstats_index
                   << ": " << query->_index << "\n";
    }
  }

  // Issue the timestamp query.
  _glQueryCounter(query->_index, GL_TIMESTAMP);

  if (_use_object_labels) {
    // Assign a label to it based on the PStatCollector name.
    const PStatClient *client = PStatClient::get_global_pstats();
    string name = client->get_collector_fullname(pstats_index & 0x7fff);
    _glObjectLabel(GL_QUERY, query->_index, name.size(), name.data());
  }

  _pending_timer_queries.push_back((TimerQueryContext *)query);

  return (TimerQueryContext *)query;

#else
  return nullptr;
#endif
}

#ifndef OPENGLES_1
/**
 * Dispatches a currently bound compute shader using the given work group
 * counts.
 */
void CLP(GraphicsStateGuardian)::
dispatch_compute(int num_groups_x, int num_groups_y, int num_groups_z) {
  maybe_gl_finish();

  PStatGPUTimer timer(this, _compute_dispatch_pcollector);
  nassertv(_supports_compute_shaders);
  nassertv(_current_shader_context != nullptr);
  _glDispatchCompute(num_groups_x, num_groups_y, num_groups_z);

  maybe_gl_finish();
}
#endif  // !OPENGLES_1

/**
 * Creates a new GeomMunger object to munge vertices appropriate to this GSG
 * for the indicated state.
 */
PT(GeomMunger) CLP(GraphicsStateGuardian)::
make_geom_munger(const RenderState *state, Thread *current_thread) {
  PT(CLP(GeomMunger)) munger = new CLP(GeomMunger)(this, state);
  return GeomMunger::register_munger(munger, current_thread);
}

/**
 * Copy the pixels within the indicated display region from the framebuffer
 * into texture memory.
 *
 * If z > -1, it is the cube map index or layer index into which to copy.
 */
bool CLP(GraphicsStateGuardian)::
framebuffer_copy_to_texture(Texture *tex, int view, int z,
                            const DisplayRegion *dr, const RenderBuffer &rb) {
  nassertr(tex != nullptr && dr != nullptr, false);
  set_read_buffer(rb._buffer_type);
  clear_color_write_mask();

  int xo, yo, w, h;
  dr->get_region_pixels(xo, yo, w, h);
  tex->set_size_padded(w, h, tex->get_z_size());

  if (tex->get_compression() == Texture::CM_default) {
    // Unless the user explicitly turned on texture compression, turn it off
    // for the copy-to-texture case.
    tex->set_compression(Texture::CM_off);
  }

  // Sanity check everything.
  if (z >= 0) {
    if (z >= tex->get_z_size()) {
      // This can happen, when textures with different layer counts are
      // attached to a buffer.  We simply ignore this if it happens.
      return false;
    }

    if ((w != tex->get_x_size()) ||
        (h != tex->get_y_size())) {
      return false;
    }

    if (tex->get_texture_type() == Texture::TT_cube_map) {
      if (!_supports_cube_map) {
        return false;
      }

      nassertr(z < 6, false);
      if (w != h) {
        return false;
      }

    } else if (tex->get_texture_type() == Texture::TT_3d_texture) {
      if (!_supports_3d_texture) {
        return false;
      }

    } else if (tex->get_texture_type() == Texture::TT_2d_texture_array) {
      if (!_supports_2d_texture_array) {
        return false;
      }

    } else {
      GLCAT.error()
        << "Don't know how to copy framebuffer to texture " << *tex << "\n";
    }
  } else {
    nassertr(tex->get_texture_type() == Texture::TT_2d_texture, false);
  }

  // Match framebuffer format if necessary.
  if (tex->get_match_framebuffer_format()) {

    switch (tex->get_format()) {
    case Texture::F_depth_component:
    case Texture::F_depth_component16:
    case Texture::F_depth_component24:
    case Texture::F_depth_component32:
    case Texture::F_depth_stencil:
      // Don't remap if we're one of these special format.
      break;

    default:
      // If the texture is a color format, we want to match the presence of
      // sRGB and alpha according to the framebuffer.
      if (_current_properties->get_srgb_color()) {
        if (_current_properties->get_alpha_bits()) {
          tex->set_format(Texture::F_srgb_alpha);
        } else {
          tex->set_format(Texture::F_srgb);
        }
      } else {
        if (_current_properties->get_alpha_bits()) {
          tex->set_format(Texture::F_rgba);
        } else {
          tex->set_format(Texture::F_rgb);
        }
      }
    }
  }

  TextureContext *tc = tex->prepare_now(view, get_prepared_objects(), this);
  nassertr(tc != nullptr, false);
  CLP(TextureContext) *gtc = DCAST(CLP(TextureContext), tc);

  apply_texture(gtc);
  bool needs_reload = specify_texture(gtc, tex->get_default_sampler());

  GLenum target = get_texture_target(tex->get_texture_type());
  GLint internal_format = get_internal_image_format(tex);
  int width = tex->get_x_size();
  int height = tex->get_y_size();
  int depth = tex->get_z_size();

  bool uses_mipmaps = tex->uses_mipmaps() && !gl_ignore_mipmaps;
  if (uses_mipmaps) {
    if (_supports_generate_mipmap) {
#ifndef OPENGLES_2
      if (_glGenerateMipmap == nullptr) {
        glTexParameteri(target, GL_GENERATE_MIPMAP, true);
      }
#endif
    } else {
      // If we can't auto-generate mipmaps, do without mipmaps.
      glTexParameteri(target, GL_TEXTURE_MIN_FILTER, GL_LINEAR);
      uses_mipmaps = false;
    }
  }

  bool new_image = needs_reload || gtc->was_image_modified();

  if (z >= 0) {
    if (target == GL_TEXTURE_CUBE_MAP) {
      // Copy to a cube map face, which is treated as a 2D texture.
      target = GL_TEXTURE_CUBE_MAP_POSITIVE_X + z;
      depth = 1;
      z = -1;

      // Cube map faces seem to have trouble with CopyTexSubImage, so we
      // always reload the image.
      new_image = true;
    }
  }

  if (!gtc->_has_storage ||
      internal_format != gtc->_internal_format ||
      uses_mipmaps != gtc->_uses_mipmaps ||
      width != gtc->_width ||
      height != gtc->_height ||
      depth != gtc->_depth) {
    // If the texture properties have changed, we need to reload the image.
    new_image = true;
  }

  if (new_image && gtc->_immutable) {
    gtc->reset_data();
    glBindTexture(target, gtc->_index);

    if (GLCAT.is_spam()) {
      GLCAT.spam()
        << "glBindTexture(0x" << hex << target << dec << ", " << gtc->_index << "): " << *tex << "\n";
    }
  }

#ifndef OPENGLES_1
  if (gtc->needs_barrier(GL_TEXTURE_UPDATE_BARRIER_BIT)) {
    // Make sure that any incoherent writes to this texture have been synced.
    issue_memory_barrier(GL_TEXTURE_UPDATE_BARRIER_BIT);
  }
#endif

  if (z >= 0) {
#ifndef OPENGLES_1
    if (new_image) {
      // These won't be used because we pass a NULL image, but we still have
      // to specify them.  Might as well use the actual values.
      GLint external_format = get_external_image_format(tex);
      GLint component_type = get_component_type(tex->get_component_type());
      _glTexImage3D(target, 0, internal_format, width, height, depth, 0, external_format, component_type, nullptr);
    }

    _glCopyTexSubImage3D(target, 0, 0, 0, z, xo, yo, w, h);
#endif
  } else {
    if (new_image) {
      // We have to create a new image.  It seems that OpenGL accepts a size
      // higher than the framebuffer, but if we run into trouble we'll have to
      // replace this with something smarter.
      glCopyTexImage2D(target, 0, internal_format, xo, yo, width, height, 0);
    } else {
      // We can overlay the existing image.
      glCopyTexSubImage2D(target, 0, 0, 0, xo, yo, w, h);
    }
  }

  if (uses_mipmaps && _glGenerateMipmap != nullptr) {
    glEnable(target);
    _glGenerateMipmap(target);
    glDisable(target);
  }

  gtc->_has_storage = true;
  gtc->_uses_mipmaps = uses_mipmaps;
  gtc->_internal_format = internal_format;
  gtc->_width = width;
  gtc->_height = height;
  gtc->_depth = depth;

  gtc->mark_loaded();
  gtc->enqueue_lru(&_prepared_objects->_graphics_memory_lru);

  report_my_gl_errors();

  // Force reload of texture state, since we've just monkeyed with it.
  _state_mask.clear_bit(TextureAttrib::get_class_slot());

  return true;
}


/**
 * Copy the pixels within the indicated display region from the framebuffer
 * into system memory, not texture memory.  Returns true on success, false on
 * failure.
 *
 * This completely redefines the ram image of the indicated texture.
 */
bool CLP(GraphicsStateGuardian)::
framebuffer_copy_to_ram(Texture *tex, int view, int z,
                        const DisplayRegion *dr, const RenderBuffer &rb) {
  nassertr(tex != nullptr && dr != nullptr, false);
  set_read_buffer(rb._buffer_type);
  glPixelStorei(GL_PACK_ALIGNMENT, 1);
  clear_color_write_mask();

  // Bug fix for RE, RE2, and VTX - need to disable texturing in order for
  // glReadPixels() to work NOTE: reading the depth buffer is *much* slower
  // than reading the color buffer
  set_state_and_transform(RenderState::make_empty(), _internal_transform);

  int xo, yo, w, h;
  dr->get_region_pixels(xo, yo, w, h);

  Texture::ComponentType component_type = tex->get_component_type();

  Texture::Format format = tex->get_format();
  switch (format) {
  case Texture::F_depth_stencil:
    if (_current_properties->get_float_depth()) {
      component_type = Texture::T_float;
    } else {
      component_type = Texture::T_unsigned_int_24_8;
    }
    break;

  case Texture::F_depth_component:
    if (_current_properties->get_float_depth()) {
      component_type = Texture::T_float;
    } else if (_current_properties->get_depth_bits() <= 8) {
      component_type = Texture::T_unsigned_byte;
    } else if (_current_properties->get_depth_bits() <= 16) {
      component_type = Texture::T_unsigned_short;
    } else {
      component_type = Texture::T_float;
    }
    break;

  case Texture::F_depth_component16:
    component_type = Texture::T_unsigned_short;
    break;

  case Texture::F_depth_component24:
  case Texture::F_depth_component32:
    component_type = Texture::T_float;
    break;

  default:
    if (_current_properties->get_srgb_color()) {
      if (_current_properties->get_alpha_bits()) {
        format = Texture::F_srgb_alpha;
      } else {
        format = Texture::F_srgb;
      }
    } else if (_current_properties->get_float_color()) {
      if (_current_properties->get_alpha_bits()) {
        format = Texture::F_rgba32;
      } else if (_current_properties->get_blue_bits()) {
        format = Texture::F_rgb32;
      } else if (_current_properties->get_green_bits()) {
        format = Texture::F_rg32;
      } else {
        format = Texture::F_r32;
      }
    } else {
      if (_current_properties->get_alpha_bits()) {
        format = Texture::F_rgba;
      } else {
        format = Texture::F_rgb;
      }
    }
    if (_current_properties->get_float_color()) {
      component_type = Texture::T_float;
    } else if (_current_properties->get_color_bits() <= 24
            && _current_properties->get_red_bits() <= 8
            && _current_properties->get_green_bits() <= 8
            && _current_properties->get_blue_bits() <= 8
            && _current_properties->get_alpha_bits() <= 8) {
      component_type = Texture::T_unsigned_byte;
    } else {
      component_type = Texture::T_unsigned_short;
    }
  }

  Texture::TextureType texture_type;
  int z_size;
  // TODO: should be extended to support 3D textures, 2D arrays and cube map
  // arrays.
  if (z >= 0) {
    texture_type = Texture::TT_cube_map;
    z_size = 6;
  } else {
    texture_type = Texture::TT_2d_texture;
    z_size = 1;
  }

  int num_views = tex->get_num_views();
  if (tex->get_x_size() != w || tex->get_y_size() != h ||
      tex->get_z_size() != z_size ||
      tex->get_component_type() != component_type ||
      tex->get_format() != format ||
      tex->get_texture_type() != texture_type ||
      view >= num_views) {

    tex->setup_texture(texture_type, w, h, z_size, component_type, format);

    // The above resets the number of views to 1, so set this back.
    num_views = std::max(view + 1, num_views);
    if (num_views > 1) {
      tex->set_num_views(num_views);
    }
  }

  nassertr(z < tex->get_z_size(), false);

  GLenum external_format = get_external_image_format(tex);

  // OpenGL ES implementations may support BGRA, but that doesn't imply they
  // also support it for glReadPixels specifically.
  if (!_supports_bgra_read && external_format == GL_BGRA) {
    external_format = GL_RGBA;
  }

  if (GLCAT.is_spam()) {
    GLCAT.spam()
      << "glReadPixels(" << xo << ", " << yo << ", " << w << ", " << h << ", ";
    switch (external_format) {
    case GL_DEPTH_COMPONENT:
      GLCAT.spam(false) << "GL_DEPTH_COMPONENT, ";
      break;
    case GL_DEPTH_STENCIL:
      GLCAT.spam(false) << "GL_DEPTH_STENCIL, ";
      break;
#ifndef OPENGLES_1
    case GL_RG:
      GLCAT.spam(false) << "GL_RG, ";
      break;
#endif
    case GL_RGB:
      GLCAT.spam(false) << "GL_RGB, ";
      break;
    case GL_RGBA:
      GLCAT.spam(false) << "GL_RGBA, ";
      break;
#ifndef OPENGLES
    case GL_BGR:
      GLCAT.spam(false) << "GL_BGR, ";
      break;
#endif
    case GL_BGRA:
      GLCAT.spam(false) << "GL_BGRA, ";
      break;
    default:
      GLCAT.spam(false) << "unknown, ";
      break;
    }
    switch (get_component_type(component_type)) {
    case GL_UNSIGNED_BYTE:
      GLCAT.spam(false) << "GL_UNSIGNED_BYTE";
      break;
    case GL_UNSIGNED_SHORT:
      GLCAT.spam(false) << "GL_UNSIGNED_SHORT";
      break;
    case GL_FLOAT:
      GLCAT.spam(false) << "GL_FLOAT";
      break;
#ifndef OPENGLES_1
    case GL_INT:
      GLCAT.spam(false) << "GL_INT";
      break;
#endif
    default:
      GLCAT.spam(false) << "unknown";
      break;
    }
    GLCAT.spam(false)
      << ")" << endl;
  }

  unsigned char *image_ptr = tex->modify_ram_image();
  size_t image_size = tex->get_ram_image_size();
  if (z >= 0 || view > 0) {
    image_size = tex->get_expected_ram_page_size();
    if (z >= 0) {
      image_ptr += z * image_size;
    }
    if (view > 0) {
      image_ptr += (view * tex->get_z_size()) * image_size;
      nassertr(view < tex->get_num_views(), false);
    }
  }

  glReadPixels(xo, yo, w, h, external_format,
               get_component_type(component_type), image_ptr);

  // We may have to reverse the byte ordering of the image if GL didn't do it
  // for us.
  if (external_format == GL_RGBA || external_format == GL_RGB) {
    PTA_uchar new_image;
    const unsigned char *result =
      fix_component_ordering(new_image, image_ptr, image_size,
                             external_format, tex);
    if (result != image_ptr) {
      memcpy(image_ptr, result, image_size);
    }
  }

  report_my_gl_errors();
  return true;
}

#ifdef SUPPORT_FIXED_FUNCTION
/**
 *
 */
void CLP(GraphicsStateGuardian)::
apply_fog(Fog *fog) {
  Fog::Mode fmode = fog->get_mode();
  glFogf(GL_FOG_MODE, get_fog_mode_type(fmode));

  if (fmode == Fog::M_linear) {
    PN_stdfloat onset, opaque;
    fog->get_linear_range(onset, opaque);
    glFogf(GL_FOG_START, onset);
    glFogf(GL_FOG_END, opaque);

  } else {
    // Exponential fog is always camera-relative.
    glFogf(GL_FOG_DENSITY, fog->get_exp_density());
  }

  call_glFogfv(GL_FOG_COLOR, fog->get_color());
  report_my_gl_errors();
}
#endif  // SUPPORT_FIXED_FUNCTION

/**
 * Sends the indicated transform matrix to the graphics API to be applied to
 * future vertices.
 *
 * This transform is the internal_transform, already converted into the GSG's
 * internal coordinate system.
 */
void CLP(GraphicsStateGuardian)::
do_issue_transform() {
#ifdef SUPPORT_FIXED_FUNCTION
  if (has_fixed_function_pipeline()) {
    // OpenGL ES 2 does not support glLoadMatrix.

    const TransformState *transform = _internal_transform;
    if (GLCAT.is_spam()) {
      GLCAT.spam()
        << "glLoadMatrix(GL_MODELVIEW): " << transform->get_mat() << endl;
    }

    DO_PSTATS_STUFF(_transform_state_pcollector.add_level(1));
    glMatrixMode(GL_MODELVIEW);
    call_glLoadMatrix(transform->get_mat());
  }
#endif
  _transform_stale = false;

  report_my_gl_errors();
}

#ifdef SUPPORT_FIXED_FUNCTION
/**
 *
 */
void CLP(GraphicsStateGuardian)::
do_issue_shade_model() {
  const ShadeModelAttrib *target_shade_model;
  _target_rs->get_attrib_def(target_shade_model);

  switch (target_shade_model->get_mode()) {
  case ShadeModelAttrib::M_smooth:
    glShadeModel(GL_SMOOTH);
    _flat_shade_model = false;
    break;

  case ShadeModelAttrib::M_flat:
    glShadeModel(GL_FLAT);
    _flat_shade_model = true;
    break;
  }
}
#endif  // SUPPORT_FIXED_FUNCTION

#ifndef OPENGLES_1
/**
 * Called when the current ShaderAttrib state has changed.
 */
void CLP(GraphicsStateGuardian)::
do_issue_shader() {
  PStatTimer timer(_draw_set_state_shader_pcollector);

  ShaderContext *context = 0;
  Shader *shader = (Shader *)_target_shader->get_shader();

  // If we don't have a shader, apply the default shader.
  if (!has_fixed_function_pipeline() && !shader) {
    shader = _default_shader;
    nassertv(shader != nullptr);
  }

  if (shader) {
    if (_current_shader != shader) {
      context = shader->prepare_now(get_prepared_objects(), this);
    } else {
      context = _current_shader_context;
    }
  }

  // If it failed, try applying the default shader.
  if ((context == 0 || !context->valid()) && _default_shader != nullptr &&
      shader != _default_shader) {
    shader = _default_shader;
    nassertv(shader != nullptr);
    if (_current_shader != shader) {
      context = shader->prepare_now(get_prepared_objects(), this);
    } else {
      context = _current_shader_context;
    }
  }

  if (context == 0 || !context->valid()) {
    if (_current_shader_context != 0) {
      _current_shader_context->unbind();
      _current_shader = 0;
      _current_shader_context = 0;
    }
  } else {
    if (context != _current_shader_context) {
      // Use a completely different shader than before.  Unbind old shader,
      // bind the new one.
      if (_current_shader_context != nullptr &&
          _current_shader->get_language() != shader->get_language()) {
        // If it's a different type of shader, make sure to unbind the old.
        _current_shader_context->unbind();
      }
      context->bind();
      _current_shader = shader;
    }

    // Bind the shader storage buffers.
    context->update_shader_buffer_bindings(_current_shader_context);
    _current_shader_context = context;
  }

#ifndef OPENGLES
  // Is the point size provided by the shader or by OpenGL?
  bool shader_point_size = _target_shader->get_flag(ShaderAttrib::F_shader_point_size);
  if (shader_point_size != _shader_point_size) {
    if (shader_point_size) {
      glEnable(GL_PROGRAM_POINT_SIZE);
    } else {
      glDisable(GL_PROGRAM_POINT_SIZE);
    }
    _shader_point_size = shader_point_size;
  }
#endif

  report_my_gl_errors();
}
#endif  // !OPENGLES_1

/**
 *
 */
void CLP(GraphicsStateGuardian)::
do_issue_render_mode() {
  const RenderModeAttrib *target_render_mode;
  _target_rs->get_attrib_def(target_render_mode);

  _render_mode = target_render_mode->get_mode();
  PN_stdfloat thickness = target_render_mode->get_thickness();
  _point_perspective = target_render_mode->get_perspective();

#ifndef OPENGLES  // glPolygonMode not supported by OpenGL ES.
  switch (_render_mode) {
  case RenderModeAttrib::M_unchanged:
  case RenderModeAttrib::M_filled:
  case RenderModeAttrib::M_filled_flat:
    glPolygonMode(GL_FRONT_AND_BACK, GL_FILL);
    break;

  case RenderModeAttrib::M_wireframe:
    glPolygonMode(GL_FRONT_AND_BACK, GL_LINE);
    break;

  case RenderModeAttrib::M_point:
    glPolygonMode(GL_FRONT_AND_BACK, GL_POINT);
    break;

  default:
    GLCAT.error()
      << "Unknown render mode " << (int)_render_mode << endl;
  }
#endif  // OPENGLES

  // The thickness affects both the line width and the point size.
  if (thickness != _point_size) {
    if (GLCAT.is_spam()) {
      GLCAT.spam() << "setting thickness to " << thickness << "\n";
    }

    glLineWidth(std::min((GLfloat)thickness, _max_line_width));
#ifndef OPENGLES_2
    glPointSize(thickness);
#endif
    _point_size = thickness;
  }
  report_my_gl_errors();

#ifdef SUPPORT_FIXED_FUNCTION
  if (has_fixed_function_pipeline()) {
    do_point_size();
  }
#endif
}

/**
 *
 */
void CLP(GraphicsStateGuardian)::
do_issue_antialias() {
  const AntialiasAttrib *target_antialias;
  _target_rs->get_attrib_def(target_antialias);

  if (target_antialias->get_mode_type() == AntialiasAttrib::M_auto) {
    // In this special mode, we must enable antialiasing on a case-by-case
    // basis, because we enable it differently for polygons and for points and
    // lines.
    _auto_antialias_mode = true;

  } else {
    // Otherwise, explicitly enable or disable according to the bits that are
    // set.  But if multisample is requested and supported, don't use the
    // other bits at all (they will be ignored by GL anyway).
    _auto_antialias_mode = false;
    unsigned short mode = target_antialias->get_mode();

    if (_supports_multisample &&
        (mode & AntialiasAttrib::M_multisample) != 0) {
      enable_multisample_antialias(true);

    } else {
      enable_multisample_antialias(false);
      enable_line_smooth((mode & AntialiasAttrib::M_line) != 0);
      enable_point_smooth((mode & AntialiasAttrib::M_point) != 0);
      enable_polygon_smooth((mode & AntialiasAttrib::M_polygon) != 0);
    }
  }

#ifndef OPENGLES_2
  GLenum quality;
  switch (target_antialias->get_mode_quality()) {
  case AntialiasAttrib::M_faster:
    quality = GL_FASTEST;
    break;

  case AntialiasAttrib::M_better:
    quality = GL_NICEST;
    break;

  default:
    quality = GL_DONT_CARE;
    break;
  }

  if (_line_smooth_enabled) {
    glHint(GL_LINE_SMOOTH_HINT, quality);
  }
  if (_point_smooth_enabled) {
    glHint(GL_POINT_SMOOTH_HINT, quality);
  }
#ifndef OPENGLES
  if (_polygon_smooth_enabled) {
    glHint(GL_POLYGON_SMOOTH_HINT, quality);
  }
#endif
#endif  // !OPENGLES_2

  report_my_gl_errors();
}

#ifdef SUPPORT_FIXED_FUNCTION // OpenGL ES 2.0 doesn't support rescaling normals.
/**
 *
 */
void CLP(GraphicsStateGuardian)::
do_issue_rescale_normal() {
  RescaleNormalAttrib::Mode mode = RescaleNormalAttrib::M_none;

  const RescaleNormalAttrib *target_rescale_normal;
  if (_target_rs->get_attrib(target_rescale_normal)) {
    mode = target_rescale_normal->get_mode();
  }

  switch (mode) {
  case RescaleNormalAttrib::M_none:
    glDisable(GL_NORMALIZE);
    if (_supports_rescale_normal && support_rescale_normal) {
      glDisable(GL_RESCALE_NORMAL);
    }
    break;

  case RescaleNormalAttrib::M_rescale:
    if (_supports_rescale_normal && support_rescale_normal) {
      glEnable(GL_RESCALE_NORMAL);
      glDisable(GL_NORMALIZE);
    } else {
      glEnable(GL_NORMALIZE);
    }
    break;

  case RescaleNormalAttrib::M_normalize:
    glEnable(GL_NORMALIZE);
    if (_supports_rescale_normal && support_rescale_normal) {
      glDisable(GL_RESCALE_NORMAL);
    }
    break;

  default:
    GLCAT.error()
      << "Unknown rescale_normal mode " << (int)mode << endl;
  }
  report_my_gl_errors();
}
#endif  // SUPPORT_FIXED_FUNCTION

// PandaCompareFunc - 1 + 0x200 === GL_NEVER, etc.  order is sequential
#define PANDA_TO_GL_COMPAREFUNC(PANDACMPFUNC) (PANDACMPFUNC-1 +0x200)

/**
 *
 */
void CLP(GraphicsStateGuardian)::
do_issue_depth_test() {
  const DepthTestAttrib *target_depth_test;
  _target_rs->get_attrib_def(target_depth_test);

  DepthTestAttrib::PandaCompareFunc mode = target_depth_test->get_mode();
  if (mode == DepthTestAttrib::M_none) {
    enable_depth_test(false);
  } else {
    enable_depth_test(true);
    glDepthFunc(PANDA_TO_GL_COMPAREFUNC(mode));
  }
  report_my_gl_errors();
}

#ifdef SUPPORT_FIXED_FUNCTION
/**
 *
 */
void CLP(GraphicsStateGuardian)::
do_issue_alpha_test() {
#ifndef OPENGLES_1
  if (_target_shader->get_flag(ShaderAttrib::F_subsume_alpha_test)) {
    enable_alpha_test(false);
  } else
#endif
  {
    const AlphaTestAttrib *target_alpha_test;
    _target_rs->get_attrib_def(target_alpha_test);

    AlphaTestAttrib::PandaCompareFunc mode = target_alpha_test->get_mode();
    if (mode == AlphaTestAttrib::M_none) {
      enable_alpha_test(false);
    } else {
      nassertv(GL_NEVER == (AlphaTestAttrib::M_never-1+0x200));
      glAlphaFunc(PANDA_TO_GL_COMPAREFUNC(mode), target_alpha_test->get_reference_alpha());
      enable_alpha_test(true);
    }
  }
}
#endif  // SUPPORT_FIXED_FUNCTION

/**
 *
 */
void CLP(GraphicsStateGuardian)::
do_issue_depth_write() {
  const DepthWriteAttrib *target_depth_write;
  _target_rs->get_attrib_def(target_depth_write);

  DepthWriteAttrib::Mode mode = target_depth_write->get_mode();
  if (mode == DepthWriteAttrib::M_off) {
#ifdef GSG_VERBOSE
    GLCAT.spam()
      << "glDepthMask(GL_FALSE)" << endl;
#endif
    glDepthMask(GL_FALSE);
  } else {
#ifdef GSG_VERBOSE
    GLCAT.spam()
      << "glDepthMask(GL_TRUE)" << endl;
#endif
    glDepthMask(GL_TRUE);
  }
  report_my_gl_errors();
}

/**
 *
 */
void CLP(GraphicsStateGuardian)::
do_issue_cull_face() {
  const CullFaceAttrib *target_cull_face;
  _target_rs->get_attrib_def(target_cull_face);

  CullFaceAttrib::Mode mode = target_cull_face->get_effective_mode();

  switch (mode) {
  case CullFaceAttrib::M_cull_none:
    glDisable(GL_CULL_FACE);
    break;
  case CullFaceAttrib::M_cull_clockwise:
    glEnable(GL_CULL_FACE);
    glCullFace(GL_BACK);
    break;
  case CullFaceAttrib::M_cull_counter_clockwise:
    glEnable(GL_CULL_FACE);
    glCullFace(GL_FRONT);
    break;
  default:
    GLCAT.error()
      << "invalid cull face mode " << (int)mode << endl;
    break;
  }
  report_my_gl_errors();
}

#ifdef SUPPORT_FIXED_FUNCTION
/**
 *
 */
void CLP(GraphicsStateGuardian)::
do_issue_fog() {
  const FogAttrib *target_fog;
  _target_rs->get_attrib_def(target_fog);

  if (!target_fog->is_off()) {
    enable_fog(true);
    Fog *fog = target_fog->get_fog();
    nassertv(fog != nullptr);
    apply_fog(fog);
  } else {
    enable_fog(false);
  }
  report_my_gl_errors();
}
#endif  // SUPPORT_FIXED_FUNCTION

/**
 *
 */
void CLP(GraphicsStateGuardian)::
do_issue_depth_offset() {
  const DepthOffsetAttrib *target_depth_offset = (const DepthOffsetAttrib *)
     _target_rs->get_attrib_def(DepthOffsetAttrib::get_class_slot());

  int offset = target_depth_offset->get_offset();

  if (offset != 0) {
    // The relationship between these two parameters is a little unclear and
    // poorly explained in the GL man pages.
    glPolygonOffset((GLfloat) -offset, (GLfloat) -offset);
    enable_polygon_offset(true);

  } else {
    enable_polygon_offset(false);
  }

  PN_stdfloat min_value = target_depth_offset->get_min_value();
  PN_stdfloat max_value = target_depth_offset->get_max_value();
#ifdef GSG_VERBOSE
    GLCAT.spam()
      << "glDepthRange(" << min_value << ", " << max_value << ")" << endl;
#endif
#ifdef OPENGLES
  // OpenGL ES uses a single-precision call.
  glDepthRangef((GLclampf)min_value, (GLclampf)max_value);
#else
  // Mainline OpenGL uses a double-precision call.
  if (!_use_remapped_depth_range) {
    glDepthRange((GLclampd)min_value, (GLclampd)max_value);
  } else {
    // If we have a remapped depth range, we should adjust the values to range
    // from -1 to 1.  We need to use an NV extension to pass unclamped values.
    _glDepthRangedNV(min_value * 2.0 - 1.0, max_value * 2.0 - 1.0);
  }
#endif  // OPENGLES

  report_my_gl_errors();
}

#ifdef SUPPORT_FIXED_FUNCTION
/**
 *
 */
void CLP(GraphicsStateGuardian)::
do_issue_material() {
  static Material empty;
  const Material *material;

  const MaterialAttrib *target_material;
  _target_rs->get_attrib_def(target_material);

  if (target_material == nullptr ||
      target_material->is_off()) {
    material = &empty;
  } else {
    material = target_material->get_material();
  }

  bool has_material_force_color = _has_material_force_color;

#ifndef NDEBUG
  if (_show_texture_usage) {
    // In show_texture_usage mode, all colors are white, so as not to
    // contaminate the texture color.  This means we disable lighting
    // materials too.
    material = &empty;
    has_material_force_color = false;
  }
#endif  // NDEBUG

#ifdef OPENGLES
  const GLenum face = GL_FRONT_AND_BACK;
#else
  GLenum face = material->get_twoside() ? GL_FRONT_AND_BACK : GL_FRONT;
#endif

  call_glMaterialfv(face, GL_SPECULAR, material->get_specular());
  call_glMaterialfv(face, GL_EMISSION, material->get_emission());
  glMaterialf(face, GL_SHININESS, max(min(material->get_shininess(), (PN_stdfloat)128), (PN_stdfloat)0));

  if ((material->has_ambient() && material->has_diffuse()) || material->has_base_color()) {
    // The material has both an ambient and diffuse specified.  This means we
    // do not need glMaterialColor().
    glDisable(GL_COLOR_MATERIAL);
    call_glMaterialfv(face, GL_AMBIENT, material->get_ambient());
    call_glMaterialfv(face, GL_DIFFUSE, material->get_diffuse());

  } else if (material->has_ambient()) {
    // The material specifies an ambient, but not a diffuse component.  The
    // diffuse component comes from the object's color.
    if (has_material_force_color) {
      glDisable(GL_COLOR_MATERIAL);
      call_glMaterialfv(face, GL_DIFFUSE, _material_force_color);
    } else {
#ifndef OPENGLES
      glColorMaterial(face, GL_DIFFUSE);
#endif  // OPENGLES
      glEnable(GL_COLOR_MATERIAL);
    }
    call_glMaterialfv(face, GL_AMBIENT, material->get_ambient());

  } else if (material->has_diffuse()) {
    // The material specifies a diffuse, but not an ambient component.  The
    // ambient component comes from the object's color.
    if (has_material_force_color) {
      glDisable(GL_COLOR_MATERIAL);
      call_glMaterialfv(face, GL_AMBIENT, _material_force_color);
    } else {
#ifndef OPENGLES
      glColorMaterial(face, GL_AMBIENT);
#endif  // OPENGLES
      glEnable(GL_COLOR_MATERIAL);
    }
    call_glMaterialfv(face, GL_DIFFUSE, material->get_diffuse());

  } else {
    // The material specifies neither a diffuse nor an ambient component.
    // Both components come from the object's color.
    if (has_material_force_color) {
      glDisable(GL_COLOR_MATERIAL);
      call_glMaterialfv(face, GL_AMBIENT, _material_force_color);
      call_glMaterialfv(face, GL_DIFFUSE, _material_force_color);
    } else {
#ifndef OPENGLES
      glColorMaterial(face, GL_AMBIENT_AND_DIFFUSE);
#endif  // OPENGLES
      glEnable(GL_COLOR_MATERIAL);
    }
  }

#ifndef OPENGLES
  glLightModeli(GL_LIGHT_MODEL_LOCAL_VIEWER, material->get_local());
  glLightModeli(GL_LIGHT_MODEL_TWO_SIDE, material->get_twoside());

  if (_use_separate_specular_color) {
    glLightModeli(GL_LIGHT_MODEL_COLOR_CONTROL, GL_SEPARATE_SPECULAR_COLOR);
  } else {
    glLightModeli(GL_LIGHT_MODEL_COLOR_CONTROL, GL_SINGLE_COLOR);
  }
#endif

  report_my_gl_errors();
}
#endif  // SUPPORT_FIXED_FUNCTION

/**
 * Issues the logic operation attribute to the GL.
 */
#if !defined(OPENGLES) || defined(OPENGLES_1)
void CLP(GraphicsStateGuardian)::
do_issue_logic_op() {
  const LogicOpAttrib *target_logic_op;
  _target_rs->get_attrib_def(target_logic_op);

  if (target_logic_op->get_operation() != LogicOpAttrib::O_none) {
    glEnable(GL_COLOR_LOGIC_OP);
    glLogicOp(GL_CLEAR - 1 + (int)target_logic_op->get_operation());

    if (GLCAT.is_spam()) {
      GLCAT.spam() << "glEnable(GL_COLOR_LOGIC_OP)\n";
      GLCAT.spam() << "glLogicOp(" << target_logic_op->get_operation() << ")\n";
    }
  } else {
    glDisable(GL_COLOR_LOGIC_OP);
    glLogicOp(GL_COPY);

    if (GLCAT.is_spam()) {
      GLCAT.spam() << "glDisable(GL_COLOR_LOGIC_OP)\n";
    }
  }
}
#endif

/**
 *
 */
void CLP(GraphicsStateGuardian)::
do_issue_blending() {
  // Handle the color_write attrib.  If color_write is off, then all the other
  // blending-related stuff doesn't matter.  If the device doesn't support
  // color-write, we use blending tricks to effectively disable color write.
  const ColorWriteAttrib *target_color_write;
  _target_rs->get_attrib_def(target_color_write);

  unsigned int color_channels =
    target_color_write->get_channels() & _color_write_mask;

#ifndef OPENGLES_1
  if (_target_shader->get_flag(ShaderAttrib::F_disable_alpha_write)) {
    color_channels &= ~(ColorWriteAttrib::C_alpha);
  }
#endif

  if (color_channels == ColorWriteAttrib::C_off) {
    enable_multisample_alpha_one(false);
    enable_multisample_alpha_mask(false);
    if (gl_color_mask) {
      enable_blend(false);
      set_color_write_mask(ColorWriteAttrib::C_off);
    } else {
      enable_blend(true);
      _glBlendEquation(GL_FUNC_ADD);
      glBlendFunc(GL_ZERO, GL_ONE);
    }

    if (GLCAT.is_spam()) {
      GLCAT.spam() << "glBlendEquation(GL_FUNC_ADD)\n";
      GLCAT.spam() << "glBlendFunc(GL_ZERO, GL_ONE)\n";
    }
    return;
  } else {
    set_color_write_mask(color_channels);
  }

  const ColorBlendAttrib *target_color_blend;
  _target_rs->get_attrib_def(target_color_blend);
  CPT(ColorBlendAttrib) color_blend = target_color_blend;
  ColorBlendAttrib::Mode color_blend_mode = target_color_blend->get_mode();
  ColorBlendAttrib::Mode alpha_blend_mode = target_color_blend->get_alpha_mode();

  const TransparencyAttrib *target_transparency;
  _target_rs->get_attrib_def(target_transparency);
  TransparencyAttrib::Mode transparency_mode = target_transparency->get_mode();

  _color_blend_involves_color_scale = color_blend->involves_color_scale();

  // Is there a color blend set?
  if (color_blend_mode != ColorBlendAttrib::M_none) {
    enable_multisample_alpha_one(false);
    enable_multisample_alpha_mask(false);
    enable_blend(true);

    if (_supports_blend_equation_separate) {
      _glBlendEquationSeparate(get_blend_equation_type(color_blend_mode),
                               get_blend_equation_type(alpha_blend_mode));
    } else {
      _glBlendEquation(get_blend_equation_type(color_blend_mode));
    }
    _glBlendFuncSeparate(get_blend_func(color_blend->get_operand_a()),
                         get_blend_func(color_blend->get_operand_b()),
                         get_blend_func(color_blend->get_alpha_operand_a()),
                         get_blend_func(color_blend->get_alpha_operand_b()));

#ifndef OPENGLES_1
    LColor c;
    if (_color_blend_involves_color_scale) {
      // Apply the current color scale to the blend mode.
      c = _current_color_scale;
    } else {
      c = color_blend->get_color();
    }

    _glBlendColor(c[0], c[1], c[2], c[3]);
#endif

    if (GLCAT.is_spam()) {
      if (_supports_blend_equation_separate) {
        GLCAT.spam() << "glBlendEquationSeparate(" << color_blend_mode << ", "
                                                   << alpha_blend_mode << ")\n";
      } else {
        GLCAT.spam() << "glBlendEquation(" << color_blend_mode << ")\n";
      }
      GLCAT.spam() << "glBlendFuncSeparate("
                   << color_blend->get_operand_a() << ", "
                   << color_blend->get_operand_b() << ", "
                   << color_blend->get_alpha_operand_a() << ", "
                   << color_blend->get_alpha_operand_b() << ")\n";
#ifndef OPENGLES_1
      GLCAT.spam() << "glBlendColor(" << c << ")\n";
#endif
    }
    return;
  }

  // No color blend; is there a transparency set?
  switch (transparency_mode) {
  case TransparencyAttrib::M_none:
  case TransparencyAttrib::M_binary:
    break;

  case TransparencyAttrib::M_alpha:
  case TransparencyAttrib::M_dual:
    enable_multisample_alpha_one(false);
    enable_multisample_alpha_mask(false);
    enable_blend(true);
    _glBlendEquation(GL_FUNC_ADD);

    if (old_alpha_blend) {
      glBlendFunc(GL_SRC_ALPHA, GL_ONE_MINUS_SRC_ALPHA);
    } else {
      _glBlendFuncSeparate(GL_SRC_ALPHA, GL_ONE_MINUS_SRC_ALPHA, GL_ONE, GL_ONE_MINUS_SRC_ALPHA);
    }

    if (GLCAT.is_spam()) {
      GLCAT.spam() << "glBlendEquation(GL_FUNC_ADD)\n";
      if (_supports_blend_equation_separate && !old_alpha_blend) {
        GLCAT.spam() << "glBlendFuncSeparate(GL_SRC_ALPHA, GL_ONE_MINUS_SRC_ALPHA, GL_ONE, GL_ONE_MINUS_SRC_ALPHA)\n";
      } else {
        GLCAT.spam() << "glBlendFunc(GL_SRC_ALPHA, GL_ONE_MINUS_SRC_ALPHA)\n";
      }
    }
    return;

  case TransparencyAttrib::M_premultiplied_alpha:
    enable_multisample_alpha_one(false);
    enable_multisample_alpha_mask(false);
    enable_blend(true);
    _glBlendEquation(GL_FUNC_ADD);
    glBlendFunc(GL_ONE, GL_ONE_MINUS_SRC_ALPHA);

    if (GLCAT.is_spam()) {
      GLCAT.spam() << "glBlendEquation(GL_FUNC_ADD)\n";
      GLCAT.spam() << "glBlendFunc(GL_ONE, GL_ONE_MINUS_SRC_ALPHA)\n";
    }
    return;

  case TransparencyAttrib::M_multisample:
    // We need to enable *both* of these in M_multisample case.
    enable_multisample_alpha_one(true);
    enable_multisample_alpha_mask(true);
    enable_blend(false);
    return;

  case TransparencyAttrib::M_multisample_mask:
    enable_multisample_alpha_one(false);
    enable_multisample_alpha_mask(true);
    enable_blend(false);
    return;

  default:
    GLCAT.error()
      << "invalid transparency mode " << (int)transparency_mode << endl;
    break;
  }

  if (_line_smooth_enabled || _point_smooth_enabled) {
    // If we have either of these turned on, we also need to have blend mode
    // enabled in order to see it.
    enable_multisample_alpha_one(false);
    enable_multisample_alpha_mask(false);
    enable_blend(true);
    _glBlendEquation(GL_FUNC_ADD);
    glBlendFunc(GL_SRC_ALPHA, GL_ONE_MINUS_SRC_ALPHA);

    if (GLCAT.is_spam()) {
      GLCAT.spam() << "glBlendEquation(GL_FUNC_ADD)\n";
      GLCAT.spam() << "glBlendFunc(GL_SRC_ALPHA, GL_ONE_MINUS_SRC_ALPHA)\n";
    }
    return;
  }

/*
 * For best polygon smoothing, we need: (1) a frame buffer that supports alpha
 * (2) sort polygons front-to-back (3) glBlendFunc(GL_SRC_ALPHA_SATURATE,
 * GL_ONE); Since these modes have other implications for the application, we
 * don't attempt to do this by default.  If you really want good polygon
 * smoothing (and you don't have multisample support), do all this yourself.
 */

  // Nothing's set, so disable blending.
  enable_multisample_alpha_one(false);
  enable_multisample_alpha_mask(false);
  enable_blend(false);
}

#ifdef SUPPORT_FIXED_FUNCTION
/**
 * Called the first time a particular light has been bound to a given id
 * within a frame, this should set up the associated hardware light with the
 * light's properties.
 */
void CLP(GraphicsStateGuardian)::
bind_light(PointLight *light_obj, const NodePath &light, int light_id) {
  nassertv(has_fixed_function_pipeline());

  // static PStatCollector
  // _draw_set_state_light_bind_point_pcollector("Draw:Set
  // State:Light:Bind:Point"); PStatGPUTimer timer(this,
  // _draw_set_state_light_bind_point_pcollector);

  GLenum id = get_light_id(light_id);
  static const LColor black(0.0f, 0.0f, 0.0f, 1.0f);
  call_glLightfv(id, GL_AMBIENT, black);
  call_glLightfv(id, GL_DIFFUSE, get_light_color(light_obj));
  call_glLightfv(id, GL_SPECULAR, light_obj->get_specular_color());

  // Position needs to specify x, y, z, and w w == 1 implies non-infinite
  // position
  CPT(TransformState) transform = light.get_transform(_scene_setup->get_scene_root().get_parent());
  LPoint3 pos = light_obj->get_point() * transform->get_mat();

  LPoint4 fpos(pos[0], pos[1], pos[2], 1.0f);
  call_glLightfv(id, GL_POSITION, fpos);

  // GL_SPOT_DIRECTION is not significant when cutoff == 180

  // Exponent == 0 implies uniform light distribution
  glLightf(id, GL_SPOT_EXPONENT, 0.0f);

  // Cutoff == 180 means uniform point light source
  glLightf(id, GL_SPOT_CUTOFF, 180.0f);

  const LVecBase3 &att = light_obj->get_attenuation();
  glLightf(id, GL_CONSTANT_ATTENUATION, att[0]);
  glLightf(id, GL_LINEAR_ATTENUATION, att[1]);
  glLightf(id, GL_QUADRATIC_ATTENUATION, att[2]);

  report_my_gl_errors();
}
#endif  // SUPPORT_FIXED_FUNCTION

#ifdef SUPPORT_FIXED_FUNCTION
/**
 * Called the first time a particular light has been bound to a given id
 * within a frame, this should set up the associated hardware light with the
 * light's properties.
 */
void CLP(GraphicsStateGuardian)::
bind_light(DirectionalLight *light_obj, const NodePath &light, int light_id) {
  nassertv(has_fixed_function_pipeline());

  // static PStatCollector
  // _draw_set_state_light_bind_directional_pcollector("Draw:Set
  // State:Light:Bind:Directional"); PStatGPUTimer timer(this,
  // _draw_set_state_light_bind_directional_pcollector);

  std::pair<DirectionalLights::iterator, bool> lookup = _dlights.insert(DirectionalLights::value_type(light, DirectionalLightFrameData()));
  DirectionalLightFrameData &fdata = (*lookup.first).second;
  if (lookup.second) {
    // The light was not computed yet this frame.  Compute it now.
    CPT(TransformState) transform = light.get_transform(_scene_setup->get_scene_root().get_parent());
    LVector3 dir = light_obj->get_direction() * transform->get_mat();
    fdata._neg_dir.set(-dir[0], -dir[1], -dir[2], 0);
  }

  GLenum id = get_light_id( light_id );
  static const LColor black(0.0f, 0.0f, 0.0f, 1.0f);
  call_glLightfv(id, GL_AMBIENT, black);
  call_glLightfv(id, GL_DIFFUSE, get_light_color(light_obj));
  call_glLightfv(id, GL_SPECULAR, light_obj->get_specular_color());

  // Position needs to specify x, y, z, and w.  w == 0 implies light is at
  // infinity
  call_glLightfv(id, GL_POSITION, fdata._neg_dir);

  // GL_SPOT_DIRECTION is not significant when cutoff == 180 In this case,
  // position x, y, z specifies direction

  // Exponent == 0 implies uniform light distribution
  glLightf(id, GL_SPOT_EXPONENT, 0.0f);

  // Cutoff == 180 means uniform point light source
  glLightf(id, GL_SPOT_CUTOFF, 180.0f);

  // Default attenuation values (only spotlight and point light can modify
  // these)
  glLightf(id, GL_CONSTANT_ATTENUATION, 1.0f);
  glLightf(id, GL_LINEAR_ATTENUATION, 0.0f);
  glLightf(id, GL_QUADRATIC_ATTENUATION, 0.0f);

  report_my_gl_errors();
}
#endif  // SUPPORT_FIXED_FUNCTION

#ifdef SUPPORT_FIXED_FUNCTION
/**
 * Called the first time a particular light has been bound to a given id
 * within a frame, this should set up the associated hardware light with the
 * light's properties.
 */
void CLP(GraphicsStateGuardian)::
bind_light(Spotlight *light_obj, const NodePath &light, int light_id) {
  nassertv(has_fixed_function_pipeline());

  // static PStatCollector
  // _draw_set_state_light_bind_spotlight_pcollector("Draw:Set
  // State:Light:Bind:Spotlight"); PStatGPUTimer timer(this,
  // _draw_set_state_light_bind_spotlight_pcollector);

  Lens *lens = light_obj->get_lens();
  nassertv(lens != nullptr);

  GLenum id = get_light_id(light_id);
  static const LColor black(0.0f, 0.0f, 0.0f, 1.0f);
  call_glLightfv(id, GL_AMBIENT, black);
  call_glLightfv(id, GL_DIFFUSE, get_light_color(light_obj));
  call_glLightfv(id, GL_SPECULAR, light_obj->get_specular_color());

  // Position needs to specify x, y, z, and w w == 1 implies non-infinite
  // position
  CPT(TransformState) transform = light.get_transform(_scene_setup->get_scene_root().get_parent());
  const LMatrix4 &light_mat = transform->get_mat();
  LPoint3 pos = lens->get_nodal_point() * light_mat;
  LVector3 dir = lens->get_view_vector() * light_mat;

  LPoint4 fpos(pos[0], pos[1], pos[2], 1.0f);
  call_glLightfv(id, GL_POSITION, fpos);
  call_glLightfv(id, GL_SPOT_DIRECTION, dir);

  glLightf(id, GL_SPOT_EXPONENT, max(min(light_obj->get_exponent(), (PN_stdfloat)128), (PN_stdfloat)0));
  glLightf(id, GL_SPOT_CUTOFF, lens->get_hfov() * 0.5f);

  const LVecBase3 &att = light_obj->get_attenuation();
  glLightf(id, GL_CONSTANT_ATTENUATION, att[0]);
  glLightf(id, GL_LINEAR_ATTENUATION, att[1]);
  glLightf(id, GL_QUADRATIC_ATTENUATION, att[2]);

  report_my_gl_errors();
}
#endif  // SUPPORT_FIXED_FUNCTION

/**
 * Creates a depth buffer for shadow mapping.  A derived GSG can override this
 * if it knows that a particular buffer type works best for shadow rendering.
 */
GraphicsOutput *CLP(GraphicsStateGuardian)::
make_shadow_buffer(LightLensNode *light, Texture *tex, GraphicsOutput *host) {
  // We override this to circumvent the fact that GraphicsEngine::make_output
  // can only be called from the app thread.
  if (!_supports_framebuffer_object) {
    return GraphicsStateGuardian::make_shadow_buffer(light, tex, host);
  }

  bool is_point = light->is_of_type(PointLight::get_class_type());

  // Determine the properties for creating the depth buffer.
  FrameBufferProperties fbp;
  fbp.set_depth_bits(shadow_depth_bits);

  WindowProperties props = WindowProperties::size(light->get_shadow_buffer_size());
  int flags = GraphicsPipe::BF_refuse_window;
  if (is_point) {
    flags |= GraphicsPipe::BF_size_square;
  }

  if (host != nullptr) {
    host = host->get_host();
  }

  CLP(GraphicsBuffer) *sbuffer = new CLP(GraphicsBuffer)(get_engine(), get_pipe(), light->get_name(), fbp, props, flags, this, host);
  sbuffer->add_render_texture(tex, GraphicsOutput::RTM_bind_or_copy, GraphicsOutput::RTP_depth);
  get_engine()->add_window(sbuffer, light->get_shadow_buffer_sort());
  return sbuffer;
}

#ifdef SUPPORT_IMMEDIATE_MODE
/**
 * Uses the ImmediateModeSender to draw a series of primitives of the
 * indicated type.
 */
void CLP(GraphicsStateGuardian)::
draw_immediate_simple_primitives(const GeomPrimitivePipelineReader *reader, GLenum mode) {
  int num_vertices = reader->get_num_vertices();
  _vertices_immediate_pcollector.add_level(num_vertices);
  glBegin(mode);

  if (reader->is_indexed()) {
    for (int v = 0; v < num_vertices; ++v) {
      _sender.set_vertex(reader->get_vertex(v));
      _sender.issue_vertex();
    }

  } else {
    _sender.set_vertex(reader->get_first_vertex());
    for (int v = 0; v < num_vertices; ++v) {
      _sender.issue_vertex();
    }
  }

  glEnd();
}
#endif  // SUPPORT_IMMEDIATE_MODE

#ifdef SUPPORT_IMMEDIATE_MODE
/**
 * Uses the ImmediateModeSender to draw a series of primitives of the
 * indicated type.  This form is for primitive types like tristrips which must
 * involve several begin/end groups.
 */
void CLP(GraphicsStateGuardian)::
draw_immediate_composite_primitives(const GeomPrimitivePipelineReader *reader, GLenum mode) {
  int num_vertices = reader->get_num_vertices();
  _vertices_immediate_pcollector.add_level(num_vertices);
  CPTA_int ends = reader->get_ends();
  int num_unused_vertices_per_primitive = reader->get_object()->get_num_unused_vertices_per_primitive();

  if (reader->is_indexed()) {
    int begin = 0;
    CPTA_int::const_iterator ei;
    for (ei = ends.begin(); ei != ends.end(); ++ei) {
      int end = (*ei);

      glBegin(mode);
      for (int v = begin; v < end; ++v) {
        _sender.set_vertex(reader->get_vertex(v));
        _sender.issue_vertex();
      }
      glEnd();

      begin = end + num_unused_vertices_per_primitive;
    }

  } else {
    _sender.set_vertex(reader->get_first_vertex());
    int begin = 0;
    CPTA_int::const_iterator ei;
    for (ei = ends.begin(); ei != ends.end(); ++ei) {
      int end = (*ei);

      glBegin(mode);
      for (int v = begin; v < end; ++v) {
        _sender.issue_vertex();
      }
      glEnd();

      begin = end + num_unused_vertices_per_primitive;
    }
  }
}
#endif  // SUPPORT_IMMEDIATE_MODE

/**
 * Calls glFlush().
 */
void CLP(GraphicsStateGuardian)::
gl_flush() const {
  PStatTimer timer(_flush_pcollector);
  glFlush();
}

/**
 * Returns the result of glGetError().
 */
GLenum CLP(GraphicsStateGuardian)::
gl_get_error() const {
  if (_check_errors) {
    PStatTimer timer(_check_error_pcollector);
    return glGetError();
  } else {
    return GL_NO_ERROR;
  }
}

/**
 * The internal implementation of report_errors(). Don't call this function;
 * use report_errors() instead.  The return value is true if everything is ok,
 * or false if we should shut down.
 */
bool CLP(GraphicsStateGuardian)::
report_errors_loop(int line, const char *source_file, GLenum error_code,
                   int &error_count) {
  while ((gl_max_errors < 0 || error_count < gl_max_errors) &&
         (error_code != GL_NO_ERROR)) {
    GLCAT.error()
      << "at " << line << " of " << source_file << " : "
      << get_error_string(error_code) << "\n";

    error_code = glGetError();
    error_count++;
  }

  return (error_code == GL_NO_ERROR);
}

/**
 * Returns an error string for an OpenGL error code.
 */
string CLP(GraphicsStateGuardian)::
get_error_string(GLenum error_code) {
  // We used to use gluErrorString here, but I (rdb) took it out because that
  // was really the only function we used from GLU. The idea with the error
  // table was taken from SGI's sample implementation.
  static const char *error_strings[] = {
    "invalid enumerant",
    "invalid value",
    "invalid operation",
    "stack overflow",
    "stack underflow",
    "out of memory",
    "invalid framebuffer operation",
    "context lost",
  };

  if (error_code == GL_NO_ERROR) {
    return "no error";
#ifndef OPENGLES
  } else if (error_code == GL_TABLE_TOO_LARGE) {
    return "table too large";
#endif
  } else if (error_code >= 0x0500 && error_code <= 0x0507) {
    return error_strings[error_code - 0x0500];
  }

  // Other error, somehow?  Just display the error code then.
  std::ostringstream strm;
  strm << "GL error " << (int)error_code;

  return strm.str();
}

/**
 * Outputs the result of glGetString() on the indicated tag.  The output
 * string is returned.
 */
string CLP(GraphicsStateGuardian)::
show_gl_string(const string &name, GLenum id) {
  string result;

  const GLubyte *text = glGetString(id);

  if (text == nullptr) {
    GLCAT.warning()
      << "Unable to query " << name << "\n";

  } else {
    result = (const char *)text;
    if (GLCAT.is_debug()) {
      GLCAT.debug()
        << name << " = " << result << "\n";
    }
  }

  return result;
}

/**
 * Queries the runtime version of OpenGL in use.
 */
void CLP(GraphicsStateGuardian)::
query_gl_version() {
  _gl_vendor = show_gl_string("GL_VENDOR", GL_VENDOR);
  _gl_renderer = show_gl_string("GL_RENDERER", GL_RENDERER);
  _gl_version = show_gl_string("GL_VERSION", GL_VERSION);

  _gl_version_major = 0;
  _gl_version_minor = 0;

    // This is the most preposterous driver bug: NVIDIA drivers will claim
    // that the version is 1.2 as long as the process is named pview.exe!
#ifndef OPENGLES
  if (_gl_version.substr(0, 10) == "1.2 NVIDIA") {
    Filename exec_name = ExecutionEnvironment::get_binary_name();
    if (cmp_nocase(exec_name.get_basename(), "pview.exe") == 0) {
      glGetIntegerv(GL_MAJOR_VERSION, &_gl_version_major);
      glGetIntegerv(GL_MINOR_VERSION, &_gl_version_minor);

      if (glGetError() == GL_INVALID_ENUM) {
        _gl_version_major = 1;
        _gl_version_minor = 2;
        GLCAT.warning()
          << "Driver possibly misreported GL_VERSION!  Unable to detect "
             "correct OpenGL version.\n";

      } else if (_gl_version_major != 1 || _gl_version_minor != 2) {
        GLCAT.debug()
          << "Driver misreported GL_VERSION!  Correct version detected as "
          << _gl_version_major << "." << _gl_version_minor << "\n";
      }
      return;
    }
  }

  // If we asked for a GL 3 context, let's first try and see if we can use the
  // OpenGL 3 way to query version.
  if (gl_version.get_num_words() > 0 && gl_version[0] >= 3) {
    glGetIntegerv(GL_MAJOR_VERSION, &_gl_version_major);
    glGetIntegerv(GL_MINOR_VERSION, &_gl_version_minor);

    if (_gl_version_major >= 1) {
      // Fair enough, seems to check out.
      if (GLCAT.is_debug()) {
        GLCAT.debug()
          << "Detected OpenGL version: "
          << _gl_version_major << "." << _gl_version_minor << "\n";
      }
      return;
    }
  }
#endif  // !OPENGLES

  // Otherwise, parse the GL_VERSION string.
  if (_gl_version.empty()) {
    GLCAT.error() << "Unable to detect OpenGL version\n";

  } else {
    string input = _gl_version;

    // Skip any initial words that don't begin with a digit.
    while (!input.empty() && !isdigit(input[0])) {
      size_t space = input.find(' ');
      if (space == string::npos) {
        break;
      }
      size_t next = space + 1;
      while (next < input.length() && isspace(input[next])) {
        ++next;
      }
      input = input.substr(next);
    }

    // Truncate after the first space.
    size_t space = input.find(' ');
    if (space != string::npos) {
      input = input.substr(0, space);
    }

    vector_string components;
    tokenize(input, components, ".");
    if (components.size() >= 1) {
      string_to_int(components[0], _gl_version_major);
    }
    if (components.size() >= 2) {
      string_to_int(components[1], _gl_version_minor);
    }

    if (GLCAT.is_debug()) {
      GLCAT.debug()
        << "GL_VERSION decoded to: "
        << _gl_version_major << "." << _gl_version_minor
        << "\n";
    }
  }
}

/**
 * Queries the supported GLSL version.
 */
void CLP(GraphicsStateGuardian)::
query_glsl_version() {
  _gl_shadlang_ver_major = 0;
  _gl_shadlang_ver_minor = 0;
#ifndef OPENGLES_1

#ifndef OPENGLES
  // OpenGL 2.0 introduces GLSL in the core.  In 1.x, it is an extension.
  if (_gl_version_major >= 2 || has_extension("GL_ARB_shading_language_100")) {
    string ver = show_gl_string("GL_SHADING_LANGUAGE_VERSION", GL_SHADING_LANGUAGE_VERSION);
    _gl_shadlang_ver_major = 1;
    _gl_shadlang_ver_minor = (_gl_version_major >= 2) ? 1 : 0;
    if (ver.empty() ||
        sscanf(ver.c_str(), "%d.%d", &_gl_shadlang_ver_major,
                                     &_gl_shadlang_ver_minor) != 2) {
      GLCAT.warning() << "Invalid GL_SHADING_LANGUAGE_VERSION format.\n";
    }
  }
#else
  // OpenGL ES 2.0 and above has shader support built-in.
  string ver = show_gl_string("GL_SHADING_LANGUAGE_VERSION", GL_SHADING_LANGUAGE_VERSION);
  _gl_shadlang_ver_major = 1;
  _gl_shadlang_ver_minor = 0;
  if (ver.empty() ||
      sscanf(ver.c_str(), "OpenGL ES GLSL ES %d.%d", &_gl_shadlang_ver_major,
                                                     &_gl_shadlang_ver_minor) != 2) {
    GLCAT.warning() << "Invalid GL_SHADING_LANGUAGE_VERSION format.\n";
  }
#endif

  if (GLCAT.is_debug()) {
    GLCAT.debug()
      << "Detected GLSL "
#ifdef OPENGLES
         "ES "
#endif
         "version: "
      << _gl_shadlang_ver_major << "." << _gl_shadlang_ver_minor << "\n";
  }
#endif  // !OPENGLES_1
}

/**
 * Separates the string returned by GL_EXTENSIONS (or glx or wgl extensions)
 * into its individual tokens and saves them in the _extensions member.
 */
void CLP(GraphicsStateGuardian)::
save_extensions(const char *extensions) {
  if (extensions != nullptr) {
    vector_string tokens;
    extract_words(extensions, tokens);

    vector_string::iterator ti;
    for (ti = tokens.begin(); ti != tokens.end(); ++ti) {
      _extensions.insert(*ti);
    }
  }
}

/**
 * This may be redefined by a derived class (e.g.  glx or wgl) to get whatever
 * further extensions strings may be appropriate to that interface, in
 * addition to the GL extension strings return by glGetString().
 */
void CLP(GraphicsStateGuardian)::
get_extra_extensions() {
}

/**
 * Outputs the list of GL extensions to notify, if debug mode is enabled.
 */
void CLP(GraphicsStateGuardian)::
report_extensions() const {
  if (GLCAT.is_debug()) {
    std::ostream &out = GLCAT.debug();
    out << "GL Extensions:\n";

    pset<string>::const_iterator ei;
    for (ei = _extensions.begin(); ei != _extensions.end(); ++ei) {
      size_t len = (*ei).size();
      out << "  " << (*ei);

      // Display a second column.
      if (len <= 38) {
        if (++ei != _extensions.end()) {
          for (int i = len; i < 38; ++i) {
            out.put(' ');
          }
          out << ' ' << (*ei);
        } else {
          out.put('\n');
          break;
        }
      }
      out.put('\n');
    }
  }
}

/**
 * Returns the pointer to the GL extension function with the indicated name,
 * or NULL if the function is not available.
 */
void *CLP(GraphicsStateGuardian)::
get_extension_func(const char *name) {
  // First, look in the static-compiled namespace.  If we were compiled to
  // expect at least a certain minimum runtime version of OpenGL, then we can
  // expect those extension functions to be available at compile time.
  // Somewhat more reliable than poking around in the runtime pointers.
  static struct {
    const char *name;
    void *fptr;
  } compiled_function_table[] = {
#ifdef EXPECT_GL_VERSION_1_2
    { "glBlendColor", (void *)&glBlendColor },
    { "glBlendEquation", (void *)&glBlendEquation },
    { "glDrawRangeElements", (void *)&glDrawRangeElements },
    { "glTexImage3D", (void *)&glTexImage3D },
    { "glTexSubImage3D", (void *)&glTexSubImage3D },
    { "glCopyTexSubImage3D", (void *)&glCopyTexSubImage3D },
#endif
#ifdef EXPECT_GL_VERSION_1_3
    { "glActiveTexture", (void *)&glActiveTexture },
    { "glClientActiveTexture", (void *)&glClientActiveTexture },
    { "glCompressedTexImage1D", (void *)&glCompressedTexImage1D },
    { "glCompressedTexImage2D", (void *)&glCompressedTexImage2D },
    { "glCompressedTexImage3D", (void *)&glCompressedTexImage3D },
    { "glCompressedTexSubImage1D", (void *)&glCompressedTexSubImage1D },
    { "glCompressedTexSubImage2D", (void *)&glCompressedTexSubImage2D },
    { "glCompressedTexSubImage3D", (void *)&glCompressedTexSubImage3D },
    { "glGetCompressedTexImage", (void *)&glGetCompressedTexImage },
    { "glMultiTexCoord1f", (void *)&glMultiTexCoord1f },
    { "glMultiTexCoord2", (void *)&glMultiTexCoord2 },
    { "glMultiTexCoord3", (void *)&glMultiTexCoord3 },
    { "glMultiTexCoord4", (void *)&glMultiTexCoord4 },
#endif
#ifdef EXPECT_GL_VERSION_1_4
    { "glPointParameterfv", (void *)&glPointParameterfv },
    { "glSecondaryColorPointer", (void *)&glSecondaryColorPointer },
#endif
#ifdef EXPECT_GL_VERSION_1_5
    { "glBeginQuery", (void *)&glBeginQuery },
    { "glBindBuffer", (void *)&glBindBuffer },
    { "glBufferData", (void *)&glBufferData },
    { "glBufferSubData", (void *)&glBufferSubData },
    { "glDeleteBuffers", (void *)&glDeleteBuffers },
    { "glDeleteQueries", (void *)&glDeleteQueries },
    { "glEndQuery", (void *)&glEndQuery },
    { "glGenBuffers", (void *)&glGenBuffers },
    { "glGenQueries", (void *)&glGenQueries },
    { "glGetQueryObjectuiv", (void *)&glGetQueryObjectuiv },
    { "glGetQueryiv", (void *)&glGetQueryiv },
#endif
#ifdef OPENGLES
    { "glActiveTexture", (void *)&glActiveTexture },
#ifndef OPENGLES_2
    { "glClientActiveTexture", (void *)&glClientActiveTexture },
#endif
    { "glBindBuffer", (void *)&glBindBuffer },
    { "glBufferData", (void *)&glBufferData },
    { "glBufferSubData", (void *)&glBufferSubData },
    { "glDeleteBuffers", (void *)&glDeleteBuffers },
    { "glGenBuffers", (void *)&glGenBuffers },
#endif
    { nullptr, nullptr }
  };

  int i = 0;
  while (compiled_function_table[i].name != nullptr) {
    if (strcmp(compiled_function_table[i].name, name) == 0) {
      return compiled_function_table[i].fptr;
    }
    ++i;
  }

  // If the extension function wasn't compiled in, then go get it from the
  // runtime.  There's a different interface for each API.
  return do_get_extension_func(name);
}

/**
 * This is the virtual implementation of get_extension_func().  Each API-
 * specific GL implementation will map this method to the appropriate API call
 * to retrieve the extension function pointer.  Returns NULL if the function
 * is not available.
 */
void *CLP(GraphicsStateGuardian)::
do_get_extension_func(const char *) {
  return nullptr;
}

/**
 * Sets up the glDrawBuffer to render into the buffer indicated by the
 * RenderBuffer object.  This only sets up the color and aux bits; it does not
 * affect the depth, stencil, accum layers.
 */
void CLP(GraphicsStateGuardian)::
set_draw_buffer(int rbtype) {
#ifndef OPENGLES_1  // Draw buffers not supported by OpenGL ES 1.
  if (_current_fbo) {
    GLuint buffers[16];
    int nbuffers = 0;
    int index = 0;
    if (_current_properties->get_color_bits() > 0) {
      if (rbtype & RenderBuffer::T_left) {
        buffers[nbuffers++] = GL_COLOR_ATTACHMENT0_EXT + index;
      }
      ++index;
      if (_current_properties->is_stereo()) {
        if (rbtype & RenderBuffer::T_right) {
          buffers[nbuffers++] = GL_COLOR_ATTACHMENT0_EXT + index;
        }
        ++index;
      }
    }
    for (int i = 0; i < _current_properties->get_aux_rgba(); ++i) {
      if (rbtype & (RenderBuffer::T_aux_rgba_0 << i)) {
        buffers[nbuffers++] = GL_COLOR_ATTACHMENT0_EXT + index;
      }
      ++index;
    }
    for (int i = 0; i < _current_properties->get_aux_hrgba(); ++i) {
      if (rbtype & (RenderBuffer::T_aux_hrgba_0 << i)) {
        buffers[nbuffers++] = GL_COLOR_ATTACHMENT0_EXT + index;
      }
      ++index;
    }
    for (int i = 0; i < _current_properties->get_aux_float(); ++i) {
      if (rbtype & (RenderBuffer::T_aux_float_0 << i)) {
        buffers[nbuffers++] = GL_COLOR_ATTACHMENT0_EXT + index;
      }
      ++index;
    }
    if (_glDrawBuffers != nullptr) {
      _glDrawBuffers(nbuffers, buffers);
    } else {
      nassertv(nbuffers == 1 && buffers[0] == GL_COLOR_ATTACHMENT0_EXT);
    }

  } else {
#ifndef OPENGLES
    switch (rbtype & RenderBuffer::T_color) {
    case RenderBuffer::T_front:
      glDrawBuffer(GL_FRONT);
      break;

    case RenderBuffer::T_back:
      glDrawBuffer(GL_BACK);
      break;

    case RenderBuffer::T_right:
      glDrawBuffer(GL_RIGHT);
      break;

    case RenderBuffer::T_left:
      glDrawBuffer(GL_LEFT);
      break;

    case RenderBuffer::T_front_right:
      nassertv(_current_properties->is_stereo());
      glDrawBuffer(GL_FRONT_RIGHT);
      break;

    case RenderBuffer::T_front_left:
      nassertv(_current_properties->is_stereo());
      glDrawBuffer(GL_FRONT_LEFT);
      break;

    case RenderBuffer::T_back_right:
      nassertv(_current_properties->is_stereo());
      glDrawBuffer(GL_BACK_RIGHT);
      break;

    case RenderBuffer::T_back_left:
      nassertv(_current_properties->is_stereo());
      glDrawBuffer(GL_BACK_LEFT);
      break;

    default:
      break;
    }
#endif  // OPENGLES
  }
#endif  // OPENGLES_1

  // Also ensure that any global color channels are masked out.
  set_color_write_mask(_color_write_mask);

  report_my_gl_errors();
}

/**
 * Sets up the glReadBuffer to render into the buffer indicated by the
 * RenderBuffer object.  This only sets up the color bits; it does not affect
 * the depth, stencil, accum layers.
 */
void CLP(GraphicsStateGuardian)::
set_read_buffer(int rbtype) {
#ifndef OPENGLES_1  // Draw buffers not supported by OpenGL ES 1.
  if (rbtype & (RenderBuffer::T_depth | RenderBuffer::T_stencil)) {
    // Special case: don't have to call ReadBuffer for these.
    return;
  }

  if (_current_fbo) {
    GLuint buffer = GL_COLOR_ATTACHMENT0_EXT;
    int index = 1;
    if (_current_properties->is_stereo()) {
      if (rbtype & RenderBuffer::T_right) {
        buffer = GL_COLOR_ATTACHMENT1_EXT;
      }
      ++index;
    }
    for (int i = 0; i < _current_properties->get_aux_rgba(); ++i) {
      if (rbtype & (RenderBuffer::T_aux_rgba_0 << i)) {
        buffer = GL_COLOR_ATTACHMENT0_EXT + index;
      }
      ++index;
    }
    for (int i = 0; i < _current_properties->get_aux_hrgba(); ++i) {
      if (rbtype & (RenderBuffer::T_aux_hrgba_0 << i)) {
        buffer = GL_COLOR_ATTACHMENT0_EXT + index;
      }
      ++index;
    }
    for (int i = 0; i < _current_properties->get_aux_float(); ++i) {
      if (rbtype & (RenderBuffer::T_aux_float_0 << i)) {
        buffer = GL_COLOR_ATTACHMENT0_EXT + index;
      }
      ++index;
    }
#ifdef OPENGLES
    _glReadBuffer(buffer);
#else
    glReadBuffer(buffer);
#endif

  } else {
#ifndef OPENGLES
    switch (rbtype & RenderBuffer::T_color) {
    case RenderBuffer::T_front:
      glReadBuffer(GL_FRONT);
      break;

    case RenderBuffer::T_back:
      glReadBuffer(GL_BACK);
      break;

    case RenderBuffer::T_right:
      glReadBuffer(GL_RIGHT);
      break;

    case RenderBuffer::T_left:
      glReadBuffer(GL_LEFT);
      break;

    case RenderBuffer::T_front_right:
      glReadBuffer(GL_FRONT_RIGHT);
      break;

    case RenderBuffer::T_front_left:
      glReadBuffer(GL_FRONT_LEFT);
      break;

    case RenderBuffer::T_back_right:
      glReadBuffer(GL_BACK_RIGHT);
      break;

    case RenderBuffer::T_back_left:
      glReadBuffer(GL_BACK_LEFT);
      break;

    default:
      break;
    }
#endif  // OPENGLES
  }

  report_my_gl_errors();
#endif  // OPENGLES_1
}

/**
 * Maps from the Geom's internal numeric type symbols to GL's.
 */
GLenum CLP(GraphicsStateGuardian)::
get_numeric_type(Geom::NumericType numeric_type) {
  switch (numeric_type) {
  case Geom::NT_uint16:
    return GL_UNSIGNED_SHORT;

  case Geom::NT_uint32:
#ifndef OPENGLES_1
    return GL_UNSIGNED_INT;
#else
    break;
#endif

  case Geom::NT_uint8:
  case Geom::NT_packed_dcba:
  case Geom::NT_packed_dabc:
    return GL_UNSIGNED_BYTE;

  case Geom::NT_float32:
    return GL_FLOAT;

  case Geom::NT_float64:
#ifndef OPENGLES
    return GL_DOUBLE;
#else
    break;
#endif

  case Geom::NT_stdfloat:
    // Shouldn't happen, display error.
    break;

  case Geom::NT_int8:
    return GL_BYTE;

  case Geom::NT_int16:
    return GL_SHORT;

  case Geom::NT_int32:
#ifndef OPENGLES_1
    return GL_INT;
#else
    break;
#endif

  case Geom::NT_packed_ufloat:
#ifndef OPENGLES_1
    return GL_UNSIGNED_INT_10F_11F_11F_REV;
#else
    break;
#endif
  }

  GLCAT.error()
    << "Invalid NumericType value (" << (int)numeric_type << ")\n";
  return GL_UNSIGNED_BYTE;
}

/**
 * Maps from the Texture's texture type symbols to GL's.
 */
GLenum CLP(GraphicsStateGuardian)::
get_texture_target(Texture::TextureType texture_type) const {
  switch (texture_type) {
  case Texture::TT_1d_texture:
    // There are no 1D textures in OpenGL ES.  Fall back to 2D textures.
#ifndef OPENGLES
    return GL_TEXTURE_1D;
#endif

  case Texture::TT_1d_texture_array:
    // There are no 1D array textures in OpenGL ES.  Fall back to 2D textures.
#ifndef OPENGLES
    return GL_TEXTURE_1D_ARRAY;
#endif

  case Texture::TT_2d_texture:
    return GL_TEXTURE_2D;

  case Texture::TT_3d_texture:
#ifndef OPENGLES_1
    if (_supports_3d_texture) {
      return GL_TEXTURE_3D;
    }
#endif
    return GL_NONE;

  case Texture::TT_2d_texture_array:
#ifndef OPENGLES_1
    if (_supports_2d_texture_array) {
      return GL_TEXTURE_2D_ARRAY;
    }
#endif
    return GL_NONE;

  case Texture::TT_cube_map:
    if (_supports_cube_map) {
      return GL_TEXTURE_CUBE_MAP;
    } else {
      return GL_NONE;
    }

  case Texture::TT_cube_map_array:
#ifndef OPENGLES
    if (_supports_cube_map_array) {
      return GL_TEXTURE_CUBE_MAP_ARRAY;
    }
#endif
    return GL_NONE;

  case Texture::TT_buffer_texture:
#ifndef OPENGLES
    if (_supports_buffer_texture) {
      return GL_TEXTURE_BUFFER;
    }
#endif
    return GL_NONE;
  }

  GLCAT.error() << "Invalid Texture::TextureType value!\n";
  return GL_TEXTURE_2D;
}

/**
 * Maps from the Texture's internal wrap mode symbols to GL's.
 */
GLenum CLP(GraphicsStateGuardian)::
get_texture_wrap_mode(SamplerState::WrapMode wm) const {
  if (gl_ignore_clamp) {
    return GL_REPEAT;
  }
  switch (wm) {
  case SamplerState::WM_clamp:
    return _edge_clamp;

  case SamplerState::WM_repeat:
    return GL_REPEAT;

  case SamplerState::WM_mirror:
    return _mirror_repeat;

  case SamplerState::WM_mirror_once:
    return _mirror_border_clamp;

  case SamplerState::WM_border_color:
    return _border_clamp;

  case SamplerState::WM_invalid:
    break;
  }
  GLCAT.error() << "Invalid SamplerState::WrapMode value!\n";
  return _edge_clamp;
}

/**
 * Maps from the GL's internal wrap mode symbols to Panda's.
 */
SamplerState::WrapMode CLP(GraphicsStateGuardian)::
get_panda_wrap_mode(GLenum wm) {
  switch (wm) {
#ifndef OPENGLES
  case GL_CLAMP:
#endif
  case GL_CLAMP_TO_EDGE:
    return SamplerState::WM_clamp;

#ifndef OPENGLES
  case GL_CLAMP_TO_BORDER:
    return SamplerState::WM_border_color;
#endif

  case GL_REPEAT:
    return SamplerState::WM_repeat;

  case GL_MIRRORED_REPEAT:
    return SamplerState::WM_mirror;

#ifndef OPENGLES
  case GL_MIRROR_CLAMP_EXT:
  case GL_MIRROR_CLAMP_TO_EDGE_EXT:
    return SamplerState::WM_mirror;

  case GL_MIRROR_CLAMP_TO_BORDER_EXT:
    return SamplerState::WM_mirror_once;
#endif
  }
  GLCAT.error() << "Unexpected GL wrap mode " << (int)wm << "\n";
  return SamplerState::WM_clamp;
}

/**
 * Maps from the Texture's internal filter type symbols to GL's.
 */
GLenum CLP(GraphicsStateGuardian)::
get_texture_filter_type(SamplerState::FilterType ft, bool ignore_mipmaps) {
  if (gl_ignore_filters) {
    return GL_NEAREST;

  } else if (ignore_mipmaps) {
    switch (ft) {
    case SamplerState::FT_nearest_mipmap_nearest:
    case SamplerState::FT_nearest:
      return GL_NEAREST;
    case SamplerState::FT_linear:
    case SamplerState::FT_linear_mipmap_nearest:
    case SamplerState::FT_nearest_mipmap_linear:
    case SamplerState::FT_linear_mipmap_linear:
      return GL_LINEAR;
    case SamplerState::FT_shadow:
      return GL_LINEAR;
    case SamplerState::FT_default:
    case SamplerState::FT_invalid:
      break;
    }

  } else {
    switch (ft) {
    case SamplerState::FT_nearest:
      return GL_NEAREST;
    case SamplerState::FT_linear:
      return GL_LINEAR;
    case SamplerState::FT_nearest_mipmap_nearest:
      return GL_NEAREST_MIPMAP_NEAREST;
    case SamplerState::FT_linear_mipmap_nearest:
      return GL_LINEAR_MIPMAP_NEAREST;
    case SamplerState::FT_nearest_mipmap_linear:
      return GL_NEAREST_MIPMAP_LINEAR;
    case SamplerState::FT_linear_mipmap_linear:
      return GL_LINEAR_MIPMAP_LINEAR;
    case SamplerState::FT_shadow:
      return GL_LINEAR;
    case SamplerState::FT_default:
    case SamplerState::FT_invalid:
      break;
    }
  }
  GLCAT.error() << "Invalid SamplerState::FilterType value!\n";
  return GL_NEAREST;
}

/**
 * Maps from the GL's internal filter type symbols to Panda's.
 */
SamplerState::FilterType CLP(GraphicsStateGuardian)::
get_panda_filter_type(GLenum ft) {
  switch (ft) {
  case GL_NEAREST:
    return SamplerState::FT_nearest;
  case GL_LINEAR:
    return SamplerState::FT_linear;
  case GL_NEAREST_MIPMAP_NEAREST:
    return SamplerState::FT_nearest_mipmap_nearest;
  case GL_LINEAR_MIPMAP_NEAREST:
    return SamplerState::FT_linear_mipmap_nearest;
  case GL_NEAREST_MIPMAP_LINEAR:
    return SamplerState::FT_nearest_mipmap_linear;
  case GL_LINEAR_MIPMAP_LINEAR:
    return SamplerState::FT_linear_mipmap_linear;
  }
  GLCAT.error() << "Unexpected GL filter type " << (int)ft << "\n";
  return SamplerState::FT_linear;
}

/**
 * Maps from the Texture's internal ComponentType symbols to GL's.
 */
GLenum CLP(GraphicsStateGuardian)::
get_component_type(Texture::ComponentType component_type) {
  switch (component_type) {
  case Texture::T_unsigned_byte:
    return GL_UNSIGNED_BYTE;
  case Texture::T_unsigned_short:
    return GL_UNSIGNED_SHORT;
  case Texture::T_float:
    return GL_FLOAT;
  case Texture::T_unsigned_int_24_8:
    if (_supports_depth_stencil) {
      return GL_UNSIGNED_INT_24_8_EXT;
    } else {
      return GL_UNSIGNED_BYTE;
    }
  case Texture::T_int:
#ifndef OPENGLES_1
    return GL_INT;
#endif
  case Texture::T_byte:
    return GL_BYTE;
  case Texture::T_short:
    return GL_SHORT;

#ifndef OPENGLES_1
  case Texture::T_half_float:
    return GL_HALF_FLOAT;
#endif

#ifndef OPENGLES_1
  case Texture::T_unsigned_int:
    return GL_UNSIGNED_INT;
#endif

  default:
    GLCAT.error() << "Invalid Texture::Type value!\n";
    return GL_UNSIGNED_BYTE;
  }
}

/**
 * Maps from the Texture's Format symbols to GL's.
 */
GLint CLP(GraphicsStateGuardian)::
get_external_image_format(Texture *tex) const {
  Texture::CompressionMode compression = tex->get_ram_image_compression();
  Texture::Format format = tex->get_format();
  if (compression != Texture::CM_off &&
      get_supports_compressed_texture_format(compression)) {
    switch (compression) {
    case Texture::CM_on:
#ifndef OPENGLES
      switch (format) {
      case Texture::F_color_index:
      case Texture::F_depth_component:
      case Texture::F_depth_component16:
      case Texture::F_depth_component24:
      case Texture::F_depth_component32:
      case Texture::F_depth_stencil:
      case Texture::F_r11_g11_b10:
      case Texture::F_rgb9_e5:
        // This shouldn't be possible.
        nassertr(false, GL_RGB);
        break;

      case Texture::F_rgba:
      case Texture::F_rgbm:
      case Texture::F_rgba4:
      case Texture::F_rgba8:
      case Texture::F_rgba12:
      case Texture::F_rgba16:
      case Texture::F_rgba32:
      case Texture::F_rgba8i:
      case Texture::F_rgb10_a2:
        return GL_COMPRESSED_RGBA;

      case Texture::F_rgb:
      case Texture::F_rgb5:
      case Texture::F_rgba5:
      case Texture::F_rgb8:
      case Texture::F_rgb8i:
      case Texture::F_rgb12:
      case Texture::F_rgb332:
      case Texture::F_rgb16:
      case Texture::F_rgb32:
        return GL_COMPRESSED_RGB;

      case Texture::F_alpha:
        return GL_COMPRESSED_ALPHA;

      case Texture::F_red:
      case Texture::F_green:
      case Texture::F_blue:
      case Texture::F_r8i:
      case Texture::F_r16:
      case Texture::F_r16i:
      case Texture::F_r32:
      case Texture::F_r32i:
        return GL_COMPRESSED_RED;

      case Texture::F_rg:
      case Texture::F_rg8i:
      case Texture::F_rg16:
      case Texture::F_rg32:
        return GL_COMPRESSED_RG;

      case Texture::F_luminance:
        return GL_COMPRESSED_LUMINANCE;

      case Texture::F_luminance_alpha:
      case Texture::F_luminance_alphamask:
        return GL_COMPRESSED_LUMINANCE_ALPHA;

      case Texture::F_srgb:
        return GL_COMPRESSED_SRGB;

      case Texture::F_srgb_alpha:
        return GL_COMPRESSED_SRGB_ALPHA;

      case Texture::F_sluminance:
        return GL_COMPRESSED_SLUMINANCE;

      case Texture::F_sluminance_alpha:
        return GL_COMPRESSED_SLUMINANCE_ALPHA;
      }
#endif
      break;

    case Texture::CM_dxt1:
#ifndef OPENGLES
      if (format == Texture::F_srgb_alpha) {
        return GL_COMPRESSED_SRGB_ALPHA_S3TC_DXT1_EXT;
      } else if (format == Texture::F_srgb) {
        return GL_COMPRESSED_SRGB_S3TC_DXT1_EXT;
      } else
#endif
      if (Texture::has_alpha(format)) {
        return GL_COMPRESSED_RGBA_S3TC_DXT1_EXT;
      } else {
        return GL_COMPRESSED_RGB_S3TC_DXT1_EXT;
      }

    case Texture::CM_dxt3:
#ifndef OPENGLES
      if (format == Texture::F_srgb || format == Texture::F_srgb_alpha) {
        return GL_COMPRESSED_SRGB_ALPHA_S3TC_DXT3_EXT;
      }
#endif
#ifndef OPENGLES_1
      return GL_COMPRESSED_RGBA_S3TC_DXT3_EXT;
#endif
      break;

    case Texture::CM_dxt5:
#ifndef OPENGLES
      if (format == Texture::F_srgb || format == Texture::F_srgb_alpha) {
        return GL_COMPRESSED_SRGB_ALPHA_S3TC_DXT5_EXT;
      }
#endif
#ifndef OPENGLES_1
      return GL_COMPRESSED_RGBA_S3TC_DXT5_EXT;
#endif
      break;

    case Texture::CM_fxt1:
#ifndef OPENGLES
      if (Texture::has_alpha(format)) {
        return GL_COMPRESSED_RGBA_FXT1_3DFX;
      } else {
        return GL_COMPRESSED_RGB_FXT1_3DFX;
      }
#endif
      break;

#ifdef OPENGLES
    case Texture::CM_pvr1_2bpp:
      if (Texture::has_alpha(format)) {
        return GL_COMPRESSED_RGBA_PVRTC_2BPPV1_IMG;
      } else {
        return GL_COMPRESSED_RGB_PVRTC_2BPPV1_IMG;
      }

    case Texture::CM_pvr1_4bpp:
      if (Texture::has_alpha(format)) {
        return GL_COMPRESSED_RGBA_PVRTC_4BPPV1_IMG;
      } else {
        return GL_COMPRESSED_RGB_PVRTC_4BPPV1_IMG;
      }
#else
    case Texture::CM_pvr1_2bpp:
    case Texture::CM_pvr1_4bpp:
      break;
#endif  // OPENGLES

    case Texture::CM_rgtc:
#ifndef OPENGLES
      if (format == Texture::F_luminance) {
        return GL_COMPRESSED_LUMINANCE_LATC1_EXT;
      } else if (format == Texture::F_luminance_alpha) {
        return GL_COMPRESSED_LUMINANCE_ALPHA_LATC2_EXT;
      } else if (tex->get_num_components() == 1) {
        return GL_COMPRESSED_RED_RGTC1;
      } else {
        return GL_COMPRESSED_RG_RGTC2;
      }
#endif
      break;

    case Texture::CM_etc1:
#ifdef OPENGLES
      return GL_ETC1_RGB8_OES;
#endif
      // Fall through - ETC2 is backward compatible
    case Texture::CM_etc2:
      if (format == Texture::F_rgbm) {
        return GL_COMPRESSED_RGB8_PUNCHTHROUGH_ALPHA1_ETC2;
      } else if (format == Texture::F_srgb_alpha) {
        return GL_COMPRESSED_SRGB8_ALPHA8_ETC2_EAC;
      } else if (format == Texture::F_srgb) {
        return GL_COMPRESSED_SRGB8_ETC2;
      } else if (Texture::has_alpha(format)) {
        return GL_COMPRESSED_RGBA8_ETC2_EAC;
      } else {
        return GL_COMPRESSED_RGB8_ETC2;
      }
      break;

    case Texture::CM_eac:
      if (Texture::is_unsigned(tex->get_component_type())) {
        if (tex->get_num_components() == 1) {
          return GL_COMPRESSED_R11_EAC;
        } else {
          return GL_COMPRESSED_RG11_EAC;
        }
      } else {
        if (tex->get_num_components() == 1) {
          return GL_COMPRESSED_SIGNED_R11_EAC;
        } else {
          return GL_COMPRESSED_SIGNED_RG11_EAC;
        }
      }
      break;

    case Texture::CM_default:
    case Texture::CM_off:
    case Texture::CM_dxt2:
    case Texture::CM_dxt4:
      // This shouldn't happen.
      nassertr(false, GL_RGB);
      break;
    }
  }

  switch (format) {
#ifndef OPENGLES
  case Texture::F_color_index:
    return GL_COLOR_INDEX;
#endif
  case Texture::F_depth_component:
  case Texture::F_depth_component16:
  case Texture::F_depth_component24:
  case Texture::F_depth_component32:
    return GL_DEPTH_COMPONENT;
  case Texture::F_depth_stencil:
    return _supports_depth_stencil ? GL_DEPTH_STENCIL : GL_DEPTH_COMPONENT;
#ifndef OPENGLES
  case Texture::F_red:
  case Texture::F_r16:
  case Texture::F_r32:
    return GL_RED;
  case Texture::F_green:
    return GL_GREEN;
  case Texture::F_blue:
    return GL_BLUE;
#endif

  case Texture::F_alpha:
#ifdef OPENGLES
    return GL_ALPHA;
#else
    return _supports_luminance_texture ? GL_ALPHA : GL_RED;
#endif

#ifndef OPENGLES_1
  case Texture::F_rg:
  case Texture::F_rg16:
  case Texture::F_rg32:
    return GL_RG;
#endif
  case Texture::F_rgb:
  case Texture::F_rgb5:
  case Texture::F_rgb8:
  case Texture::F_rgb12:
  case Texture::F_rgb332:
  case Texture::F_rgb16:
  case Texture::F_rgb32:
  case Texture::F_srgb:
  case Texture::F_r11_g11_b10:
  case Texture::F_rgb9_e5:
#ifdef OPENGLES
    // OpenGL ES never supports BGR, even if _supports_bgr is true.
    return GL_RGB;
#else
    return _supports_bgr ? GL_BGR : GL_RGB;
#endif

  case Texture::F_rgba:
  case Texture::F_rgbm:
  case Texture::F_rgba4:
  case Texture::F_rgba5:
  case Texture::F_rgba8:
  case Texture::F_rgba12:
  case Texture::F_rgba16:
  case Texture::F_rgba32:
  case Texture::F_srgb_alpha:
  case Texture::F_rgb10_a2:
    return _supports_bgr ? GL_BGRA : GL_RGBA;

  case Texture::F_luminance:
#ifdef OPENGLES
    return GL_LUMINANCE;
#else
    return _supports_luminance_texture ? GL_LUMINANCE : GL_RED;
#endif
  case Texture::F_luminance_alphamask:
  case Texture::F_luminance_alpha:
#ifdef OPENGLES
    return GL_LUMINANCE_ALPHA;
#else
    return _supports_luminance_texture ? GL_LUMINANCE_ALPHA : GL_RG;
#endif

  case Texture::F_sluminance:
#ifdef OPENGLES
    return GL_LUMINANCE;
#else
    return _supports_luminance_texture ? GL_LUMINANCE : GL_RGB;
#endif
  case Texture::F_sluminance_alpha:
#ifdef OPENGLES
    return GL_LUMINANCE_ALPHA;
#else
    return _supports_luminance_texture ? GL_LUMINANCE_ALPHA : GL_RGBA;
#endif

#ifndef OPENGLES_1
  case Texture::F_r8i:
  case Texture::F_r16i:
  case Texture::F_r32i:
    return GL_RED_INTEGER;
  case Texture::F_rg8i:
    return GL_RG_INTEGER;
  case Texture::F_rgb8i:
    return GL_RGB_INTEGER;
  case Texture::F_rgba8i:
    return GL_RGBA_INTEGER;
#endif

  default:
    break;
  }
  GLCAT.error()
    << "Invalid Texture::Format value in get_external_image_format(): "
    << format << "\n";
  return GL_RGB;
}

/**
 * Maps from the Texture's Format symbols to a suitable internal format for GL
 * textures.
 */
GLint CLP(GraphicsStateGuardian)::
get_internal_image_format(Texture *tex, bool force_sized) const {
  Texture::CompressionMode compression = tex->get_compression();
  if (compression == Texture::CM_default) {
    compression = (compressed_textures) ? Texture::CM_on : Texture::CM_off;
  }
  Texture::Format format = tex->get_format();
  if (tex->get_render_to_texture()) {
    // no compression for render targets
    compression = Texture::CM_off;
  }
  bool is_3d = (tex->get_texture_type() == Texture::TT_3d_texture ||
                tex->get_texture_type() == Texture::TT_2d_texture_array);

  if (get_supports_compressed_texture_format(compression)) {
    switch (compression) {
    case Texture::CM_on:
      // The user asked for just generic compression.  OpenGL supports
      // requesting just generic compression, but we'd like to go ahead and
      // request a specific type (if we can figure out an appropriate choice),
      // since that makes saving the result as a pre-compressed texture more
      // dependable--this way, we will know which compression algorithm was
      // applied.
      switch (format) {
      case Texture::F_color_index:
      case Texture::F_depth_component:
      case Texture::F_depth_component16:
      case Texture::F_depth_component24:
      case Texture::F_depth_component32:
      case Texture::F_depth_stencil:
      case Texture::F_r8i:
      case Texture::F_rg8i:
      case Texture::F_rgb8i:
      case Texture::F_rgba8i:
      case Texture::F_r16i:
      case Texture::F_r32i:
      case Texture::F_r11_g11_b10:
      case Texture::F_rgb9_e5:
        // Unsupported; fall through to below.
        break;

      case Texture::F_rgbm:
      case Texture::F_rgba5:
      case Texture::F_rgb10_a2:
        if (get_supports_compressed_texture_format(Texture::CM_dxt1) && !is_3d) {
          return GL_COMPRESSED_RGBA_S3TC_DXT1_EXT;
        }
        if (get_supports_compressed_texture_format(Texture::CM_etc2) && !is_3d) {
          return GL_COMPRESSED_RGB8_PUNCHTHROUGH_ALPHA1_ETC2;
        }
#ifndef OPENGLES
        if (get_supports_compressed_texture_format(Texture::CM_fxt1) && !is_3d) {
          return GL_COMPRESSED_RGBA_FXT1_3DFX;
        }
        return GL_COMPRESSED_RGBA;
#endif
        break;

      case Texture::F_rgba4:
#ifndef OPENGLES_1
        if (get_supports_compressed_texture_format(Texture::CM_dxt3) && !is_3d) {
          return GL_COMPRESSED_RGBA_S3TC_DXT3_EXT;
        }
#endif
        if (get_supports_compressed_texture_format(Texture::CM_etc2) && !is_3d) {
          return GL_COMPRESSED_RGBA8_ETC2_EAC;
        }
#ifndef OPENGLES
        if (get_supports_compressed_texture_format(Texture::CM_fxt1) && !is_3d) {
          return GL_COMPRESSED_RGBA_FXT1_3DFX;
        }
        return GL_COMPRESSED_RGBA;
#endif
        break;

      case Texture::F_rgba:
      case Texture::F_rgba8:
      case Texture::F_rgba12:
      case Texture::F_rgba16:
      case Texture::F_rgba32:
#ifndef OPENGLES_1
        if (get_supports_compressed_texture_format(Texture::CM_dxt5) && !is_3d) {
          return GL_COMPRESSED_RGBA_S3TC_DXT5_EXT;
        }
#endif
        if (get_supports_compressed_texture_format(Texture::CM_etc2) && !is_3d) {
          return GL_COMPRESSED_RGBA8_ETC2_EAC;
        }
#ifndef OPENGLES
        if (get_supports_compressed_texture_format(Texture::CM_fxt1) && !is_3d) {
          return GL_COMPRESSED_RGBA_FXT1_3DFX;
        }
        return GL_COMPRESSED_RGBA;
#endif
        break;

      case Texture::F_rgb:
      case Texture::F_rgb5:
      case Texture::F_rgb8:
      case Texture::F_rgb12:
      case Texture::F_rgb332:
      case Texture::F_rgb16:
      case Texture::F_rgb32:
        if (get_supports_compressed_texture_format(Texture::CM_dxt1) && !is_3d) {
          return GL_COMPRESSED_RGB_S3TC_DXT1_EXT;
        }
        if (get_supports_compressed_texture_format(Texture::CM_etc2) && !is_3d) {
          return GL_COMPRESSED_RGB8_ETC2;
        }
#ifdef OPENGLES
        if (get_supports_compressed_texture_format(Texture::CM_etc1) && !is_3d) {
          return GL_ETC1_RGB8_OES;
        }
#else
        if (get_supports_compressed_texture_format(Texture::CM_fxt1) && !is_3d) {
          return GL_COMPRESSED_RGB_FXT1_3DFX;
        }
        return GL_COMPRESSED_RGB;
#endif
        break;

      case Texture::F_alpha:
#ifndef OPENGLES_1
        if (get_supports_compressed_texture_format(Texture::CM_dxt5) && !is_3d) {
          return GL_COMPRESSED_RGBA_S3TC_DXT5_EXT;
        }
#endif
#ifndef OPENGLES
        if (get_supports_compressed_texture_format(Texture::CM_fxt1) && !is_3d) {
          return GL_COMPRESSED_RGBA_FXT1_3DFX;
        }
        return GL_COMPRESSED_ALPHA;
#endif
        break;

      case Texture::F_red:
      case Texture::F_green:
      case Texture::F_blue:
      case Texture::F_r16:
      case Texture::F_r32:
#ifndef OPENGLES
        if (get_supports_compressed_texture_format(Texture::CM_rgtc) && !is_3d) {
          return GL_COMPRESSED_RED_RGTC1;
        }
#endif
        if (get_supports_compressed_texture_format(Texture::CM_eac) && !is_3d) {
          if (Texture::is_unsigned(tex->get_component_type())) {
            return GL_COMPRESSED_R11_EAC;
          } else {
            return GL_COMPRESSED_SIGNED_R11_EAC;
          }
        }
        if (get_supports_compressed_texture_format(Texture::CM_dxt1) && !is_3d) {
          return GL_COMPRESSED_RGB_S3TC_DXT1_EXT;
        }
#ifndef OPENGLES
        if (get_supports_compressed_texture_format(Texture::CM_fxt1) && !is_3d) {
          return GL_COMPRESSED_RGB_FXT1_3DFX;
        }
        return GL_COMPRESSED_RED;
#endif
        break;

      case Texture::F_rg:
      case Texture::F_rg16:
      case Texture::F_rg32:
#ifndef OPENGLES
        if (get_supports_compressed_texture_format(Texture::CM_rgtc) && !is_3d) {
          return GL_COMPRESSED_RG_RGTC2;
        }
#endif
        if (get_supports_compressed_texture_format(Texture::CM_eac) && !is_3d) {
          if (Texture::is_unsigned(tex->get_component_type())) {
            return GL_COMPRESSED_RG11_EAC;
          } else {
            return GL_COMPRESSED_SIGNED_RG11_EAC;
          }
        }
        if (get_supports_compressed_texture_format(Texture::CM_dxt1) && !is_3d) {
          return GL_COMPRESSED_RGB_S3TC_DXT1_EXT;
        }
#ifndef OPENGLES
        if (get_supports_compressed_texture_format(Texture::CM_fxt1) && !is_3d) {
          return GL_COMPRESSED_RGB_FXT1_3DFX;
        }
        return GL_COMPRESSED_RG;
#endif
        break;

      case Texture::F_luminance:
        if (get_supports_compressed_texture_format(Texture::CM_dxt1) && !is_3d) {
          return GL_COMPRESSED_RGB_S3TC_DXT1_EXT;
        }
#ifndef OPENGLES
        if (get_supports_compressed_texture_format(Texture::CM_fxt1) && !is_3d) {
          return GL_COMPRESSED_RGB_FXT1_3DFX;
        }
        return GL_COMPRESSED_LUMINANCE;
#endif
        break;

      case Texture::F_luminance_alpha:
      case Texture::F_luminance_alphamask:
#ifndef OPENGLES_1
        if (get_supports_compressed_texture_format(Texture::CM_dxt5) && !is_3d) {
          return GL_COMPRESSED_RGBA_S3TC_DXT5_EXT;
        }
#endif
#ifndef OPENGLES
        if (get_supports_compressed_texture_format(Texture::CM_fxt1) && !is_3d) {
          return GL_COMPRESSED_RGBA_FXT1_3DFX;
        }
        return GL_COMPRESSED_LUMINANCE_ALPHA;
#endif
        break;

#ifndef OPENGLES
      case Texture::F_srgb:
        if (get_supports_compressed_texture_format(Texture::CM_dxt1) && !is_3d) {
          return GL_COMPRESSED_SRGB_S3TC_DXT1_EXT;
        }
        if (get_supports_compressed_texture_format(Texture::CM_etc2) && !is_3d) {
          return GL_COMPRESSED_SRGB8_ETC2;
        }
        return GL_COMPRESSED_SRGB;

      case Texture::F_srgb_alpha:
        if (get_supports_compressed_texture_format(Texture::CM_dxt5) && !is_3d) {
          return GL_COMPRESSED_SRGB_ALPHA_S3TC_DXT5_EXT;
        }
        if (get_supports_compressed_texture_format(Texture::CM_etc2) && !is_3d) {
          return GL_COMPRESSED_SRGB8_ALPHA8_ETC2_EAC;
        }
        return GL_COMPRESSED_SRGB_ALPHA;

      case Texture::F_sluminance:
        return GL_COMPRESSED_SLUMINANCE;

      case Texture::F_sluminance_alpha:
        return GL_COMPRESSED_SLUMINANCE_ALPHA;
#else
      // For now, we don't support compressed sRGB textures in OpenGL ES.
      case Texture::F_srgb:
      case Texture::F_srgb_alpha:
      case Texture::F_sluminance:
      case Texture::F_sluminance_alpha:
        break;
#endif
      }
      break;

    case Texture::CM_dxt1:
#ifndef OPENGLES
      if (format == Texture::F_srgb_alpha) {
        return GL_COMPRESSED_SRGB_ALPHA_S3TC_DXT1_EXT;
      } else if (format == Texture::F_srgb) {
        return GL_COMPRESSED_SRGB_S3TC_DXT1_EXT;
      } else
#endif
      if (Texture::has_alpha(format)) {
        return GL_COMPRESSED_RGBA_S3TC_DXT1_EXT;
      } else {
        return GL_COMPRESSED_RGB_S3TC_DXT1_EXT;
      }

    case Texture::CM_dxt3:
#ifndef OPENGLES
      if (format == Texture::F_srgb || format == Texture::F_srgb_alpha) {
        return GL_COMPRESSED_SRGB_ALPHA_S3TC_DXT3_EXT;
      }
#endif
#ifndef OPENGLES_1
      return GL_COMPRESSED_RGBA_S3TC_DXT3_EXT;
#endif
      break;

    case Texture::CM_dxt5:
#ifndef OPENGLES
      if (format == Texture::F_srgb || format == Texture::F_srgb_alpha) {
        return GL_COMPRESSED_SRGB_ALPHA_S3TC_DXT5_EXT;
      }
#endif
#ifndef OPENGLES_1
      return GL_COMPRESSED_RGBA_S3TC_DXT5_EXT;
#endif

    case Texture::CM_fxt1:
#ifndef OPENGLES
      if (Texture::has_alpha(format)) {
        return GL_COMPRESSED_RGBA_FXT1_3DFX;
      } else {
        return GL_COMPRESSED_RGB_FXT1_3DFX;
      }
#endif
      break;

#ifdef OPENGLES
    case Texture::CM_pvr1_2bpp:
      if (Texture::has_alpha(format)) {
        return GL_COMPRESSED_RGBA_PVRTC_2BPPV1_IMG;
      } else {
        return GL_COMPRESSED_RGB_PVRTC_2BPPV1_IMG;
      }

    case Texture::CM_pvr1_4bpp:
      if (Texture::has_alpha(format)) {
        return GL_COMPRESSED_RGBA_PVRTC_4BPPV1_IMG;
      } else {
        return GL_COMPRESSED_RGB_PVRTC_4BPPV1_IMG;
      }
#else
    case Texture::CM_pvr1_2bpp:
    case Texture::CM_pvr1_4bpp:
      break;
#endif

    case Texture::CM_rgtc:
#ifndef OPENGLES
      if (format == Texture::F_luminance) {
        return GL_COMPRESSED_LUMINANCE_LATC1_EXT;
      } else if (format == Texture::F_luminance_alpha) {
        return GL_COMPRESSED_LUMINANCE_ALPHA_LATC2_EXT;
      } else if (tex->get_num_components() == 1) {
        return GL_COMPRESSED_RED_RGTC1;
      } else if (tex->get_num_components() == 2) {
        return GL_COMPRESSED_RG_RGTC2;
      }
#endif
      break;

    case Texture::CM_etc1:
#ifdef OPENGLES
      return GL_ETC1_RGB8_OES;
#endif
      // Fall through - ETC2 is backward compatible
    case Texture::CM_etc2:
      if (format == Texture::F_rgbm) {
        return GL_COMPRESSED_RGB8_PUNCHTHROUGH_ALPHA1_ETC2;
      } else if (format == Texture::F_srgb_alpha) {
        return GL_COMPRESSED_SRGB8_ALPHA8_ETC2_EAC;
      } else if (format == Texture::F_srgb) {
        return GL_COMPRESSED_SRGB8_ETC2;
      } else if (Texture::has_alpha(format)) {
        return GL_COMPRESSED_RGBA8_ETC2_EAC;
      } else {
        return GL_COMPRESSED_RGB8_ETC2;
      }
      break;

    case Texture::CM_eac:
      if (Texture::is_unsigned(tex->get_component_type())) {
        if (tex->get_num_components() == 1) {
          return GL_COMPRESSED_R11_EAC;
        } else {
          return GL_COMPRESSED_RG11_EAC;
        }
      } else {
        if (tex->get_num_components() == 1) {
          return GL_COMPRESSED_SIGNED_R11_EAC;
        } else {
          return GL_COMPRESSED_SIGNED_RG11_EAC;
        }
      }
      break;

    case Texture::CM_default:
    case Texture::CM_off:
    case Texture::CM_dxt2:
    case Texture::CM_dxt4:
      // No compression: fall through to below.
      break;
    }
  }

  switch (format) {
#ifndef OPENGLES
  case Texture::F_color_index:
    return GL_COLOR_INDEX;
#endif

  case Texture::F_depth_stencil:
    if (_supports_depth_stencil) {
#ifndef OPENGLES
      if (tex->get_component_type() == Texture::T_float) {
        return GL_DEPTH32F_STENCIL8;
      } else
#endif
      {
        return force_sized ? GL_DEPTH24_STENCIL8 : GL_DEPTH_STENCIL;
      }
    }
    // Fall through.

  case Texture::F_depth_component:
#ifndef OPENGLES
    if (tex->get_component_type() == Texture::T_float) {
      return GL_DEPTH_COMPONENT32F;
    } else
#endif
    {
      return force_sized ? GL_DEPTH_COMPONENT16 : GL_DEPTH_COMPONENT;
    }
  case Texture::F_depth_component16:
#ifdef OPENGLES
    return GL_DEPTH_COMPONENT16_OES;
#else
    return GL_DEPTH_COMPONENT16;
#endif

  case Texture::F_depth_component24:
#ifdef OPENGLES
    if (_supports_depth24) {
      return GL_DEPTH_COMPONENT24_OES;
    } else {
      return GL_DEPTH_COMPONENT16_OES;
    }
#else
    return GL_DEPTH_COMPONENT24;
#endif

  case Texture::F_depth_component32:
#ifdef OPENGLES
    if (_supports_depth32) {
      return GL_DEPTH_COMPONENT32_OES;
    } else if (_supports_depth24) {
      return GL_DEPTH_COMPONENT24_OES;
    } else {
      return GL_DEPTH_COMPONENT16_OES;
    }
#else
    if (tex->get_component_type() == Texture::T_float) {
      return GL_DEPTH_COMPONENT32F;
    } else {
      return GL_DEPTH_COMPONENT32;
    }
#endif

  case Texture::F_rgba:
  case Texture::F_rgbm:
#ifndef OPENGLES_1
    if (tex->get_component_type() == Texture::T_float) {
      return GL_RGBA16F;
    } else
#endif
#ifdef OPENGLES
    {
      // In OpenGL ES, the internal format must match the external format.
      return _supports_bgr ? GL_BGRA : GL_RGBA;
    }
#else
    if (tex->get_component_type() == Texture::T_unsigned_short) {
      return GL_RGBA16;
    } else if (tex->get_component_type() == Texture::T_short) {
      return GL_RGBA16_SNORM;
    } else if (tex->get_component_type() == Texture::T_byte) {
      return GL_RGBA8_SNORM;
    } else {
      return force_sized ? GL_RGBA8 : GL_RGBA;
    }
#endif

  case Texture::F_rgba4:
    return GL_RGBA4;

#ifdef OPENGLES
  case Texture::F_rgba8:
    return GL_RGBA8_OES;
  case Texture::F_rgba12:
    return force_sized ? GL_RGBA8 : GL_RGBA;
#else
  case Texture::F_rgba8:
    if (Texture::is_unsigned(tex->get_component_type())) {
      return GL_RGBA8;
    } else {
      return GL_RGBA8_SNORM;
    }

  case Texture::F_r8i:
    if (Texture::is_unsigned(tex->get_component_type())) {
      return GL_R8UI;
    } else {
      return GL_R8I;
    }
  case Texture::F_rg8i:
    if (Texture::is_unsigned(tex->get_component_type())) {
      return GL_RG8UI;
    } else {
      return GL_RG8I;
    }
  case Texture::F_rgb8i:
    if (Texture::is_unsigned(tex->get_component_type())) {
      return GL_RGB8UI;
    } else {
      return GL_RGB8I;
    }
  case Texture::F_rgba8i:
    if (Texture::is_unsigned(tex->get_component_type())) {
      return GL_RGBA8UI;
    } else {
      return GL_RGBA8I;
    }
  case Texture::F_rgba12:
    return GL_RGBA12;
#endif  // OPENGLES
#ifndef OPENGLES
  case Texture::F_rgba16:
    if (tex->get_component_type() == Texture::T_float) {
      return GL_RGBA16F;
    } else if (Texture::is_unsigned(tex->get_component_type())) {
      return GL_RGBA16;
    } else {
      return GL_RGBA16_SNORM;
    }
  case Texture::F_rgba32:
    return GL_RGBA32F;
#endif  // OPENGLES

  case Texture::F_rgb:
    switch (tex->get_component_type()) {
    case Texture::T_float: return GL_RGB16F;
#ifndef OPENGLES
    case Texture::T_unsigned_short: return GL_RGB16;
    case Texture::T_short: return GL_RGB16_SNORM;
    case Texture::T_byte: return GL_RGB8_SNORM;
#endif
    default:
      return force_sized ? GL_RGB8 : GL_RGB;
    }

  case Texture::F_rgb5:
#ifdef OPENGLES
    // Close enough.
    return GL_RGB565_OES;
#else
    return GL_RGB5;
#endif
  case Texture::F_rgba5:
    return GL_RGB5_A1;

#ifdef OPENGLES
  case Texture::F_rgb8:
    return GL_RGB8_OES;
  case Texture::F_rgb12:
    return force_sized ? GL_RGB8 : GL_RGB;
  case Texture::F_rgb16:
    return GL_RGB16F;
#else
  case Texture::F_rgb8:
    if (Texture::is_unsigned(tex->get_component_type())) {
      return GL_RGB8;
    } else {
      return GL_RGB8_SNORM;
    }
  case Texture::F_rgb12:
    return GL_RGB12;
  case Texture::F_rgb16:
    if (tex->get_component_type() == Texture::T_float) {
      return GL_RGB16F;
    } else if (Texture::is_unsigned(tex->get_component_type())) {
      return GL_RGB16;
    } else {
      return GL_RGB16_SNORM;
    }
#endif  // OPENGLES
  case Texture::F_rgb32:
    return GL_RGB32F;

#ifndef OPENGLES
  case Texture::F_rgb332:
    return GL_R3_G3_B2;
#endif

#if defined(OPENGLES_2)
  case Texture::F_r16:
    return GL_R16F_EXT;
  case Texture::F_rg16:
    return GL_RG16F_EXT;
#elif !defined(OPENGLES_1)
  case Texture::F_r16:
    if (tex->get_component_type() == Texture::T_float) {
      return GL_R16F;
    } else if (Texture::is_unsigned(tex->get_component_type())) {
      return GL_R16;
    } else {
      return GL_R16_SNORM;
    }
  case Texture::F_r16i:
    if (Texture::is_unsigned(tex->get_component_type())) {
      return GL_R16UI;
    } else {
      return GL_R16I;
    }
  case Texture::F_rg16:
    if (tex->get_component_type() == Texture::T_float) {
      return GL_RG16F;
    } else if (Texture::is_unsigned(tex->get_component_type())) {
      return GL_RG16;
    } else {
      return GL_RG16_SNORM;
    }
#endif

#ifndef OPENGLES_1
  case Texture::F_r32:
    return GL_R32F;
  case Texture::F_rg32:
    return GL_RG32F;

  case Texture::F_red:
  case Texture::F_green:
  case Texture::F_blue:
#ifndef OPENGLES
    if (!Texture::is_unsigned(tex->get_component_type())) {
      return GL_R8_SNORM;
    } else
#endif
    {
      return force_sized ? GL_R8 : GL_RED;
    }
#endif

  case Texture::F_alpha:
#ifdef OPENGLES
    return force_sized ? GL_ALPHA8 : GL_ALPHA;
#else
    if (_supports_luminance_texture) {
      return force_sized ? GL_ALPHA8 : GL_ALPHA;
    } else {
      return force_sized ? GL_R8 : GL_RED;
    }
#endif

  case Texture::F_luminance:
#ifdef OPENGLES
    return force_sized ? GL_LUMINANCE8 : GL_LUMINANCE;
#else
    if (_supports_luminance_texture) {
      switch (tex->get_component_type()) {
      case Texture::T_float:
      case Texture::T_half_float:
        return GL_LUMINANCE16F_ARB;
      case Texture::T_short:
        return GL_LUMINANCE16_SNORM;
      case Texture::T_unsigned_short:
        return GL_LUMINANCE16;
      default:
        return force_sized ? GL_LUMINANCE8 : GL_LUMINANCE;
      }
    } else {
      switch (tex->get_component_type()) {
      case Texture::T_float:
      case Texture::T_half_float:
        return GL_R16F;
      case Texture::T_short:
        return GL_R16_SNORM;
      case Texture::T_unsigned_short:
        return GL_R16;
      default:
        return force_sized ? GL_R8 : GL_RED;
      }
    }
#endif
  case Texture::F_luminance_alpha:
  case Texture::F_luminance_alphamask:
#ifdef OPENGLES
    return force_sized ? GL_LUMINANCE8_ALPHA8 : GL_LUMINANCE_ALPHA;
#else
    if (_supports_luminance_texture) {
      switch (tex->get_component_type()) {
      case Texture::T_float:
      case Texture::T_half_float:
        return GL_LUMINANCE_ALPHA16F_ARB;
      case Texture::T_short:
        return GL_LUMINANCE16_SNORM;
      case Texture::T_unsigned_short:
        return GL_LUMINANCE16_ALPHA16;
      default:
        return force_sized ? GL_LUMINANCE8_ALPHA8 : GL_LUMINANCE_ALPHA;
      }
    } else {
      switch (tex->get_component_type()) {
      case Texture::T_float:
      case Texture::T_half_float:
        return GL_RG16F;
      case Texture::T_short:
        return GL_RG16_SNORM;
      case Texture::T_unsigned_short:
        return GL_RG16;
      default:
        return force_sized ? GL_RG8 : GL_RG;
      }
    }
#endif

#ifndef OPENGLES_1
  case Texture::F_rg:
    return force_sized ? GL_RG8 : GL_RG;
#endif

#ifndef OPENGLES_1
  case Texture::F_srgb:
    return _supports_texture_srgb ? GL_SRGB8 : GL_RGB8;
  case Texture::F_srgb_alpha:
    return _supports_texture_srgb ? GL_SRGB8_ALPHA8 : GL_RGBA8;
#endif
#ifndef OPENGLES
  case Texture::F_sluminance:
    return _core_profile ? GL_SRGB8 : GL_SLUMINANCE8;
  case Texture::F_sluminance_alpha:
    return _core_profile ? GL_SRGB8_ALPHA8 : GL_SLUMINANCE8_ALPHA8;
#endif

#ifndef OPENGLES
  case Texture::F_r32i:
    return GL_R32I;
#endif

#ifndef OPENGLES_1
  case Texture::F_r11_g11_b10:
    return GL_R11F_G11F_B10F;

  case Texture::F_rgb9_e5:
    return GL_RGB9_E5;

  case Texture::F_rgb10_a2:
    return GL_RGB10_A2;
#endif

  default:
    GLCAT.error()
      << "Invalid image format in get_internal_image_format(): "
      << (int)format << "\n";
    return force_sized ? GL_RGB8 : GL_RGB;
  }
}

/**
 * Returns true if the indicated GL minfilter type represents a mipmap format,
 * false otherwise.
 */
bool CLP(GraphicsStateGuardian)::
is_mipmap_filter(GLenum min_filter) {
  switch (min_filter) {
  case GL_NEAREST_MIPMAP_NEAREST:
  case GL_LINEAR_MIPMAP_NEAREST:
  case GL_NEAREST_MIPMAP_LINEAR:
  case GL_LINEAR_MIPMAP_LINEAR:
    return true;

  default:
    return false;
  }
}

/**
 * Returns true if the indicated GL internal format represents a compressed
 * texture format, false otherwise.
 */
bool CLP(GraphicsStateGuardian)::
is_compressed_format(GLenum format) {
  switch (format) {
  case GL_COMPRESSED_RGB_S3TC_DXT1_EXT:
  case GL_COMPRESSED_RGBA_S3TC_DXT1_EXT:
#ifdef OPENGLES
  case GL_COMPRESSED_RGB_PVRTC_4BPPV1_IMG:
  case GL_COMPRESSED_RGB_PVRTC_2BPPV1_IMG:
  case GL_COMPRESSED_RGBA_PVRTC_4BPPV1_IMG:
  case GL_COMPRESSED_RGBA_PVRTC_2BPPV1_IMG:
#else
  case GL_COMPRESSED_RGBA_S3TC_DXT3_EXT:
  case GL_COMPRESSED_RGBA_S3TC_DXT5_EXT:
  case GL_COMPRESSED_RGB_FXT1_3DFX:
  case GL_COMPRESSED_RGBA_FXT1_3DFX:

  case GL_COMPRESSED_RED_RGTC1:
  case GL_COMPRESSED_SIGNED_RED_RGTC1:
  case GL_COMPRESSED_RG_RGTC2:
  case GL_COMPRESSED_SIGNED_RG_RGTC2:
  case GL_COMPRESSED_LUMINANCE_LATC1_EXT:
  case GL_COMPRESSED_SIGNED_LUMINANCE_LATC1_EXT:
  case GL_COMPRESSED_LUMINANCE_ALPHA_LATC2_EXT:
  case GL_COMPRESSED_SIGNED_LUMINANCE_ALPHA_LATC2_EXT:

  case GL_COMPRESSED_RGB:
  case GL_COMPRESSED_SRGB_EXT:
  case GL_COMPRESSED_RGBA:
  case GL_COMPRESSED_SRGB_ALPHA_EXT:
  case GL_COMPRESSED_ALPHA:
  case GL_COMPRESSED_LUMINANCE:
  case GL_COMPRESSED_LUMINANCE_ALPHA:
#endif
    return true;

  default:
    return false;
  }
}

/**
 * Maps from the texture stage's mode types to the corresponding OpenGL ids
 */
GLint CLP(GraphicsStateGuardian)::
get_texture_apply_mode_type(TextureStage::Mode am) {
#ifdef SUPPORT_FIXED_FUNCTION
  switch (am) {
  case TextureStage::M_modulate: return GL_MODULATE;
  case TextureStage::M_decal: return GL_DECAL;
  case TextureStage::M_blend: return GL_BLEND;
  case TextureStage::M_replace: return GL_REPLACE;
  case TextureStage::M_add: return GL_ADD;
  case TextureStage::M_combine: return GL_COMBINE;
  case TextureStage::M_blend_color_scale: return GL_BLEND;
  case TextureStage::M_modulate_glow: return GL_MODULATE;
  case TextureStage::M_modulate_gloss: return GL_MODULATE;
  default:
    // Other modes shouldn't get here.  Fall through and error.
    break;
  }

  GLCAT.error()
    << "Invalid TextureStage::Mode value" << endl;
  return GL_MODULATE;
#else
  return 0;
#endif
}

/**
 * Maps from the texture stage's CombineMode types to the corresponding OpenGL
 * ids
 */
GLint CLP(GraphicsStateGuardian)::
get_texture_combine_type(TextureStage::CombineMode cm) {
#ifdef SUPPORT_FIXED_FUNCTION
  switch (cm) {
  case TextureStage::CM_undefined: // fall through
  case TextureStage::CM_replace: return GL_REPLACE;
  case TextureStage::CM_modulate: return GL_MODULATE;
  case TextureStage::CM_add: return GL_ADD;
  case TextureStage::CM_add_signed: return GL_ADD_SIGNED;
  case TextureStage::CM_interpolate: return GL_INTERPOLATE;
  case TextureStage::CM_subtract: return GL_SUBTRACT;
  case TextureStage::CM_dot3_rgb: return GL_DOT3_RGB;
  case TextureStage::CM_dot3_rgba: return GL_DOT3_RGBA;
  }
  GLCAT.error()
    << "Invalid TextureStage::CombineMode value" << endl;
#endif
  return GL_REPLACE;
}

/**
 * Maps from the texture stage's CombineSource types to the corresponding
 * OpenGL ids
 */
GLint CLP(GraphicsStateGuardian)::
get_texture_src_type(TextureStage::CombineSource cs,
                     int last_stage, int last_saved_result,
                     int this_stage) const {
#ifdef SUPPORT_FIXED_FUNCTION
  switch (cs) {
  case TextureStage::CS_undefined: // fall through
  case TextureStage::CS_texture: return GL_TEXTURE;
  case TextureStage::CS_constant: return GL_CONSTANT;
  case TextureStage::CS_primary_color: return GL_PRIMARY_COLOR;
  case TextureStage::CS_constant_color_scale: return GL_CONSTANT;

  case TextureStage::CS_previous:
    if (last_stage == this_stage - 1) {
      return GL_PREVIOUS;
    } else if (last_stage == -1) {
      return GL_PRIMARY_COLOR;
    } else if (_supports_texture_saved_result) {
      return GL_TEXTURE0 + last_stage;
    } else {
      GLCAT.warning()
        << "Current OpenGL driver does not support texture crossbar blending.\n";
      return GL_PRIMARY_COLOR;
    }

  case TextureStage::CS_last_saved_result:
    if (last_saved_result == this_stage - 1) {
      return GL_PREVIOUS;
    } else if (last_saved_result == -1) {
      return GL_PRIMARY_COLOR;
    } else if (_supports_texture_saved_result) {
      return GL_TEXTURE0 + last_saved_result;
    } else {
      GLCAT.warning()
        << "Current OpenGL driver does not support texture crossbar blending.\n";
      return GL_PRIMARY_COLOR;
    }
  }

  GLCAT.error()
    << "Invalid TextureStage::CombineSource value" << endl;
#endif
  return GL_TEXTURE;
}

/**
 * Maps from the texture stage's CombineOperand types to the corresponding
 * OpenGL ids
 */
GLint CLP(GraphicsStateGuardian)::
get_texture_operand_type(TextureStage::CombineOperand co) {
  switch (co) {
  case TextureStage::CO_undefined: // fall through
  case TextureStage::CO_src_alpha: return GL_SRC_ALPHA;
  case TextureStage::CO_one_minus_src_alpha: return GL_ONE_MINUS_SRC_ALPHA;
  case TextureStage::CO_src_color: return GL_SRC_COLOR;
  case TextureStage::CO_one_minus_src_color: return GL_ONE_MINUS_SRC_COLOR;
  }

  GLCAT.error()
    << "Invalid TextureStage::CombineOperand value" << endl;
  return GL_SRC_COLOR;
}

#ifdef SUPPORT_FIXED_FUNCTION
/**
 * Maps from the fog types to gl version
 */
GLenum CLP(GraphicsStateGuardian)::
get_fog_mode_type(Fog::Mode m) {
  switch(m) {
  case Fog::M_linear: return GL_LINEAR;
  case Fog::M_exponential: return GL_EXP;
  case Fog::M_exponential_squared: return GL_EXP2;
    /*
      case Fog::M_spline: return GL_FOG_FUNC_SGIS;
    */

  default:
    GLCAT.error() << "Invalid Fog::Mode value" << endl;
    return GL_EXP;
  }
}
#endif

/**
 * Maps from ColorBlendAttrib::Mode to glBlendEquation value.
 */
GLenum CLP(GraphicsStateGuardian)::
get_blend_equation_type(ColorBlendAttrib::Mode mode) {
  switch (mode) {
  case ColorBlendAttrib::M_none:
  case ColorBlendAttrib::M_add:
    return GL_FUNC_ADD;

  case ColorBlendAttrib::M_subtract:
    return GL_FUNC_SUBTRACT;

  case ColorBlendAttrib::M_inv_subtract:
    return GL_FUNC_REVERSE_SUBTRACT;

#ifdef OPENGLES
  case ColorBlendAttrib::M_min:
    return GL_MIN_EXT;

  case ColorBlendAttrib::M_max:
    return GL_MAX_EXT;
#else
  case ColorBlendAttrib::M_min:
    return GL_MIN;

  case ColorBlendAttrib::M_max:
    return GL_MAX;
#endif
  }

  GLCAT.error()
    << "Unknown color blend mode " << (int)mode << endl;
  return GL_FUNC_ADD;
}

/**
 * Maps from ColorBlendAttrib::Operand to glBlendFunc value.
 */
GLenum CLP(GraphicsStateGuardian)::
get_blend_func(ColorBlendAttrib::Operand operand) {
  switch (operand) {
  case ColorBlendAttrib::O_zero:
    return GL_ZERO;

  case ColorBlendAttrib::O_one:
    return GL_ONE;

  case ColorBlendAttrib::O_incoming_color:
    return GL_SRC_COLOR;

  case ColorBlendAttrib::O_one_minus_incoming_color:
    return GL_ONE_MINUS_SRC_COLOR;

  case ColorBlendAttrib::O_fbuffer_color:
    return GL_DST_COLOR;

  case ColorBlendAttrib::O_one_minus_fbuffer_color:
    return GL_ONE_MINUS_DST_COLOR;

  case ColorBlendAttrib::O_incoming_alpha:
    return GL_SRC_ALPHA;

  case ColorBlendAttrib::O_one_minus_incoming_alpha:
    return GL_ONE_MINUS_SRC_ALPHA;

  case ColorBlendAttrib::O_fbuffer_alpha:
    return GL_DST_ALPHA;

  case ColorBlendAttrib::O_one_minus_fbuffer_alpha:
    return GL_ONE_MINUS_DST_ALPHA;

#ifdef OPENGLES_1
  // OpenGL ES 1 has no constant blend factor.
  case ColorBlendAttrib::O_constant_color:
  case ColorBlendAttrib::O_color_scale:
  case ColorBlendAttrib::O_one_minus_constant_color:
  case ColorBlendAttrib::O_one_minus_color_scale:
  case ColorBlendAttrib::O_constant_alpha:
  case ColorBlendAttrib::O_alpha_scale:
  case ColorBlendAttrib::O_one_minus_constant_alpha:
  case ColorBlendAttrib::O_one_minus_alpha_scale:
    break;

  // No dual-source blending, either.
  case ColorBlendAttrib::O_incoming1_color:
  case ColorBlendAttrib::O_one_minus_incoming1_color:
  case ColorBlendAttrib::O_incoming1_alpha:
  case ColorBlendAttrib::O_one_minus_incoming1_alpha:
    break;
#else
  case ColorBlendAttrib::O_constant_color:
  case ColorBlendAttrib::O_color_scale:
    return GL_CONSTANT_COLOR;

  case ColorBlendAttrib::O_one_minus_constant_color:
  case ColorBlendAttrib::O_one_minus_color_scale:
    return GL_ONE_MINUS_CONSTANT_COLOR;

  case ColorBlendAttrib::O_constant_alpha:
  case ColorBlendAttrib::O_alpha_scale:
    return GL_CONSTANT_ALPHA;

  case ColorBlendAttrib::O_one_minus_constant_alpha:
  case ColorBlendAttrib::O_one_minus_alpha_scale:
    return GL_ONE_MINUS_CONSTANT_ALPHA;

  case ColorBlendAttrib::O_incoming1_color:
    return GL_SRC1_COLOR;

  case ColorBlendAttrib::O_one_minus_incoming1_color:
    return GL_ONE_MINUS_SRC1_COLOR;

  case ColorBlendAttrib::O_incoming1_alpha:
    return GL_SRC1_ALPHA;

  case ColorBlendAttrib::O_one_minus_incoming1_alpha:
    return GL_ONE_MINUS_SRC1_ALPHA;
#endif

  case ColorBlendAttrib::O_incoming_color_saturate:
    return GL_SRC_ALPHA_SATURATE;
  }

  GLCAT.error()
    << "Unknown color blend operand " << (int)operand << endl;
  return GL_ZERO;
}

/**
 * Maps from UsageHint to the GL symbol.
 */
GLenum CLP(GraphicsStateGuardian)::
get_usage(Geom::UsageHint usage_hint) {
  switch (usage_hint) {
  case Geom::UH_stream:
#ifdef OPENGLES_1
    return GL_DYNAMIC_DRAW;
#else
    return GL_STREAM_DRAW;
#endif  // OPENGLES

  case Geom::UH_static:
  case Geom::UH_unspecified:
    return GL_STATIC_DRAW;

  case Geom::UH_dynamic:
    return GL_DYNAMIC_DRAW;

  case Geom::UH_client:
    break;
  }

  GLCAT.error()
    << "Unexpected usage_hint " << (int)usage_hint << endl;
  return GL_STATIC_DRAW;
}

#ifndef NDEBUG
/**
 * Returns a string describing an compression format.
 */
const char *CLP(GraphicsStateGuardian)::
get_compressed_format_string(GLenum format) {
  switch (format) {
  case 0x83F0: return "GL_COMPRESSED_RGB_S3TC_DXT1_EXT";
  case 0x83F1: return "GL_COMPRESSED_RGBA_S3TC_DXT1_EXT";
  case 0x83F2: return "GL_COMPRESSED_RGBA_S3TC_DXT3_EXT";
  case 0x83F3: return "GL_COMPRESSED_RGBA_S3TC_DXT5_EXT";
  case 0x86B0: return "GL_COMPRESSED_RGB_FXT1_3DFX";
  case 0x86B1: return "GL_COMPRESSED_RGBA_FXT1_3DFX";
  case 0x88EE: return "GL_ETC1_SRGB8_NV";
  case 0x8A54: return "GL_COMPRESSED_SRGB_PVRTC_2BPPV1_EXT";
  case 0x8A55: return "GL_COMPRESSED_SRGB_PVRTC_4BPPV1_EXT";
  case 0x8A56: return "GL_COMPRESSED_SRGB_ALPHA_PVRTC_2BPPV1_EXT";
  case 0x8A57: return "GL_COMPRESSED_SRGB_ALPHA_PVRTC_4BPPV1_EXT";
  case 0x8B90: return "GL_PALETTE4_RGB8_OES";
  case 0x8B91: return "GL_PALETTE4_RGBA8_OES";
  case 0x8B92: return "GL_PALETTE4_R5_G6_B5_OES";
  case 0x8B93: return "GL_PALETTE4_RGBA4_OES";
  case 0x8B94: return "GL_PALETTE4_RGB5_A1_OES";
  case 0x8B95: return "GL_PALETTE8_RGB8_OES";
  case 0x8B96: return "GL_PALETTE8_RGBA8_OES";
  case 0x8B97: return "GL_PALETTE8_R5_G6_B5_OES";
  case 0x8B98: return "GL_PALETTE8_RGBA4_OES";
  case 0x8B99: return "GL_PALETTE8_RGB5_A1_OES";
  case 0x8C00: return "GL_COMPRESSED_RGB_PVRTC_4BPPV1_IMG";
  case 0x8C01: return "GL_COMPRESSED_RGB_PVRTC_2BPPV1_IMG";
  case 0x8C02: return "GL_COMPRESSED_RGBA_PVRTC_4BPPV1_IMG";
  case 0x8C03: return "GL_COMPRESSED_RGBA_PVRTC_2BPPV1_IMG";
  case 0x8C48: return "GL_COMPRESSED_SRGB_EXT";
  case 0x8C49: return "GL_COMPRESSED_SRGB_ALPHA_EXT";
  case 0x8C4A: return "GL_COMPRESSED_SLUMINANCE_EXT";
  case 0x8C4B: return "GL_COMPRESSED_SLUMINANCE_ALPHA_EXT";
  case 0x8C4C: return "GL_COMPRESSED_SRGB_S3TC_DXT1_EXT";
  case 0x8C4D: return "GL_COMPRESSED_SRGB_ALPHA_S3TC_DXT1_EXT";
  case 0x8C4E: return "GL_COMPRESSED_SRGB_ALPHA_S3TC_DXT3_EXT";
  case 0x8C4F: return "GL_COMPRESSED_SRGB_ALPHA_S3TC_DXT5_EXT";
  case 0x8C70: return "GL_COMPRESSED_LUMINANCE_LATC1_EXT";
  case 0x8C71: return "GL_COMPRESSED_SIGNED_LUMINANCE_LATC1_EXT";
  case 0x8C72: return "GL_COMPRESSED_LUMINANCE_ALPHA_LATC2_EXT";
  case 0x8C73: return "GL_COMPRESSED_SIGNED_LUMINANCE_ALPHA_LATC2_EXT";
  case 0x8D64: return "GL_ETC1_RGB8_OES";
  case 0x8DBB: return "GL_COMPRESSED_RED_RGTC1";
  case 0x8DBC: return "GL_COMPRESSED_SIGNED_RED_RGTC1";
  case 0x8DBD: return "GL_COMPRESSED_RG_RGTC2";
  case 0x8DBE: return "GL_COMPRESSED_SIGNED_RG_RGTC2";
  case 0x8E8C: return "GL_COMPRESSED_RGBA_BPTC_UNORM";
  case 0x8E8D: return "GL_COMPRESSED_SRGB_ALPHA_BPTC_UNORM";
  case 0x8E8E: return "GL_COMPRESSED_RGB_BPTC_SIGNED_FLOAT";
  case 0x8E8F: return "GL_COMPRESSED_RGB_BPTC_UNSIGNED_FLOAT";
  case 0x9137: return "GL_COMPRESSED_RGBA_PVRTC_2BPPV2_IMG";
  case 0x9138: return "GL_COMPRESSED_RGBA_PVRTC_4BPPV2_IMG";
  case 0x9270: return "GL_COMPRESSED_R11_EAC";
  case 0x9271: return "GL_COMPRESSED_SIGNED_R11_EAC";
  case 0x9272: return "GL_COMPRESSED_RG11_EAC";
  case 0x9273: return "GL_COMPRESSED_SIGNED_RG11_EAC";
  case 0x9274: return "GL_COMPRESSED_RGB8_ETC2";
  case 0x9275: return "GL_COMPRESSED_SRGB8_ETC2";
  case 0x9276: return "GL_COMPRESSED_RGB8_PUNCHTHROUGH_ALPHA1_ETC2";
  case 0x9277: return "GL_COMPRESSED_SRGB8_PUNCHTHROUGH_ALPHA1_ETC2";
  case 0x9278: return "GL_COMPRESSED_RGBA8_ETC2_EAC";
  case 0x9279: return "GL_COMPRESSED_SRGB8_ALPHA8_ETC2_EAC";
  case 0x93B0: return "GL_COMPRESSED_RGBA_ASTC_4x4_KHR";
  case 0x93B1: return "GL_COMPRESSED_RGBA_ASTC_5x4_KHR";
  case 0x93B2: return "GL_COMPRESSED_RGBA_ASTC_5x5_KHR";
  case 0x93B3: return "GL_COMPRESSED_RGBA_ASTC_6x5_KHR";
  case 0x93B4: return "GL_COMPRESSED_RGBA_ASTC_6x6_KHR";
  case 0x93B5: return "GL_COMPRESSED_RGBA_ASTC_8x5_KHR";
  case 0x93B6: return "GL_COMPRESSED_RGBA_ASTC_8x6_KHR";
  case 0x93B7: return "GL_COMPRESSED_RGBA_ASTC_8x8_KHR";
  case 0x93B8: return "GL_COMPRESSED_RGBA_ASTC_10x5_KHR";
  case 0x93B9: return "GL_COMPRESSED_RGBA_ASTC_10x6_KHR";
  case 0x93BA: return "GL_COMPRESSED_RGBA_ASTC_10x8_KHR";
  case 0x93BB: return "GL_COMPRESSED_RGBA_ASTC_10x10_KHR";
  case 0x93BC: return "GL_COMPRESSED_RGBA_ASTC_12x10_KHR";
  case 0x93BD: return "GL_COMPRESSED_RGBA_ASTC_12x12_KHR";
  case 0x93C0: return "GL_COMPRESSED_RGBA_ASTC_3x3x3_OES";
  case 0x93C1: return "GL_COMPRESSED_RGBA_ASTC_4x3x3_OES";
  case 0x93C2: return "GL_COMPRESSED_RGBA_ASTC_4x4x3_OES";
  case 0x93C3: return "GL_COMPRESSED_RGBA_ASTC_4x4x4_OES";
  case 0x93C4: return "GL_COMPRESSED_RGBA_ASTC_5x4x4_OES";
  case 0x93C5: return "GL_COMPRESSED_RGBA_ASTC_5x5x4_OES";
  case 0x93C6: return "GL_COMPRESSED_RGBA_ASTC_5x5x5_OES";
  case 0x93C7: return "GL_COMPRESSED_RGBA_ASTC_6x5x5_OES";
  case 0x93C8: return "GL_COMPRESSED_RGBA_ASTC_6x6x5_OES";
  case 0x93C9: return "GL_COMPRESSED_RGBA_ASTC_6x6x6_OES";
  case 0x93D0: return "GL_COMPRESSED_SRGB8_ALPHA8_ASTC_4x4_KHR";
  case 0x93D1: return "GL_COMPRESSED_SRGB8_ALPHA8_ASTC_5x4_KHR";
  case 0x93D2: return "GL_COMPRESSED_SRGB8_ALPHA8_ASTC_5x5_KHR";
  case 0x93D3: return "GL_COMPRESSED_SRGB8_ALPHA8_ASTC_6x5_KHR";
  case 0x93D4: return "GL_COMPRESSED_SRGB8_ALPHA8_ASTC_6x6_KHR";
  case 0x93D5: return "GL_COMPRESSED_SRGB8_ALPHA8_ASTC_8x5_KHR";
  case 0x93D6: return "GL_COMPRESSED_SRGB8_ALPHA8_ASTC_8x6_KHR";
  case 0x93D7: return "GL_COMPRESSED_SRGB8_ALPHA8_ASTC_8x8_KHR";
  case 0x93D8: return "GL_COMPRESSED_SRGB8_ALPHA8_ASTC_10x5_KHR";
  case 0x93D9: return "GL_COMPRESSED_SRGB8_ALPHA8_ASTC_10x6_KHR";
  case 0x93DA: return "GL_COMPRESSED_SRGB8_ALPHA8_ASTC_10x8_KHR";
  case 0x93DB: return "GL_COMPRESSED_SRGB8_ALPHA8_ASTC_10x10_KHR";
  case 0x93DC: return "GL_COMPRESSED_SRGB8_ALPHA8_ASTC_12x10_KHR";
  case 0x93DD: return "GL_COMPRESSED_SRGB8_ALPHA8_ASTC_12x12_KHR";
  case 0x93E0: return "GL_COMPRESSED_SRGB8_ALPHA8_ASTC_3x3x3_OES";
  case 0x93E1: return "GL_COMPRESSED_SRGB8_ALPHA8_ASTC_4x3x3_OES";
  case 0x93E2: return "GL_COMPRESSED_SRGB8_ALPHA8_ASTC_4x4x3_OES";
  case 0x93E3: return "GL_COMPRESSED_SRGB8_ALPHA8_ASTC_4x4x4_OES";
  case 0x93E4: return "GL_COMPRESSED_SRGB8_ALPHA8_ASTC_5x4x4_OES";
  case 0x93E5: return "GL_COMPRESSED_SRGB8_ALPHA8_ASTC_5x5x4_OES";
  case 0x93E6: return "GL_COMPRESSED_SRGB8_ALPHA8_ASTC_5x5x5_OES";
  case 0x93E7: return "GL_COMPRESSED_SRGB8_ALPHA8_ASTC_6x5x5_OES";
  case 0x93E8: return "GL_COMPRESSED_SRGB8_ALPHA8_ASTC_6x6x5_OES";
  case 0x93E9: return "GL_COMPRESSED_SRGB8_ALPHA8_ASTC_6x6x6_OES";
  case 0x93F0: return "GL_COMPRESSED_SRGB_ALPHA_PVRTC_2BPPV2_IMG";
  case 0x93F1: return "GL_COMPRESSED_SRGB_ALPHA_PVRTC_4BPPV2_IMG";
  default:
    return nullptr;
  }
}
#endif

/**
 * Returns the value that that should be issued as the light's color, as
 * scaled by the current value of _light_color_scale, in the case of
 * color_scale_via_lighting.
 */
LVecBase4 CLP(GraphicsStateGuardian)::
get_light_color(Light *light) const {
#ifndef NDEBUG
  if (_show_texture_usage) {
    // In show_texture_usage mode, all lights are white, so as not to
    // contaminate the texture color.
    return LVecBase4(1.0, 1.0, 1.0, 1.0);
  }
#endif  // NDEBUG

  const LColor &c = light->get_color();

  LVecBase4 light_color(c[0] * _light_color_scale[0],
                        c[1] * _light_color_scale[1],
                        c[2] * _light_color_scale[2],
                        c[3] * _light_color_scale[3]);
  return light_color;
}


/**
 * Called by clear_state_and_transform() to ensure that the current modelview
 * and projection matrices are properly loaded in the graphics state, after a
 * callback might have mucked them up.
 */
void CLP(GraphicsStateGuardian)::
reissue_transforms() {
  prepare_lens();
  do_issue_transform();

  _active_texture_stage = -1;

#ifndef OPENGLES_1
  // Might also want to reissue the vertex format, for good measure.
  _current_vertex_format.clear();
  memset(_vertex_attrib_columns, 0, sizeof(const GeomVertexColumn *) * 32);
#endif

  // Some libraries (Kivy) leave their buffers bound.  How clumsy of them.
  if (_supports_buffers) {
    _glBindBuffer(GL_ARRAY_BUFFER, 0);
    _glBindBuffer(GL_ELEMENT_ARRAY_BUFFER, 0);
    _current_vbuffer_index = 0;
    _current_ibuffer_index = 0;
  }
#ifndef OPENGLES
  if (_supports_glsl) {
    _glDisableVertexAttribArray(0);
    _glDisableVertexAttribArray(1);
  }
#endif

  // Since this is called by clear_state_and_transform(), we also should reset
  // the states that won't automatically be respecified when clearing the
  // state mask.
  _active_color_write_mask = ColorWriteAttrib::C_all;
  glColorMask(GL_TRUE, GL_TRUE, GL_TRUE, GL_TRUE);

  if (_dithering_enabled) {
    glEnable(GL_DITHER);
  } else {
    glDisable(GL_DITHER);
  }
  if (_depth_test_enabled) {
    glEnable(GL_DEPTH_TEST);
  } else {
    glDisable(GL_DEPTH_TEST);
  }
  if (_stencil_test_enabled) {
    glEnable(GL_STENCIL_TEST);
  } else {
    glDisable(GL_STENCIL_TEST);
  }
  if (_blend_enabled) {
    glEnable(GL_BLEND);
  } else {
    glDisable(GL_BLEND);
  }

#ifndef OPENGLES_2
  if (_multisample_mode != 0) {
    glEnable(GL_MULTISAMPLE);
  } else {
    glDisable(GL_MULTISAMPLE);
    glDisable(GL_SAMPLE_ALPHA_TO_ONE);
    glDisable(GL_SAMPLE_ALPHA_TO_COVERAGE);
  }
  if (_line_smooth_enabled) {
    glEnable(GL_LINE_SMOOTH);
  } else {
    glDisable(GL_LINE_SMOOTH);
  }
#endif

#ifndef OPENGLES
  if (_polygon_smooth_enabled) {
    glEnable(GL_POLYGON_SMOOTH);
  } else {
    glDisable(GL_POLYGON_SMOOTH);
  }
#endif

#ifdef SUPPORT_FIXED_FUNCTION
  if (has_fixed_function_pipeline()) {
    if (_alpha_test_enabled) {
      glEnable(GL_ALPHA_TEST);
    } else {
      glDisable(GL_ALPHA_TEST);
    }
    if (_point_smooth_enabled) {
      glEnable(GL_POINT_SMOOTH);
    } else {
      glDisable(GL_POINT_SMOOTH);
    }
  }
#endif
}

#ifdef SUPPORT_FIXED_FUNCTION
/**
 * Intended to be overridden by a derived class to enable or disable the use
 * of lighting overall.  This is called by do_issue_light() according to
 * whether any lights are in use or not.
 */
void CLP(GraphicsStateGuardian)::
enable_lighting(bool enable) {
  nassertv(has_fixed_function_pipeline());

  // static PStatCollector
  // _draw_set_state_light_enable_lighting_pcollector("Draw:Set
  // State:Light:Enable lighting"); PStatGPUTimer timer(this,
  // _draw_set_state_light_enable_lighting_pcollector);

  if (enable) {
    glEnable(GL_LIGHTING);
  } else {
    glDisable(GL_LIGHTING);
  }
}
#endif  // SUPPORT_FIXED_FUNCTION

#ifdef SUPPORT_FIXED_FUNCTION
/**
 * Intended to be overridden by a derived class to indicate the color of the
 * ambient light that should be in effect.  This is called by do_issue_light()
 * after all other lights have been enabled or disabled.
 */
void CLP(GraphicsStateGuardian)::
set_ambient_light(const LColor &color) {
  nassertv(has_fixed_function_pipeline());

  // static PStatCollector _draw_set_state_light_ambient_pcollector("Draw:Set
  // State:Light:Ambient"); PStatGPUTimer timer(this,
  // _draw_set_state_light_ambient_pcollector);

  LColor c = color;
  c.set(c[0] * _light_color_scale[0],
        c[1] * _light_color_scale[1],
        c[2] * _light_color_scale[2],
        c[3] * _light_color_scale[3]);
  call_glLightModelfv(GL_LIGHT_MODEL_AMBIENT, c);
}
#endif  // SUPPORT_FIXED_FUNCTION

#ifdef SUPPORT_FIXED_FUNCTION
/**
 * Intended to be overridden by a derived class to enable the indicated light
 * id.  A specific Light will already have been bound to this id via
 * bind_light().
 */
void CLP(GraphicsStateGuardian)::
enable_light(int light_id, bool enable) {
  nassertv(has_fixed_function_pipeline());

  // static PStatCollector
  // _draw_set_state_light_enable_light_pcollector("Draw:Set
  // State:Light:Enable light"); PStatGPUTimer timer(this,
  // _draw_set_state_light_enable_light_pcollector);

  if (enable) {
    glEnable(get_light_id(light_id));
  } else {
    glDisable(get_light_id(light_id));
  }
}
#endif  // SUPPORT_FIXED_FUNCTION

#ifdef SUPPORT_FIXED_FUNCTION
/**
 * Called immediately before bind_light() is called, this is intended to
 * provide the derived class a hook in which to set up some state (like
 * transform) that might apply to several lights.
 *
 * The sequence is: begin_bind_lights() will be called, then one or more
 * bind_light() calls, then end_bind_lights().
 */
void CLP(GraphicsStateGuardian)::
begin_bind_lights() {
  nassertv(has_fixed_function_pipeline());

  // static PStatCollector
  // _draw_set_state_light_begin_bind_pcollector("Draw:Set State:Light:Begin
  // bind"); PStatGPUTimer timer(this,
  // _draw_set_state_light_begin_bind_pcollector);

  // We need to temporarily load a new matrix so we can define the light in a
  // known coordinate system.  We pick the transform of the root.
  // (Alternatively, we could leave the current transform where it is and
  // compute the light position relative to that transform instead of relative
  // to the root, by composing with the matrix computed by
  // _internal_transform->invert_compose(render_transform). But I think
  // loading a completely new matrix is simpler.)
  CPT(TransformState) render_transform =
    _cs_transform->compose(_scene_setup->get_world_transform());

  glMatrixMode(GL_MODELVIEW);
  glPushMatrix();
  call_glLoadMatrix(render_transform->get_mat());
}
#endif  // SUPPORT_FIXED_FUNCTION

#ifdef SUPPORT_FIXED_FUNCTION
/**
 * Called after before bind_light() has been called one or more times (but
 * before any geometry is issued or additional state is changed), this is
 * intended to clean up any temporary changes to the state that may have been
 * made by begin_bind_lights().
 */
void CLP(GraphicsStateGuardian)::
end_bind_lights() {
  nassertv(has_fixed_function_pipeline());

  // static PStatCollector _draw_set_state_light_end_bind_pcollector("Draw:Set
  // State:Light:End bind"); PStatGPUTimer timer(this,
  // _draw_set_state_light_end_bind_pcollector);

  glMatrixMode(GL_MODELVIEW);
  glPopMatrix();
}
#endif  // SUPPORT_FIXED_FUNCTION

#ifdef SUPPORT_FIXED_FUNCTION
/**
 * Intended to be overridden by a derived class to enable the indicated
 * clip_plane id.  A specific PlaneNode will already have been bound to this
 * id via bind_clip_plane().
 */
void CLP(GraphicsStateGuardian)::
enable_clip_plane(int plane_id, bool enable) {
  nassertv(has_fixed_function_pipeline());

  if (enable) {
    glEnable(get_clip_plane_id(plane_id));
  } else {
    glDisable(get_clip_plane_id(plane_id));
  }
}
#endif  // SUPPORT_FIXED_FUNCTION

#ifdef SUPPORT_FIXED_FUNCTION
/**
 * Called immediately before bind_clip_plane() is called, this is intended to
 * provide the derived class a hook in which to set up some state (like
 * transform) that might apply to several clip_planes.
 *
 * The sequence is: begin_bind_clip_planes() will be called, then one or more
 * bind_clip_plane() calls, then end_bind_clip_planes().
 */
void CLP(GraphicsStateGuardian)::
begin_bind_clip_planes() {
  nassertv(has_fixed_function_pipeline());

  // We need to temporarily load a new matrix so we can define the clip_plane
  // in a known coordinate system.  We pick the transform of the root.
  // (Alternatively, we could leave the current transform where it is and
  // compute the clip_plane position relative to that transform instead of
  // relative to the root, by composing with the matrix computed by
  // _internal_transform->invert_compose(render_transform). But I think
  // loading a completely new matrix is simpler.)
  CPT(TransformState) render_transform =
    _cs_transform->compose(_scene_setup->get_world_transform());

  glMatrixMode(GL_MODELVIEW);
  glPushMatrix();
  call_glLoadMatrix(render_transform->get_mat());
}
#endif  // SUPPORT_FIXED_FUNCTION

#ifdef SUPPORT_FIXED_FUNCTION
/**
 * Called the first time a particular clip_plane has been bound to a given id
 * within a frame, this should set up the associated hardware clip_plane with
 * the clip_plane's properties.
 */
void CLP(GraphicsStateGuardian)::
bind_clip_plane(const NodePath &plane, int plane_id) {
  nassertv(has_fixed_function_pipeline());

  GLenum id = get_clip_plane_id(plane_id);

  CPT(TransformState) transform = plane.get_transform(_scene_setup->get_scene_root().get_parent());
  const PlaneNode *plane_node;
  DCAST_INTO_V(plane_node, plane.node());
  LPlane xformed_plane = plane_node->get_plane() * transform->get_mat();

#ifdef OPENGLES
  // OpenGL ES uses a single-precision call.
  LPlanef single_plane(LCAST(float, xformed_plane));
  glClipPlanef(id, single_plane.get_data());
#else
  // Mainline OpenGL uses a double-precision call.
  LPlaned double_plane(LCAST(double, xformed_plane));
  glClipPlane(id, double_plane.get_data());
#endif  // OPENGLES

  report_my_gl_errors();
}
#endif  // SUPPORT_FIXED_FUNCTION

#ifdef SUPPORT_FIXED_FUNCTION
/**
 * Called after before bind_clip_plane() has been called one or more times
 * (but before any geometry is issued or additional state is changed), this is
 * intended to clean up any temporary changes to the state that may have been
 * made by begin_bind_clip_planes().
 */
void CLP(GraphicsStateGuardian)::
end_bind_clip_planes() {
  nassertv(has_fixed_function_pipeline());

  glMatrixMode(GL_MODELVIEW);
  glPopMatrix();
}
#endif  // SUPPORT_FIXED_FUNCTION

/**
 * Simultaneously resets the render state and the transform state.
 *
 * This transform specified is the "internal" net transform, already converted
 * into the GSG's internal coordinate space by composing it to
 * get_cs_transform().  (Previously, this used to be the "external" net
 * transform, with the assumption that that GSG would convert it internally,
 * but that is no longer the case.)
 *
 * Special case: if (state==NULL), then the target state is already stored in
 * _target.
 */
void CLP(GraphicsStateGuardian)::
set_state_and_transform(const RenderState *target,
                        const TransformState *transform) {
  report_my_gl_errors();
#ifndef NDEBUG
  if (gsg_cat.is_spam()) {
    gsg_cat.spam() << "Setting GSG state to " << (void *)target << ":\n";
    target->write(gsg_cat.spam(false), 2);
  }
#endif

  _state_pcollector.add_level(1);
  PStatGPUTimer timer1(this, _draw_set_state_pcollector);

  bool transform_changed = false;
  if (transform != _internal_transform) {
    // PStatGPUTimer timer(this, _draw_set_state_transform_pcollector);
    _transform_state_pcollector.add_level(1);
    _internal_transform = transform;
    do_issue_transform();
    transform_changed = true;
  }

<<<<<<< HEAD
  if (target == _state_rs && (_state_mask | _inv_state_mask).is_all_on()) {
#ifndef OPENGLES_1
    if (transform_changed) {
      // The state has not changed, but the transform has. Set the new
      // transform on the shader, if we have one.
      if (_current_shader_context != nullptr) {
        _current_shader_context->set_state_and_transform(_state_rs, transform,
          _scene_setup->get_camera_transform(), _projection_mat);
      }
    }
#endif
    return;
  }
=======
  //XXX the _inv_state_mask system does not appear to be used at the moment.
  //if (target == _state_rs && (_state_mask | _inv_state_mask).is_all_on()) {
  //  return;
  //}
>>>>>>> da7e4e20
  _target_rs = target;

  bool fixed_function_pipeline = has_fixed_function_pipeline();

#ifndef OPENGLES_1
  determine_target_shader();
  _instance_count = _target_shader->get_instance_count();

  int shader_slot = ShaderAttrib::get_class_slot();
  if (_target_shader != _state_shader) {
    do_issue_shader();
    _state_shader = _target_shader;
    _state_mask.clear_bit(TextureAttrib::get_class_slot());
    _state_mask.set_bit(shader_slot);
  }
  else if (!fixed_function_pipeline && _current_shader == nullptr) { // In the case of OpenGL ES 2.x, we need to glUseShader before we draw anything.
    do_issue_shader();
    _state_mask.clear_bit(TextureAttrib::get_class_slot());
    _state_mask.set_bit(shader_slot);
  }

  // Update all of the state that is bound to the shader program.
  if (_current_shader_context != nullptr) {
    _current_shader_context->set_state_and_transform(target, transform, _scene_setup->get_camera_transform(), _projection_mat);
  }
#endif

  int antialias_slot = AntialiasAttrib::get_class_slot();
  if (_target_rs->get_attrib(antialias_slot) != _state_rs->get_attrib(antialias_slot) ||
      !_state_mask.get_bit(antialias_slot)) {
    // PStatGPUTimer timer(this, _draw_set_state_antialias_pcollector);
    do_issue_antialias();
    _state_mask.set_bit(antialias_slot);
  }

  int clip_plane_slot = ClipPlaneAttrib::get_class_slot();
  if (_target_rs->get_attrib(clip_plane_slot) != _state_rs->get_attrib(clip_plane_slot) ||
      !_state_mask.get_bit(clip_plane_slot)) {
    // PStatGPUTimer timer(this, _draw_set_state_clip_plane_pcollector);
    do_issue_clip_plane();
    _state_mask.set_bit(clip_plane_slot);
  }

  int color_slot = ColorAttrib::get_class_slot();
  int color_scale_slot = ColorScaleAttrib::get_class_slot();
  if (_target_rs->get_attrib(color_slot) != _state_rs->get_attrib(color_slot) ||
      _target_rs->get_attrib(color_scale_slot) != _state_rs->get_attrib(color_scale_slot) ||
      !_state_mask.get_bit(color_slot) ||
      !_state_mask.get_bit(color_scale_slot)) {
    // PStatGPUTimer timer(this, _draw_set_state_color_pcollector);
    do_issue_color();
    do_issue_color_scale();
    _state_mask.set_bit(color_slot);
    _state_mask.set_bit(color_scale_slot);
  }

  int cull_face_slot = CullFaceAttrib::get_class_slot();
  if (_target_rs->get_attrib(cull_face_slot) != _state_rs->get_attrib(cull_face_slot) ||
      !_state_mask.get_bit(cull_face_slot)) {
    // PStatGPUTimer timer(this, _draw_set_state_cull_face_pcollector);
    do_issue_cull_face();
    _state_mask.set_bit(cull_face_slot);
  }

  int depth_offset_slot = DepthOffsetAttrib::get_class_slot();
  if (_target_rs->get_attrib(depth_offset_slot) != _state_rs->get_attrib(depth_offset_slot) ||
      !_state_mask.get_bit(depth_offset_slot)) {
    // PStatGPUTimer timer(this, _draw_set_state_depth_offset_pcollector);
    do_issue_depth_offset();
    _state_mask.set_bit(depth_offset_slot);
  }

  int depth_test_slot = DepthTestAttrib::get_class_slot();
  if (_target_rs->get_attrib(depth_test_slot) != _state_rs->get_attrib(depth_test_slot) ||
      !_state_mask.get_bit(depth_test_slot)) {
    // PStatGPUTimer timer(this, _draw_set_state_depth_test_pcollector);
    do_issue_depth_test();
    _state_mask.set_bit(depth_test_slot);
  }

  int depth_write_slot = DepthWriteAttrib::get_class_slot();
  if (_target_rs->get_attrib(depth_write_slot) != _state_rs->get_attrib(depth_write_slot) ||
      !_state_mask.get_bit(depth_write_slot)) {
    // PStatGPUTimer timer(this, _draw_set_state_depth_write_pcollector);
    do_issue_depth_write();
    _state_mask.set_bit(depth_write_slot);
  }

  int render_mode_slot = RenderModeAttrib::get_class_slot();
  if (_target_rs->get_attrib(render_mode_slot) != _state_rs->get_attrib(render_mode_slot) ||
      !_state_mask.get_bit(render_mode_slot)) {
    // PStatGPUTimer timer(this, _draw_set_state_render_mode_pcollector);
    do_issue_render_mode();
    _state_mask.set_bit(render_mode_slot);
  }

#if !defined(OPENGLES) || defined(OPENGLES_1)
  int logic_op_slot = LogicOpAttrib::get_class_slot();
  if (_target_rs->get_attrib(logic_op_slot) != _state_rs->get_attrib(logic_op_slot) ||
      !_state_mask.get_bit(logic_op_slot)) {
    // PStatGPUTimer timer(this, _draw_set_state_logic_op_pcollector);
    do_issue_logic_op();
    _state_mask.set_bit(logic_op_slot);
  }
#endif

  int transparency_slot = TransparencyAttrib::get_class_slot();
  int color_write_slot = ColorWriteAttrib::get_class_slot();
  int color_blend_slot = ColorBlendAttrib::get_class_slot();
  if (_target_rs->get_attrib(transparency_slot) != _state_rs->get_attrib(transparency_slot) ||
      _target_rs->get_attrib(color_write_slot) != _state_rs->get_attrib(color_write_slot) ||
      _target_rs->get_attrib(color_blend_slot) != _state_rs->get_attrib(color_blend_slot) ||
      !_state_mask.get_bit(transparency_slot) ||
      !_state_mask.get_bit(color_write_slot) ||
      !_state_mask.get_bit(color_blend_slot)
#ifndef OPENGLES_1
      || (_target_shader->get_flag(ShaderAttrib::F_disable_alpha_write) !=
          _state_shader->get_flag(ShaderAttrib::F_disable_alpha_write))
#endif
      ) {
    // PStatGPUTimer timer(this, _draw_set_state_blending_pcollector);
    do_issue_blending();
    _state_mask.set_bit(transparency_slot);
    _state_mask.set_bit(color_write_slot);
    _state_mask.set_bit(color_blend_slot);
  }

  int texture_slot = TextureAttrib::get_class_slot();
  if (_target_rs->get_attrib(texture_slot) != _state_rs->get_attrib(texture_slot) ||
      !_state_mask.get_bit(texture_slot)) {
    PStatGPUTimer timer(this, _draw_set_state_texture_pcollector);
    determine_target_texture();
    do_issue_texture();

    // Since the TexGen and TexMatrix states depend partly on the particular
    // set of textures in use, we should force both of those to be reissued
    // every time we change the texture state.
    _state_mask.clear_bit(TexGenAttrib::get_class_slot());
    _state_mask.clear_bit(TexMatrixAttrib::get_class_slot());

    _state_texture = _target_texture;
    _state_mask.set_bit(texture_slot);
  }

  // If one of the previously-loaded TexGen modes modified the texture matrix,
  // then if either state changed, we have to change both of them now.
  if (_tex_gen_modifies_mat) {
    int tex_gen_slot = TexGenAttrib::get_class_slot();
    int tex_matrix_slot = TexMatrixAttrib::get_class_slot();
    if (_target_rs->get_attrib(tex_gen_slot) != _state_rs->get_attrib(tex_gen_slot) ||
        _target_rs->get_attrib(tex_matrix_slot) != _state_rs->get_attrib(tex_matrix_slot) ||
        !_state_mask.get_bit(tex_gen_slot) ||
        !_state_mask.get_bit(tex_matrix_slot)) {
      _state_mask.clear_bit(tex_gen_slot);
      _state_mask.clear_bit(tex_matrix_slot);
    }
  }

  int tex_matrix_slot = TexMatrixAttrib::get_class_slot();
  if (_target_rs->get_attrib(tex_matrix_slot) != _state_rs->get_attrib(tex_matrix_slot) ||
      !_state_mask.get_bit(tex_matrix_slot)) {
    // PStatGPUTimer timer(this, _draw_set_state_tex_matrix_pcollector);
#ifdef SUPPORT_FIXED_FUNCTION
    if (fixed_function_pipeline) {
      do_issue_tex_matrix();
    }
#endif
    _state_mask.set_bit(tex_matrix_slot);
#ifndef OPENGLES_1
    if (_current_shader_context) {
      _current_shader_context->issue_parameters(Shader::SSD_tex_matrix);
    }
#endif
  }

  int stencil_slot = StencilAttrib::get_class_slot();
  if (_target_rs->get_attrib(stencil_slot) != _state_rs->get_attrib(stencil_slot) ||
      !_state_mask.get_bit(stencil_slot)) {
    // PStatGPUTimer timer(this, _draw_set_state_stencil_pcollector);
    do_issue_stencil();
    _state_mask.set_bit(stencil_slot);
  }

  int scissor_slot = ScissorAttrib::get_class_slot();
  if (_target_rs->get_attrib(scissor_slot) != _state_rs->get_attrib(scissor_slot) ||
      !_state_mask.get_bit(scissor_slot)) {
    // PStatGPUTimer timer(this, _draw_set_state_scissor_pcollector);
    do_issue_scissor();
    _state_mask.set_bit(scissor_slot);
  }

#ifdef SUPPORT_FIXED_FUNCTION
  if (fixed_function_pipeline) {
    int alpha_test_slot = AlphaTestAttrib::get_class_slot();
    if (_target_rs->get_attrib(alpha_test_slot) != _state_rs->get_attrib(alpha_test_slot) ||
        !_state_mask.get_bit(alpha_test_slot)
#ifndef OPENGLES_1
        || (_target_shader->get_flag(ShaderAttrib::F_subsume_alpha_test) !=
            _state_shader->get_flag(ShaderAttrib::F_subsume_alpha_test))
#endif
        ) {
      // PStatGPUTimer timer(this, _draw_set_state_alpha_test_pcollector);
      do_issue_alpha_test();
      _state_mask.set_bit(alpha_test_slot);
    }

    int rescale_normal_slot = RescaleNormalAttrib::get_class_slot();
    if (_target_rs->get_attrib(rescale_normal_slot) != _state_rs->get_attrib(rescale_normal_slot) ||
        !_state_mask.get_bit(rescale_normal_slot)) {
      // PStatGPUTimer timer(this, _draw_set_state_rescale_normal_pcollector);
      do_issue_rescale_normal();
      _state_mask.set_bit(rescale_normal_slot);
    }

    int shade_model_slot = ShadeModelAttrib::get_class_slot();
    if (_target_rs->get_attrib(shade_model_slot) != _state_rs->get_attrib(shade_model_slot) ||
        !_state_mask.get_bit(shade_model_slot)) {
      // PStatGPUTimer timer(this, _draw_set_state_shade_model_pcollector);
      do_issue_shade_model();
      _state_mask.set_bit(shade_model_slot);
    }

    int tex_gen_slot = TexGenAttrib::get_class_slot();
    if (_target_tex_gen != _state_tex_gen ||
        !_state_mask.get_bit(tex_gen_slot)) {
      // PStatGPUTimer timer(this, _draw_set_state_tex_gen_pcollector);
      do_issue_tex_gen();
      _state_tex_gen = _target_tex_gen;
      _state_mask.set_bit(tex_gen_slot);
    }

    int material_slot = MaterialAttrib::get_class_slot();
    if (_target_rs->get_attrib(material_slot) != _state_rs->get_attrib(material_slot) ||
        !_state_mask.get_bit(material_slot)) {
      // PStatGPUTimer timer(this, _draw_set_state_material_pcollector);
      do_issue_material();
      _state_mask.set_bit(material_slot);
    }

    int light_slot = LightAttrib::get_class_slot();
    if (_target_rs->get_attrib(light_slot) != _state_rs->get_attrib(light_slot) ||
        !_state_mask.get_bit(light_slot)) {
      // PStatGPUTimer timer(this, _draw_set_state_light_pcollector);
      do_issue_light();
      _state_mask.set_bit(light_slot);
    }

    int fog_slot = FogAttrib::get_class_slot();
    if (_target_rs->get_attrib(fog_slot) != _state_rs->get_attrib(fog_slot) ||
        !_state_mask.get_bit(fog_slot)) {
      // PStatGPUTimer timer(this, _draw_set_state_fog_pcollector);
      do_issue_fog();
      _state_mask.set_bit(fog_slot);
    }
  }
#endif

  _state_rs = _target_rs;
  maybe_gl_finish();
  report_my_gl_errors();
}

/**
 * Frees some memory that was explicitly allocated within the glgsg.
 */
void CLP(GraphicsStateGuardian)::
free_pointers() {
#if defined(HAVE_CG) && !defined(OPENGLES)
  if (_cg_context != 0) {
    cgDestroyContext(_cg_context);
    _cg_context = 0;
  }
#endif
}

/**
 * This is called by set_state_and_transform() when the texture state has
 * changed.
 */
void CLP(GraphicsStateGuardian)::
do_issue_texture() {
  DO_PSTATS_STUFF(_texture_state_pcollector.add_level(1));

#ifdef OPENGLES_1
  update_standard_texture_bindings();
#else
  if (_current_shader_context == 0) {
    // No shader, or a non-Cg shader.
    if (_texture_binding_shader_context != 0) {
      _texture_binding_shader_context->disable_shader_texture_bindings();
    }
#ifdef SUPPORT_FIXED_FUNCTION
    if (has_fixed_function_pipeline()) {
      update_standard_texture_bindings();
    }
#endif
  } else {
    if (_texture_binding_shader_context == 0) {
#ifdef SUPPORT_FIXED_FUNCTION
      if (has_fixed_function_pipeline()) {
        disable_standard_texture_bindings();
      }
#endif
      _current_shader_context->update_shader_texture_bindings(nullptr);
    } else {
      _current_shader_context->
        update_shader_texture_bindings(_texture_binding_shader_context);
    }
  }

  _texture_binding_shader = _current_shader;
  _texture_binding_shader_context = _current_shader_context;
#endif
}

#ifdef SUPPORT_FIXED_FUNCTION
/**
 * Applies the appropriate set of textures for the current state, using the
 * standard fixed-function pipeline.
 */
void CLP(GraphicsStateGuardian)::
update_standard_texture_bindings() {
#ifndef NDEBUG
  if (_show_texture_usage) {
    update_show_usage_texture_bindings(-1);
    return;
  }
#endif // NDEBUG

  int num_stages = _target_texture->get_num_on_ff_stages();

#ifndef NDEBUG
  // Also check the _flash_texture.  If it is non-NULL, we need to check to
  // see if our flash_texture is in the texture stack here.  If so, then we
  // need to call the special show_texture method instead of the normal
  // texture stack.
  if (_flash_texture != nullptr) {
    double now = ClockObject::get_global_clock()->get_frame_time();
    int this_second = (int)floor(now);
    if (this_second & 1) {
      int show_stage_index = -1;
      for (int i = 0; i < num_stages && show_stage_index < 0; ++i) {
        TextureStage *stage = _target_texture->get_on_ff_stage(i);
        Texture *texture = _target_texture->get_on_texture(stage);
        if (texture == _flash_texture) {
          show_stage_index = i;
        }
      }

      if (show_stage_index >= 0) {
        update_show_usage_texture_bindings(show_stage_index);
        return;
      }
    }
  }
#endif  // NDEBUG

  nassertv(num_stages <= _max_texture_stages &&
           _num_active_texture_stages <= _max_texture_stages);

  _texture_involves_color_scale = false;

  int last_saved_result = -1;
  int last_stage = -1;
  int i;
  for (i = 0; i < num_stages; i++) {
    TextureStage *stage = _target_texture->get_on_ff_stage(i);
    Texture *texture = _target_texture->get_on_texture(stage);
    nassertv(texture != nullptr);

    // Issue the texture on stage i.
    set_active_texture_stage(i);

    // First, turn off the previous texture mode.
    glDisable(GL_TEXTURE_2D);
    if (_supports_cube_map) {
      glDisable(GL_TEXTURE_CUBE_MAP);
    }

#ifndef OPENGLES
    glDisable(GL_TEXTURE_1D);
    if (_supports_3d_texture) {
      glDisable(GL_TEXTURE_3D);
    }
#endif  // OPENGLES

    int view = get_current_tex_view_offset() + stage->get_tex_view_offset();
    TextureContext *tc = texture->prepare_now(view, _prepared_objects, this);
    if (tc == nullptr) {
      // Something wrong with this texture; skip it.
      continue;
    }

    // Then, turn on the current texture mode.
    GLenum target = get_texture_target(texture->get_texture_type());
    if (target == GL_NONE) {
      // Unsupported texture mode.
      continue;
    }
#ifndef OPENGLES_1
    if (target == GL_TEXTURE_2D_ARRAY || target == GL_TEXTURE_CUBE_MAP_ARRAY) {
      // Cannot be applied via the FFP.
      continue;
    }
#endif  // OPENGLES
    glEnable(target);

    if (!update_texture(tc, false)) {
      glDisable(target);
      continue;
    }
    // Don't DCAST(); we already did the verification in update_texture.
    CLP(TextureContext) *gtc = (CLP(TextureContext) *)tc;
    apply_texture(gtc);
    apply_sampler(i, _target_texture->get_on_sampler(stage), gtc);

    if (stage->involves_color_scale() && _color_scale_enabled) {
      LColor color = stage->get_color();
      color.set(color[0] * _current_color_scale[0],
                color[1] * _current_color_scale[1],
                color[2] * _current_color_scale[2],
                color[3] * _current_color_scale[3]);
      _texture_involves_color_scale = true;
      call_glTexEnvfv(GL_TEXTURE_ENV, GL_TEXTURE_ENV_COLOR, color);
    } else {
      call_glTexEnvfv(GL_TEXTURE_ENV, GL_TEXTURE_ENV_COLOR, stage->get_color());
    }

    if (stage->get_mode() == TextureStage::M_decal) {
      if (texture->get_num_components() < 3 && _supports_texture_combine) {
        // Make a special case for 1- and 2-channel decal textures.  OpenGL
        // does not define their use with GL_DECAL for some reason, so
        // implement them using the combiner instead.
        glTexEnvi(GL_TEXTURE_ENV, GL_TEXTURE_ENV_MODE, GL_COMBINE);
        glTexEnvi(GL_TEXTURE_ENV, GL_COMBINE_RGB, GL_INTERPOLATE);
        glTexEnvi(GL_TEXTURE_ENV, GL_RGB_SCALE, 1);
        glTexEnvi(GL_TEXTURE_ENV, GL_ALPHA_SCALE, 1);
        glTexEnvi(GL_TEXTURE_ENV, GL_SRC0_RGB, GL_TEXTURE);
        glTexEnvi(GL_TEXTURE_ENV, GL_OPERAND0_RGB, GL_SRC_COLOR);
        glTexEnvi(GL_TEXTURE_ENV, GL_SRC1_RGB, GL_PREVIOUS);
        glTexEnvi(GL_TEXTURE_ENV, GL_OPERAND1_RGB, GL_SRC_COLOR);
        glTexEnvi(GL_TEXTURE_ENV, GL_SRC2_RGB, GL_TEXTURE);
        glTexEnvi(GL_TEXTURE_ENV, GL_OPERAND2_RGB, GL_SRC_ALPHA);

      } else {
        // Normal 3- and 4-channel decal textures.
        glTexEnvi(GL_TEXTURE_ENV, GL_TEXTURE_ENV_MODE, GL_DECAL);
      }

    } else if (stage->get_mode() == TextureStage::M_combine) {
      if (!_supports_texture_combine) {
        GLCAT.warning()
          << "TextureStage::M_combine mode is not supported.\n";
        glTexEnvi(GL_TEXTURE_ENV, GL_TEXTURE_ENV_MODE, GL_MODULATE);
      } else {
        glTexEnvi(GL_TEXTURE_ENV, GL_TEXTURE_ENV_MODE, GL_COMBINE);
        glTexEnvi(GL_TEXTURE_ENV, GL_COMBINE_RGB, GL_INTERPOLATE);
        glTexEnvi(GL_TEXTURE_ENV, GL_RGB_SCALE, stage->get_rgb_scale());
        glTexEnvi(GL_TEXTURE_ENV, GL_ALPHA_SCALE, stage->get_alpha_scale());
        glTexEnvi(GL_TEXTURE_ENV, GL_COMBINE_RGB,
                     get_texture_combine_type(stage->get_combine_rgb_mode()));

        switch (stage->get_num_combine_rgb_operands()) {
        case 3:
          glTexEnvi(GL_TEXTURE_ENV, GL_SRC2_RGB,
                       get_texture_src_type(stage->get_combine_rgb_source2(),
                                            last_stage, last_saved_result, i));
          glTexEnvi(GL_TEXTURE_ENV, GL_OPERAND2_RGB,
                       get_texture_operand_type(stage->get_combine_rgb_operand2()));
          // fall through

        case 2:
          glTexEnvi(GL_TEXTURE_ENV, GL_SRC1_RGB,
                       get_texture_src_type(stage->get_combine_rgb_source1(),
                                            last_stage, last_saved_result, i));
          glTexEnvi(GL_TEXTURE_ENV, GL_OPERAND1_RGB,
                       get_texture_operand_type(stage->get_combine_rgb_operand1()));
          // fall through

        case 1:
          glTexEnvi(GL_TEXTURE_ENV, GL_SRC0_RGB,
                       get_texture_src_type(stage->get_combine_rgb_source0(),
                                            last_stage, last_saved_result, i));
          glTexEnvi(GL_TEXTURE_ENV, GL_OPERAND0_RGB,
                       get_texture_operand_type(stage->get_combine_rgb_operand0()));
          // fall through

        default:
          break;
        }
        glTexEnvi(GL_TEXTURE_ENV, GL_COMBINE_ALPHA,
                     get_texture_combine_type(stage->get_combine_alpha_mode()));

        switch (stage->get_num_combine_alpha_operands()) {
        case 3:
          glTexEnvi(GL_TEXTURE_ENV, GL_SRC2_ALPHA,
                       get_texture_src_type(stage->get_combine_alpha_source2(),
                                            last_stage, last_saved_result, i));
          glTexEnvi(GL_TEXTURE_ENV, GL_OPERAND2_ALPHA,
                       get_texture_operand_type(stage->get_combine_alpha_operand2()));
          // fall through

        case 2:
          glTexEnvi(GL_TEXTURE_ENV, GL_SRC1_ALPHA,
                       get_texture_src_type(stage->get_combine_alpha_source1(),
                                            last_stage, last_saved_result, i));
          glTexEnvi(GL_TEXTURE_ENV, GL_OPERAND1_ALPHA,
                       get_texture_operand_type(stage->get_combine_alpha_operand1()));
          // fall through

        case 1:
          glTexEnvi(GL_TEXTURE_ENV, GL_SRC0_ALPHA,
                       get_texture_src_type(stage->get_combine_alpha_source0(),
                                            last_stage, last_saved_result, i));
          glTexEnvi(GL_TEXTURE_ENV, GL_OPERAND0_ALPHA,
                       get_texture_operand_type(stage->get_combine_alpha_operand0()));
          // fall through

        default:
          break;
        }
      }
    } else {
      GLint glmode = get_texture_apply_mode_type(stage->get_mode());
      glTexEnvi(GL_TEXTURE_ENV, GL_TEXTURE_ENV_MODE, glmode);
    }

    if (stage->get_saved_result()) {
      // This texture's result will be "saved" for a future stage's input.
      last_saved_result = i;
    } else {
      // This is a regular texture stage; it will be the "previous" input for
      // the next stage.
      last_stage = i;
    }
  }

  // Disable the texture stages that are no longer used.
  for (i = num_stages; i < _num_active_texture_stages; i++) {
    set_active_texture_stage(i);
    glDisable(GL_TEXTURE_2D);
    if (_supports_cube_map) {
      glDisable(GL_TEXTURE_CUBE_MAP);
    }
#ifndef OPENGLES
    glDisable(GL_TEXTURE_1D);
    if (_supports_3d_texture) {
      glDisable(GL_TEXTURE_3D);
    }
#endif  // OPENGLES
  }

  // Save the count of texture stages for next time.
  _num_active_texture_stages = num_stages;

  report_my_gl_errors();
}
#endif  // SUPPORT_FIXED_FUNCTION

/**
 * Applies a white dummy texture.  This is useful to bind to a texture slot
 * when a texture is missing.  Also binds the default sampler to the unit.
 */
void CLP(GraphicsStateGuardian)::
apply_white_texture(GLuint unit) {
  set_active_texture_stage(unit);
  glBindTexture(GL_TEXTURE_2D, get_white_texture());

  // Also apply the default sampler, if there's a chance we'd applied anything
  // else.
#ifndef OPENGLES_1
  if (_supports_sampler_objects) {
    _glBindSampler(unit, 0);
  }
#endif
}

/**
 * Returns a white dummy texture.  This is useful to bind to a texture slot
 * when a texture is missing.
 */
GLuint CLP(GraphicsStateGuardian)::
get_white_texture() {
  if (_white_texture == 0) {
    glGenTextures(1, &_white_texture);
    glBindTexture(GL_TEXTURE_2D, _white_texture);
    glTexParameteri(GL_TEXTURE_2D, GL_TEXTURE_WRAP_S, GL_REPEAT);
    glTexParameteri(GL_TEXTURE_2D, GL_TEXTURE_WRAP_T, GL_REPEAT);
    glTexParameteri(GL_TEXTURE_2D, GL_TEXTURE_MIN_FILTER, GL_NEAREST);
    glTexParameteri(GL_TEXTURE_2D, GL_TEXTURE_MAG_FILTER, GL_NEAREST);

    unsigned char data[] = {0xff, 0xff, 0xff, 0xff};
    glTexImage2D(GL_TEXTURE_2D, 0, GL_RGBA, 1, 1, 0,
                 GL_RGBA, GL_UNSIGNED_BYTE, data);
  }
  return _white_texture;
}

#ifndef NDEBUG
/**
 * This is a special function that loads the usage textures in gl-show-
 * texture-usage mode, instead of loading the actual used textures.
 *
 * If the indicated stage_index is >= 0, then it is the particular texture
 * that is shown.  Otherwise, the textures are rotated through based on
 * show_texture_usage_index.
 */
void CLP(GraphicsStateGuardian)::
update_show_usage_texture_bindings(int show_stage_index) {
  int num_stages = _target_texture->get_num_on_ff_stages();

  nassertv(num_stages <= _max_texture_stages &&
           _num_active_texture_stages <= _max_texture_stages);

  _texture_involves_color_scale = false;

  // First, we walk through the list of textures and pretend to render them
  // all, even though we don't actually render them, just so Panda will keep
  // track of the list of "active" textures correctly during the flash.
  int i;
  for (i = 0; i < num_stages; i++) {
    TextureStage *stage = _target_texture->get_on_ff_stage(i);
    Texture *texture = _target_texture->get_on_texture(stage);
    nassertv(texture != nullptr);

    int view = get_current_tex_view_offset() + stage->get_tex_view_offset();
    TextureContext *tc = texture->prepare_now(view, _prepared_objects, this);
    if (tc == nullptr) {
      // Something wrong with this texture; skip it.
      break;
    }
    tc->enqueue_lru(&_prepared_objects->_graphics_memory_lru);
  }

#ifdef SUPPORT_FIXED_FUNCTION
  if (has_fixed_function_pipeline()) {
    // Disable all texture stages.
    for (i = 0; i < _num_active_texture_stages; i++) {
      set_active_texture_stage(i);
#ifndef OPENGLES
      glDisable(GL_TEXTURE_1D);
#endif  // OPENGLES
      glDisable(GL_TEXTURE_2D);
      if (_supports_3d_texture) {
#ifndef OPENGLES_1
        glDisable(GL_TEXTURE_3D);
#endif  // OPENGLES_1
      }
      if (_supports_cube_map) {
        glDisable(GL_TEXTURE_CUBE_MAP);
      }
    }
  }
#endif

  // Save the count of texture stages for next time.
  _num_active_texture_stages = num_stages;

  if (num_stages > 0) {
    // Now, pick just one texture stage to apply.
    if (show_stage_index >= 0 && show_stage_index < num_stages) {
      i = show_stage_index;
    } else {
      i = _show_texture_usage_index % num_stages;
    }

    TextureStage *stage = _target_texture->get_on_ff_stage(i);
    Texture *texture = _target_texture->get_on_texture(stage);
    nassertv(texture != nullptr);

    // Choose the corresponding usage texture and apply it.
    set_active_texture_stage(i);
#ifdef SUPPORT_FIXED_FUNCTION
    if (has_fixed_function_pipeline()) {
      glEnable(GL_TEXTURE_2D);
    }
#endif

    UsageTextureKey key(texture->get_x_size(), texture->get_y_size());
    UsageTextures::iterator ui = _usage_textures.find(key);
    GLuint index;
    if (ui == _usage_textures.end()) {
      // Need to create a new texture for this size.
      glGenTextures(1, &index);
      glBindTexture(GL_TEXTURE_2D, index);
      // TODO: this could be a lot simpler with glTexStorage2D followed by a
      // call to glClearTexImage.
      upload_usage_texture(texture->get_x_size(), texture->get_y_size());
      _usage_textures[key] = index;

    } else {
      // Just bind the previously-created texture.
      index = (*ui).second;
      glBindTexture(GL_TEXTURE_2D, index);
    }

    if (GLCAT.is_spam()) {
      GLCAT.spam()
        << "glBindTexture(GL_TEXTURE_2D, " << index << ")\n";
    }

    // TODO: glBindSampler(0) ?
  }

  report_my_gl_errors();
}
#endif  // NDEBUG

#ifndef NDEBUG
/**
 * Uploads a special "usage" texture intended to be applied only in gl-show-
 * texture-usage mode, to reveal where texture memory is being spent.
 */
void CLP(GraphicsStateGuardian)::
upload_usage_texture(int width, int height) {
  glTexParameteri(GL_TEXTURE_2D, GL_TEXTURE_WRAP_S, GL_REPEAT);
  glTexParameteri(GL_TEXTURE_2D, GL_TEXTURE_WRAP_T, GL_REPEAT);
  glTexParameteri(GL_TEXTURE_2D, GL_TEXTURE_MIN_FILTER, GL_NEAREST_MIPMAP_NEAREST);
  glTexParameteri(GL_TEXTURE_2D, GL_TEXTURE_MAG_FILTER, GL_NEAREST);

  if (GLCAT.is_debug()) {
    GLCAT.debug()
      << "upload_usage_texture(" << width << ", " << height << ")\n";
  }

  static LColor colors[3] = {
    LColor(0.4, 0.5f, 0.8f, 1.0f),   // mipmap 0: blue
    LColor(1.0f, 1.0f, 0.0f, 1.0f),   // mipmap 1: yellow
    LColor(0.8f, 0.3, 0.3, 1.0f),   // mipmap 2 and higher: red
  };


  // Allocate a temporary array large enough to contain the toplevel mipmap.
  uint32_t *buffer = (uint32_t *)PANDA_MALLOC_ARRAY(width * height * 4);

  int n = 0;
  while (true) {
    // Choose the color for the nth mipmap.
    LColor c = colors[min(n, 2)];

    // A simple union to store the colors values bytewise, and get the answer
    // wordwise, independently of machine byte-ordernig.
    union {
      struct {
        unsigned char r, g, b, a;
      } b;
      uint32_t w;
    } store;

    store.b.r = (unsigned char)(c[0] * 255.0f);
    store.b.g = (unsigned char)(c[1] * 255.0f);
    store.b.b = (unsigned char)(c[2] * 255.0f);
    store.b.a = 0xff;

    // Fill in the array.
    int num_pixels = width * height;
    for (int p = 0; p < num_pixels; ++p) {
      buffer[p] = store.w;
    }

    glTexImage2D(GL_TEXTURE_2D, n, GL_RGBA, width, height, 0,
                 GL_RGBA, GL_UNSIGNED_BYTE, buffer);
    if (width == 1 && height == 1) {
      // That was the last mipmap level.
      break;
    }

    width = max(width >> 1, 1);
    height = max(height >> 1, 1);
    ++n;
  }

  PANDA_FREE_ARRAY(buffer);
}
#endif  // NDEBUG

#ifdef SUPPORT_FIXED_FUNCTION
/**
 *
 */
void CLP(GraphicsStateGuardian)::
disable_standard_texture_bindings() {
  // Disable the texture stages that are no longer used.
  for (int i = 0; i < _num_active_texture_stages; i++) {
    set_active_texture_stage(i);
#ifndef OPENGLES
    glDisable(GL_TEXTURE_1D);
#endif  // OPENGLES
    glDisable(GL_TEXTURE_2D);
    if (_supports_3d_texture) {
#ifndef OPENGLES_1
      glDisable(GL_TEXTURE_3D);
#endif  // OPENGLES_1
    }
    if (_supports_cube_map) {
      glDisable(GL_TEXTURE_CUBE_MAP);
    }
  }

  _num_active_texture_stages = 0;

  report_my_gl_errors();
}
#endif  // SUPPORT_FIXED_FUNCTION

#ifdef SUPPORT_FIXED_FUNCTION
/**
 *
 */
void CLP(GraphicsStateGuardian)::
do_issue_tex_matrix() {
  nassertv(_num_active_texture_stages <= _max_texture_stages);

  for (int i = 0; i < _num_active_texture_stages; i++) {
    TextureStage *stage = _target_texture->get_on_ff_stage(i);
    set_active_texture_stage(i);

    glMatrixMode(GL_TEXTURE);

    const TexMatrixAttrib *target_tex_matrix;
    _target_rs->get_attrib_def(target_tex_matrix);

    if (target_tex_matrix->has_stage(stage)) {
      call_glLoadMatrix(target_tex_matrix->get_mat(stage));
    } else {
      glLoadIdentity();

      // For some reason, the glLoadIdentity() call doesn't work on my Dell
      // laptop's IBM OpenGL driver, when used in conjunction with glTexGen(),
      // below.  But explicitly loading an identity matrix does work.  But
      // this buggy-driver workaround might have other performance
      // implications, so I leave it out.
      // call_glLoadMatrix(LMatrix4::ident_mat());
    }
  }
  report_my_gl_errors();
}
#endif  // SUPPORT_FIXED_FUNCTION

#ifdef SUPPORT_FIXED_FUNCTION
/**
 *
 */
void CLP(GraphicsStateGuardian)::
do_issue_tex_gen() {
  nassertv(_num_active_texture_stages <= _max_texture_stages);

  // These are passed in for the four OBJECT_PLANE or EYE_PLANE values; they
  // effectively define an identity matrix that maps the spatial coordinates
  // one-for-one to UV's.  If you want a mapping other than identity, use a
  // TexMatrixAttrib (or a TexProjectorEffect).
#ifndef OPENGLES
  static const PN_stdfloat s_data[4] = { 1, 0, 0, 0 };
  static const PN_stdfloat t_data[4] = { 0, 1, 0, 0 };
  static const PN_stdfloat r_data[4] = { 0, 0, 1, 0 };
  static const PN_stdfloat q_data[4] = { 0, 0, 0, 1 };
#endif

  _tex_gen_modifies_mat = false;

  for (int i = 0; i < _num_active_texture_stages; i++) {
    set_active_texture_stage(i);
    if (_supports_point_sprite) {
#ifdef OPENGLES
      glTexEnvi(GL_POINT_SPRITE_OES, GL_COORD_REPLACE_OES, GL_FALSE);
#else
      glTexEnvi(GL_POINT_SPRITE_ARB, GL_COORD_REPLACE_ARB, GL_FALSE);
#endif  // OPENGLES
    }

#ifndef OPENGLES  // TexGen not supported by OpenGL ES.
    glDisable(GL_TEXTURE_GEN_S);
    glDisable(GL_TEXTURE_GEN_T);
    glDisable(GL_TEXTURE_GEN_R);
    glDisable(GL_TEXTURE_GEN_Q);

    TextureStage *stage = _target_texture->get_on_ff_stage(i);
    TexGenAttrib::Mode mode = _target_tex_gen->get_mode(stage);
    switch (mode) {
    case TexGenAttrib::M_off:
    case TexGenAttrib::M_unused2:
      break;

    case TexGenAttrib::M_eye_sphere_map:
      glTexGeni(GL_S, GL_TEXTURE_GEN_MODE, GL_SPHERE_MAP);
      glTexGeni(GL_T, GL_TEXTURE_GEN_MODE, GL_SPHERE_MAP);
      glEnable(GL_TEXTURE_GEN_S);
      glEnable(GL_TEXTURE_GEN_T);
      break;

    case TexGenAttrib::M_eye_cube_map:
      if (_supports_cube_map) {
        // We need to rotate the normals out of GL's coordinate system and
        // into the user's coordinate system.  We do this by composing a
        // transform onto the texture matrix.
        LMatrix4 mat = _inv_cs_transform->get_mat();
        mat.set_row(3, LVecBase3(0.0f, 0.0f, 0.0f));
        glMatrixMode(GL_TEXTURE);
        GLPf(MultMatrix)(mat.get_data());

        // Now we need to reset the texture matrix next time around to undo
        // this.
        _tex_gen_modifies_mat = true;

        glTexGeni(GL_S, GL_TEXTURE_GEN_MODE, GL_REFLECTION_MAP);
        glTexGeni(GL_T, GL_TEXTURE_GEN_MODE, GL_REFLECTION_MAP);
        glTexGeni(GL_R, GL_TEXTURE_GEN_MODE, GL_REFLECTION_MAP);
        glEnable(GL_TEXTURE_GEN_S);
        glEnable(GL_TEXTURE_GEN_T);
        glEnable(GL_TEXTURE_GEN_R);
      }
      break;

    case TexGenAttrib::M_world_cube_map:
      if (_supports_cube_map) {
        // We dynamically transform normals from eye space to world space by
        // applying the appropriate rotation transform to the current texture
        // matrix.  Unlike M_world_position, we can't achieve this effect by
        // monkeying with the modelview transform, since the current modelview
        // doesn't affect GL_REFLECTION_MAP.
        CPT(TransformState) camera_transform = _scene_setup->get_camera_transform()->compose(_inv_cs_transform);

        LMatrix4 mat = camera_transform->get_mat();
        mat.set_row(3, LVecBase3(0.0f, 0.0f, 0.0f));
        glMatrixMode(GL_TEXTURE);
        GLPf(MultMatrix)(mat.get_data());

        // Now we need to reset the texture matrix next time around to undo
        // this.
        _tex_gen_modifies_mat = true;

        glTexGeni(GL_S, GL_TEXTURE_GEN_MODE, GL_REFLECTION_MAP);
        glTexGeni(GL_T, GL_TEXTURE_GEN_MODE, GL_REFLECTION_MAP);
        glTexGeni(GL_R, GL_TEXTURE_GEN_MODE, GL_REFLECTION_MAP);
        glEnable(GL_TEXTURE_GEN_S);
        glEnable(GL_TEXTURE_GEN_T);
        glEnable(GL_TEXTURE_GEN_R);
      }
      break;

    case TexGenAttrib::M_eye_normal:
      if (_supports_cube_map) {
        // We need to rotate the normals out of GL's coordinate system and
        // into the user's coordinate system.  We do this by composing a
        // transform onto the texture matrix.
        LMatrix4 mat = _inv_cs_transform->get_mat();
        mat.set_row(3, LVecBase3(0.0f, 0.0f, 0.0f));
        glMatrixMode(GL_TEXTURE);
        GLPf(MultMatrix)(mat.get_data());

        // Now we need to reset the texture matrix next time around to undo
        // this.
        _tex_gen_modifies_mat = true;

        glTexGeni(GL_S, GL_TEXTURE_GEN_MODE, GL_NORMAL_MAP);
        glTexGeni(GL_T, GL_TEXTURE_GEN_MODE, GL_NORMAL_MAP);
        glTexGeni(GL_R, GL_TEXTURE_GEN_MODE, GL_NORMAL_MAP);
        glEnable(GL_TEXTURE_GEN_S);
        glEnable(GL_TEXTURE_GEN_T);
        glEnable(GL_TEXTURE_GEN_R);
      }
      break;

    case TexGenAttrib::M_world_normal:
      if (_supports_cube_map) {
        // We dynamically transform normals from eye space to world space by
        // applying the appropriate rotation transform to the current texture
        // matrix.  Unlike M_world_position, we can't achieve this effect by
        // monkeying with the modelview transform, since the current modelview
        // doesn't affect GL_NORMAL_MAP.
        CPT(TransformState) camera_transform = _scene_setup->get_camera_transform()->compose(_inv_cs_transform);

        LMatrix4 mat = camera_transform->get_mat();
        mat.set_row(3, LVecBase3(0.0f, 0.0f, 0.0f));
        glMatrixMode(GL_TEXTURE);
        GLPf(MultMatrix)(mat.get_data());

        // Now we need to reset the texture matrix next time around to undo
        // this.
        _tex_gen_modifies_mat = true;

        glTexGeni(GL_S, GL_TEXTURE_GEN_MODE, GL_NORMAL_MAP);
        glTexGeni(GL_T, GL_TEXTURE_GEN_MODE, GL_NORMAL_MAP);
        glTexGeni(GL_R, GL_TEXTURE_GEN_MODE, GL_NORMAL_MAP);
        glEnable(GL_TEXTURE_GEN_S);
        glEnable(GL_TEXTURE_GEN_T);
        glEnable(GL_TEXTURE_GEN_R);
      }
      break;

    case TexGenAttrib::M_eye_position:
      // To represent eye position correctly, we need to temporarily load the
      // coordinate-system transform.
      glMatrixMode(GL_MODELVIEW);
      glPushMatrix();
      call_glLoadMatrix(_cs_transform->get_mat());

      glTexGeni(GL_S, GL_TEXTURE_GEN_MODE, GL_EYE_LINEAR);
      glTexGeni(GL_T, GL_TEXTURE_GEN_MODE, GL_EYE_LINEAR);
      glTexGeni(GL_R, GL_TEXTURE_GEN_MODE, GL_EYE_LINEAR);
      glTexGeni(GL_Q, GL_TEXTURE_GEN_MODE, GL_EYE_LINEAR);

      GLPfv(TexGen)(GL_S, GL_EYE_PLANE, s_data);
      GLPfv(TexGen)(GL_T, GL_EYE_PLANE, t_data);
      GLPfv(TexGen)(GL_R, GL_EYE_PLANE, r_data);
      GLPfv(TexGen)(GL_Q, GL_EYE_PLANE, q_data);

      glEnable(GL_TEXTURE_GEN_S);
      glEnable(GL_TEXTURE_GEN_T);
      glEnable(GL_TEXTURE_GEN_R);
      glEnable(GL_TEXTURE_GEN_Q);

      glMatrixMode(GL_MODELVIEW);
      glPopMatrix();
      break;

    case TexGenAttrib::M_world_position:
      // We achieve world position coordinates by using the eye position mode,
      // and loading the transform of the root node--thus putting the "eye" at
      // the root.
      {
        glMatrixMode(GL_MODELVIEW);
        glPushMatrix();
        CPT(TransformState) root_transform = _cs_transform->compose(_scene_setup->get_world_transform());
        call_glLoadMatrix(root_transform->get_mat());
        glTexGeni(GL_S, GL_TEXTURE_GEN_MODE, GL_EYE_LINEAR);
        glTexGeni(GL_T, GL_TEXTURE_GEN_MODE, GL_EYE_LINEAR);
        glTexGeni(GL_R, GL_TEXTURE_GEN_MODE, GL_EYE_LINEAR);
        glTexGeni(GL_Q, GL_TEXTURE_GEN_MODE, GL_EYE_LINEAR);

        GLPfv(TexGen)(GL_S, GL_EYE_PLANE, s_data);
        GLPfv(TexGen)(GL_T, GL_EYE_PLANE, t_data);
        GLPfv(TexGen)(GL_R, GL_EYE_PLANE, r_data);
        GLPfv(TexGen)(GL_Q, GL_EYE_PLANE, q_data);

        glEnable(GL_TEXTURE_GEN_S);
        glEnable(GL_TEXTURE_GEN_T);
        glEnable(GL_TEXTURE_GEN_R);
        glEnable(GL_TEXTURE_GEN_Q);

        glMatrixMode(GL_MODELVIEW);
        glPopMatrix();
      }
      break;

    case TexGenAttrib::M_point_sprite:
      if (_supports_point_sprite) {
#ifdef OPENGLES
        glTexEnvi(GL_POINT_SPRITE_OES, GL_COORD_REPLACE_OES, GL_TRUE);
#else
        glTexEnvi(GL_POINT_SPRITE_ARB, GL_COORD_REPLACE_ARB, GL_TRUE);
#endif
      }
      break;

    case TexGenAttrib::M_constant:
      // To generate a constant UV(w) coordinate everywhere, we use EYE_LINEAR
      // mode, but we construct a special matrix that flattens the vertex
      // position to zero and then adds our desired value.
      {
        const LTexCoord3 &v = _target_tex_gen->get_constant_value(stage);

        glTexGeni(GL_S, GL_TEXTURE_GEN_MODE, GL_OBJECT_LINEAR);
        glTexGeni(GL_T, GL_TEXTURE_GEN_MODE, GL_OBJECT_LINEAR);
        glTexGeni(GL_R, GL_TEXTURE_GEN_MODE, GL_OBJECT_LINEAR);
        glTexGeni(GL_Q, GL_TEXTURE_GEN_MODE, GL_OBJECT_LINEAR);

        LVecBase4 s(0.0f, 0.0f, 0.0f, v[0]);
        LVecBase4 t(0.0f, 0.0f, 0.0f, v[1]);
        LVecBase4 r(0.0f, 0.0f, 0.0f, v[2]);

        GLPfv(TexGen)(GL_S, GL_OBJECT_PLANE, s.get_data());
        GLPfv(TexGen)(GL_T, GL_OBJECT_PLANE, t.get_data());
        GLPfv(TexGen)(GL_R, GL_OBJECT_PLANE, r.get_data());
        GLPfv(TexGen)(GL_Q, GL_OBJECT_PLANE, q_data);

        glEnable(GL_TEXTURE_GEN_S);
        glEnable(GL_TEXTURE_GEN_T);
        glEnable(GL_TEXTURE_GEN_R);
        glEnable(GL_TEXTURE_GEN_Q);
      }
      break;

    case TexGenAttrib::M_unused:
      break;
    }
#endif  // OPENGLES
  }

  bool got_point_sprites = _supports_point_sprite &&
    (_target_tex_gen->get_geom_rendering(Geom::GR_point) & GeomEnums::GR_point_sprite) != 0;

  if (got_point_sprites != _tex_gen_point_sprite) {
    _tex_gen_point_sprite = got_point_sprites;
#ifdef OPENGLES
    if (_tex_gen_point_sprite) {
      glEnable(GL_POINT_SPRITE_OES);
    } else {
      glDisable(GL_POINT_SPRITE_OES);
    }
#else
    if (_tex_gen_point_sprite) {
      glEnable(GL_POINT_SPRITE_ARB);
    } else {
      glDisable(GL_POINT_SPRITE_ARB);
    }
#endif  // OPENGLES
  }

  report_my_gl_errors();
}
#endif  // SUPPORT_FIXED_FUNCTION

/**
 * Specifies the texture parameters.  Returns true if the texture may need to
 * be reloaded.  Pass non-NULL sampler argument to use different sampler
 * settings.
 */
bool CLP(GraphicsStateGuardian)::
specify_texture(CLP(TextureContext) *gtc, const SamplerState &sampler) {
#ifndef OPENGLES
  nassertr(gtc->_handle == 0 /* can't modify tex with active handle */, false);
#endif

  Texture *tex = gtc->get_texture();

  GLenum target = get_texture_target(tex->get_texture_type());
  if (target == GL_NONE) {
    // Unsupported target (e.g.  3-d texturing on GL 1.1).
    return false;
  }
#ifndef OPENGLES
  if (target == GL_TEXTURE_BUFFER) {
    // Buffer textures may not receive texture parameters.
    return false;
  }
#endif  // OPENGLES

  // Record the active sampler settings.
  gtc->_active_sampler = sampler;

  glTexParameteri(target, GL_TEXTURE_WRAP_S,
                  get_texture_wrap_mode(sampler.get_wrap_u()));
#ifndef OPENGLES
  if (target != GL_TEXTURE_1D)
#endif
  {
    glTexParameteri(target, GL_TEXTURE_WRAP_T,
                    get_texture_wrap_mode(sampler.get_wrap_v()));
  }
#ifndef OPENGLES_1
  if (target == GL_TEXTURE_3D) {
    glTexParameteri(target, GL_TEXTURE_WRAP_R,
                    get_texture_wrap_mode(sampler.get_wrap_w()));
  }
#endif

#ifndef OPENGLES
  LColor border_color = sampler.get_border_color();
  call_glTexParameterfv(target, GL_TEXTURE_BORDER_COLOR, border_color);
#endif  // OPENGLES

  SamplerState::FilterType minfilter = sampler.get_effective_minfilter();
  SamplerState::FilterType magfilter = sampler.get_effective_magfilter();
  bool uses_mipmaps = SamplerState::is_mipmap(minfilter) && !gl_ignore_mipmaps;

#ifndef NDEBUG
  if (gl_force_mipmaps) {
    minfilter = SamplerState::FT_linear_mipmap_linear;
    magfilter = SamplerState::FT_linear;
    uses_mipmaps = true;
  }
#endif

  if (!tex->might_have_ram_image()) {
    // If it's a dynamically generated texture (that is, the RAM image isn't
    // available so it didn't pass through the CPU), we should enable GL-
    // generated mipmaps if we can.
    if (!_supports_generate_mipmap) {
      // However, if the GPU doesn't support mipmap generation, we have to
      // turn it off.
      uses_mipmaps = false;
    }
  }

  glTexParameteri(target, GL_TEXTURE_MIN_FILTER,
                  get_texture_filter_type(minfilter, !uses_mipmaps));
  glTexParameteri(target, GL_TEXTURE_MAG_FILTER,
                  get_texture_filter_type(magfilter, true));

  // Set anisotropic filtering.
  if (_supports_anisotropy) {
    PN_stdfloat anisotropy = sampler.get_effective_anisotropic_degree();
    anisotropy = min(anisotropy, _max_anisotropy);
    anisotropy = max(anisotropy, (PN_stdfloat)1.0);
    glTexParameterf(target, GL_TEXTURE_MAX_ANISOTROPY_EXT, anisotropy);
  }

#ifndef OPENGLES_1
  if (tex->get_format() == Texture::F_depth_stencil ||
      tex->get_format() == Texture::F_depth_component ||
      tex->get_format() == Texture::F_depth_component16 ||
      tex->get_format() == Texture::F_depth_component24 ||
      tex->get_format() == Texture::F_depth_component32) {
#ifdef SUPPORT_FIXED_FUNCTION
    if (has_fixed_function_pipeline()) {
      glTexParameteri(target, GL_DEPTH_TEXTURE_MODE_ARB, GL_INTENSITY);
    }
#endif
    if (_supports_shadow_filter) {
      if ((sampler.get_magfilter() == SamplerState::FT_shadow) ||
          (sampler.get_minfilter() == SamplerState::FT_shadow)) {
        glTexParameteri(target, GL_TEXTURE_COMPARE_MODE_ARB, GL_COMPARE_R_TO_TEXTURE_ARB);
        glTexParameteri(target, GL_TEXTURE_COMPARE_FUNC_ARB, GL_LEQUAL);
      } else {
        glTexParameteri(target, GL_TEXTURE_COMPARE_MODE_ARB, GL_NONE);
        glTexParameteri(target, GL_TEXTURE_COMPARE_FUNC_ARB, GL_LEQUAL);
      }
    }
  }
#endif

#ifndef OPENGLES_1
  if (_supports_texture_lod) {
    glTexParameterf(target, GL_TEXTURE_MIN_LOD, sampler.get_min_lod());
    glTexParameterf(target, GL_TEXTURE_MAX_LOD, sampler.get_max_lod());
  }
#endif

#ifndef OPENGLES
  if (_supports_texture_lod_bias) {
    glTexParameterf(target, GL_TEXTURE_LOD_BIAS, sampler.get_lod_bias());
  }
#endif

  report_my_gl_errors();

  if (uses_mipmaps && !gtc->_uses_mipmaps) {
    // Suddenly we require mipmaps.  This means the texture may need
    // reloading.
    return true;
  }

  return false;
}

/**
 * Updates OpenGL with the current information for this texture, and makes it
 * the current texture available for rendering.
 */
bool CLP(GraphicsStateGuardian)::
apply_texture(CLP(TextureContext) *gtc) {
  gtc->set_active(true);
  GLenum target = get_texture_target(gtc->get_texture()->get_texture_type());
  if (target == GL_NONE) {
    return false;
  }

  if (gtc->_target != target) {
    // The target has changed.  That means we have to re-bind a new texture
    // object.
    gtc->reset_data();
    gtc->_target = target;
  }

  glBindTexture(target, gtc->_index);
  if (GLCAT.is_spam()) {
    GLCAT.spam()
      << "glBindTexture(0x" << hex << target << dec << ", " << gtc->_index << "): " << *gtc->get_texture() << "\n";
  }

  report_my_gl_errors();
  return true;
}

/**
 * Updates OpenGL with the current information for this sampler, and makes it
 * the current sampler available for rendering.  Use NULL to unbind the
 * sampler.
 *
 * If the GSG doesn't support sampler objects, the sampler settings are
 * applied to the given texture context instead.
 */
bool CLP(GraphicsStateGuardian)::
apply_sampler(GLuint unit, const SamplerState &sampler, CLP(TextureContext) *gtc) {
#ifndef OPENGLES_1
  if (_supports_sampler_objects) {
    // We support sampler objects.  Prepare the sampler object and bind it to
    // the indicated texture unit.
    SamplerContext *sc = sampler.prepare_now(get_prepared_objects(), this);
    nassertr(sc != nullptr, false);
    CLP(SamplerContext) *gsc = DCAST(CLP(SamplerContext), sc);

    gsc->enqueue_lru(&_prepared_objects->_sampler_object_lru);

    _glBindSampler(unit, gsc->_index);

    if (GLCAT.is_spam()) {
      GLCAT.spam() << "glBindSampler(" << unit << ", "
                   << gsc->_index << "): " << sampler << "\n";
    }

  } else
#endif  // !OPENGLES_1
  {
    // We don't support sampler objects.  We'll have to bind the texture and
    // change the texture parameters if they don't match.
    if (gtc->_active_sampler != sampler) {
      set_active_texture_stage(unit);
      apply_texture(gtc);
      specify_texture(gtc, sampler);
    }
  }

  if (sampler.uses_mipmaps() && !gtc->_uses_mipmaps && !gl_ignore_mipmaps) {
    // The texture wasn't created with mipmaps, but we are trying to sample it
    // with mipmaps.  We will need to reload it.
    GLCAT.info()
      << "reloading texture " << gtc->get_texture()->get_name()
      << " with mipmaps\n";

    apply_texture(gtc);
    gtc->mark_needs_reload();
    bool okflag = upload_texture(gtc, false, true);
    if (!okflag) {
      GLCAT.error()
        << "Could not load " << *gtc->get_texture() << "\n";
      return false;
    }
  }

  report_my_gl_errors();
  return true;
}

/**
 * Uploads the entire texture image to OpenGL, including all pages.
 *
 * The return value is true if successful, or false if the texture has no
 * image.
 */
bool CLP(GraphicsStateGuardian)::
upload_texture(CLP(TextureContext) *gtc, bool force, bool uses_mipmaps) {
  PStatGPUTimer timer(this, _load_texture_pcollector);

  Texture *tex = gtc->get_texture();

  if (_effective_incomplete_render && !force) {
    bool has_image = _supports_compressed_texture ? tex->has_ram_image() : tex->has_uncompressed_ram_image();
    if (!has_image && tex->might_have_ram_image() &&
        tex->has_simple_ram_image() &&
        !_loader.is_null()) {
      // If we don't have the texture data right now, go get it, but in the
      // meantime load a temporary simple image in its place.
      async_reload_texture(gtc);
      has_image = _supports_compressed_texture ? tex->has_ram_image() : tex->has_uncompressed_ram_image();
      if (!has_image) {
        if (gtc->was_simple_image_modified()) {
          return upload_simple_texture(gtc);
        }
        return true;
      }
    }
  }

  CPTA_uchar image;
  if (_supports_compressed_texture) {
    image = tex->get_ram_image();
  } else {
    image = tex->get_uncompressed_ram_image();
  }

  Texture::CompressionMode image_compression;
  if (image.is_null()) {
    image_compression = Texture::CM_off;
  } else {
    image_compression = tex->get_ram_image_compression();
  }

  if (!get_supports_compressed_texture_format(image_compression)) {
    image = tex->get_uncompressed_ram_image();
    image_compression = Texture::CM_off;

    // If this triggers, Panda cannot decompress the texture.  Compile with
    // libsquish support or precompress the texture.
    nassertr(!image.is_null(), false);
  }

  int mipmap_bias = 0;

  int width = tex->get_x_size();
  int height = tex->get_y_size();
  int depth = tex->get_z_size();

  // If we'll use immutable texture storage, we have to pick a sized image
  // format.
  bool force_sized = (gl_immutable_texture_storage && _supports_tex_storage) ||
                     (tex->get_texture_type() == Texture::TT_buffer_texture);

  GLint internal_format = get_internal_image_format(tex, force_sized);
  GLint external_format = get_external_image_format(tex);
  GLenum component_type = get_component_type(tex->get_component_type());

  if (GLCAT.is_debug()) {
    if (image.is_null()) {
      GLCAT.debug()
        << "loading texture with NULL image";
    } else if (image_compression != Texture::CM_off) {
      GLCAT.debug()
        << "loading pre-compressed texture";
    } else if (is_compressed_format(internal_format)) {
      GLCAT.debug()
        << "loading compressed texture";
    } else {
      GLCAT.debug()
        << "loading uncompressed texture";
    }
    GLCAT.debug(false) << " " << tex->get_name() << "\n";
  }

  // Ensure that the texture fits within the GL's specified limits.  Need to
  // split dimensions because of texture arrays
  int max_dimension_x;
  int max_dimension_y;
  int max_dimension_z;

  switch (tex->get_texture_type()) {
  case Texture::TT_3d_texture:
    max_dimension_x = _max_3d_texture_dimension;
    max_dimension_y = _max_3d_texture_dimension;
    max_dimension_z = _max_3d_texture_dimension;
    break;

  case Texture::TT_cube_map:
    max_dimension_x = _max_cube_map_dimension;
    max_dimension_y = _max_cube_map_dimension;
    max_dimension_z = 6;
    break;

  case Texture::TT_2d_texture_array:
    max_dimension_x = _max_texture_dimension;
    max_dimension_y = _max_texture_dimension;
    max_dimension_z = _max_2d_texture_array_layers;
    break;

  case Texture::TT_cube_map_array:
    max_dimension_x = _max_texture_dimension;
    max_dimension_y = _max_texture_dimension;
    max_dimension_z = int(_max_2d_texture_array_layers / 6) * 6;
    break;

  case Texture::TT_buffer_texture:
    max_dimension_x = _max_buffer_texture_size;
    max_dimension_y = 1;
    max_dimension_z = 1;
    break;

  default:
    max_dimension_x = _max_texture_dimension;
    max_dimension_y = _max_texture_dimension;
    max_dimension_z = 1;
  }

  if (max_dimension_x == 0 || max_dimension_y == 0 || max_dimension_z == 0) {
    // Guess this GL doesn't support cube mapping3d textures2d texture arrays.
    report_my_gl_errors();
    return false;
  }

  // If it doesn't fit, we have to reduce it on-the-fly.  We do this by
  // incrementing the mipmap_bias, so we're effectively loading a lower mipmap
  // level.  This requires generating the mipmaps on the CPU if they haven't
  // already been generated.  It would have been better if the user had
  // specified max-texture-dimension to reduce the texture at load time
  // instead; of course, the user doesn't always know ahead of time what the
  // hardware limits are.

  if ((max_dimension_x > 0 && max_dimension_y > 0 && max_dimension_z > 0) &&
      image_compression == Texture::CM_off) {
    while (tex->get_expected_mipmap_x_size(mipmap_bias) > max_dimension_x ||
           tex->get_expected_mipmap_y_size(mipmap_bias) > max_dimension_y ||
           tex->get_expected_mipmap_z_size(mipmap_bias) > max_dimension_z) {
      ++mipmap_bias;
    }

    if (mipmap_bias >= tex->get_num_ram_mipmap_images()) {
      // We need to generate some more mipmap images.
      if (tex->has_ram_image()) {
        tex->generate_ram_mipmap_images();
        if (mipmap_bias >= tex->get_num_ram_mipmap_images()) {
          // It didn't work.  Send the smallest we've got, and hope for the
          // best.
          mipmap_bias = tex->get_num_ram_mipmap_images() - 1;
        }
      }
    }

    width = tex->get_expected_mipmap_x_size(mipmap_bias);
    height = tex->get_expected_mipmap_y_size(mipmap_bias);
    depth = tex->get_expected_mipmap_z_size(mipmap_bias);

    if (mipmap_bias != 0) {
      GLCAT.info()
        << "Reducing image " << tex->get_name()
        << " from " << tex->get_x_size() << " x " << tex->get_y_size()
        << " x " << tex->get_z_size() << " to "
        << width << " x " << height << " x " << depth << "\n";
    }
  }

  if (image_compression != Texture::CM_off) {
#ifndef OPENGLES
    switch (tex->get_effective_quality_level()) {
    case Texture::QL_fastest:
      glHint(GL_TEXTURE_COMPRESSION_HINT, GL_FASTEST);
      break;

    case Texture::QL_default:
    case Texture::QL_normal:
      glHint(GL_TEXTURE_COMPRESSION_HINT, GL_DONT_CARE);
      break;

    case Texture::QL_best:
      glHint(GL_TEXTURE_COMPRESSION_HINT, GL_NICEST);
      break;
    }
#endif
  }

  glPixelStorei(GL_UNPACK_ALIGNMENT, 1);

  GLenum target = get_texture_target(tex->get_texture_type());
  uses_mipmaps = (uses_mipmaps && !gl_ignore_mipmaps) || gl_force_mipmaps;
#ifndef OPENGLES
  if (target == GL_TEXTURE_BUFFER) {
    // Buffer textures may not have mipmaps.
    uses_mipmaps = false;
  }
#endif  // OPENGLES

  bool needs_reload = false;
  if (!gtc->_has_storage ||
      gtc->_uses_mipmaps != uses_mipmaps ||
      gtc->_internal_format != internal_format ||
      gtc->_width != width ||
      gtc->_height != height ||
      gtc->_depth != depth) {
    // We need to reload a new GL Texture object.
    needs_reload = true;

    if (_use_object_labels) {
      // This seems like a good time to assign a label for the debug messages.
      const string &name = tex->get_name();
      _glObjectLabel(GL_TEXTURE, gtc->_index, name.size(), name.data());
    }
  }

  if (needs_reload && gtc->_immutable) {
    GLCAT.info() << "Attempt to modify texture with immutable storage, recreating texture.\n";
    gtc->reset_data();
    glBindTexture(target, gtc->_index);

    if (GLCAT.is_spam()) {
      GLCAT.spam()
        << "glBindTexture(0x" << hex << target << dec << ", " << gtc->_index << "): " << *tex << "\n";
    }
  }

#ifndef OPENGLES
  if (target == GL_TEXTURE_BUFFER) {
    // Buffer textures don't support mipmappping.
    gtc->_generate_mipmaps = false;

    if (gtc->_buffer == 0) {
      // The buffer object wasn't created yet.
      _glGenBuffers(1, &gtc->_buffer);
      _glBindBuffer(GL_TEXTURE_BUFFER, gtc->_buffer);
      _glTexBuffer(GL_TEXTURE_BUFFER, internal_format, gtc->_buffer);
      needs_reload = true;
    } else {
      _glBindBuffer(GL_TEXTURE_BUFFER, gtc->_buffer);
      if (gtc->_internal_format != internal_format) {
        _glTexBuffer(GL_TEXTURE_BUFFER, internal_format, gtc->_buffer);
      }
    }
  } else
#endif  // !OPENGLES
  if (needs_reload) {
    // Figure out whether mipmaps will be generated by the GPU or by Panda (or
    // not at all), and how many mipmap levels should be created.
    gtc->_generate_mipmaps = false;
    int num_levels = 1;
    CPTA_uchar image = tex->get_ram_mipmap_image(mipmap_bias);

    bool can_generate = _supports_generate_mipmap;
#if defined(OPENGLES) && !defined(OPENGLES_1)
    // OpenGL ES doesn't support generating mipmaps for sRGB textures, so we
    // have to do this on the CPU, unless we have a special extension.
    if (internal_format == GL_SRGB8 || internal_format == GL_SRGB8_ALPHA8) {
      can_generate = has_extension("GL_NV_generate_mipmap_sRGB");
    }
#endif

    if (image.is_null()) {
      // We don't even have a RAM image, so we have no choice but to let
      // mipmaps be generated on the GPU.
      if (uses_mipmaps) {
        if (can_generate) {
          num_levels = tex->get_expected_num_mipmap_levels() - mipmap_bias;
          gtc->_generate_mipmaps = true;
        } else {
          // If it can't, do without mipmaps.
          num_levels = 1;
          glTexParameteri(target, GL_TEXTURE_MIN_FILTER, GL_LINEAR);
        }
      }

    } else {
      if (uses_mipmaps) {
        num_levels = tex->get_num_ram_mipmap_images() - mipmap_bias;

        if (num_levels <= 1) {
          // No RAM mipmap levels available.  Should we generate some?
          if (!can_generate || !driver_generate_mipmaps ||
              image_compression != Texture::CM_off) {
            // Yes, the GL can't or won't generate them, so we need to.  Note
            // that some drivers (nVidia) will *corrupt memory* if you ask
            // them to generate mipmaps for a pre-compressed texture.
            tex->generate_ram_mipmap_images();
            num_levels = tex->get_num_ram_mipmap_images() - mipmap_bias;
          }
        }

        if (num_levels <= 1) {
          // We don't have mipmap levels in RAM.  Ask the GL to generate them
          // if it can.
          if (can_generate) {
            num_levels = tex->get_expected_num_mipmap_levels() - mipmap_bias;
            gtc->_generate_mipmaps = true;
          } else {
            // If it can't, do without mipmaps.
            glTexParameteri(target, GL_TEXTURE_MIN_FILTER, GL_LINEAR);
            num_levels = 1;
          }
        }
      }
    }

    if (_supports_texture_max_level) {
      // By the time we get here, we have a pretty good prediction for the
      // number of mipmaps we're going to have, so tell the GL that's all it's
      // going to get.
      glTexParameteri(target, GL_TEXTURE_MAX_LEVEL, num_levels - 1);
    }

#ifndef OPENGLES_2
    if (gtc->_generate_mipmaps && _glGenerateMipmap == nullptr) {
      // The old, deprecated way to generate mipmaps.
      glTexParameteri(target, GL_GENERATE_MIPMAP, GL_TRUE);
    }
#endif

#ifndef OPENGLES
    if (!_supports_luminance_texture) {
      // Do we need to apply a swizzle mask to emulate these deprecated texture
      // formats?
      switch (tex->get_format()) {
      case Texture::F_alpha:
        glTexParameteri(target, GL_TEXTURE_SWIZZLE_R, GL_ZERO);
        glTexParameteri(target, GL_TEXTURE_SWIZZLE_G, GL_ZERO);
        glTexParameteri(target, GL_TEXTURE_SWIZZLE_B, GL_ZERO);
        glTexParameteri(target, GL_TEXTURE_SWIZZLE_A, GL_RED);
        break;

      case Texture::F_luminance:
        glTexParameteri(target, GL_TEXTURE_SWIZZLE_R, GL_RED);
        glTexParameteri(target, GL_TEXTURE_SWIZZLE_G, GL_RED);
        glTexParameteri(target, GL_TEXTURE_SWIZZLE_B, GL_RED);
        glTexParameteri(target, GL_TEXTURE_SWIZZLE_A, GL_ONE);
        break;

      case Texture::F_luminance_alpha:
        glTexParameteri(target, GL_TEXTURE_SWIZZLE_R, GL_RED);
        glTexParameteri(target, GL_TEXTURE_SWIZZLE_G, GL_RED);
        glTexParameteri(target, GL_TEXTURE_SWIZZLE_B, GL_RED);
        glTexParameteri(target, GL_TEXTURE_SWIZZLE_A, GL_GREEN);
        break;

      default:
        break;
      }
    }
#endif

    // Allocate immutable storage for the texture, after which we can subload
    // it.  Pre-allocating storage using glTexStorage is more efficient than
    // using glTexImage to load all of the individual images one by one later,
    // but we are not allowed to change the texture size or number of mipmap
    // levels after this point.
    if (gl_immutable_texture_storage && _supports_tex_storage && !gtc->_has_storage) {
      if (GLCAT.is_debug()) {
        GLCAT.debug()
          << "allocating storage for texture " << tex->get_name() << ", " << width
           << " x " << height << " x " << depth << ", mipmaps " << num_levels
          << ", uses_mipmaps = " << uses_mipmaps << "\n";
      }

      switch (tex->get_texture_type()) {
      case Texture::TT_buffer_texture:
        // Won't get here, but squelch compiler warning
      case Texture::TT_1d_texture:
        _glTexStorage1D(target, num_levels, internal_format, width);
        break;
      case Texture::TT_2d_texture:
      case Texture::TT_cube_map:
      case Texture::TT_1d_texture_array:
        _glTexStorage2D(target, num_levels, internal_format, width, height);
        break;
      case Texture::TT_3d_texture:
      case Texture::TT_2d_texture_array:
      case Texture::TT_cube_map_array:
        _glTexStorage3D(target, num_levels, internal_format, width, height, depth);
        break;
      }

      gtc->_has_storage = true;
      gtc->_immutable = true;
      gtc->_uses_mipmaps = uses_mipmaps;
      gtc->_internal_format = internal_format;
      gtc->_width = width;
      gtc->_height = height;
      gtc->_depth = depth;
      gtc->update_data_size_bytes(get_texture_memory_size(gtc));

      needs_reload = false;
    }
  } else {
    // Maybe we need to generate mipmaps on the CPU.
    if (!image.is_null() && uses_mipmaps) {
      if (tex->get_num_ram_mipmap_images() - mipmap_bias <= 1) {
        // No RAM mipmap levels available.  Should we generate some?
        if (!_supports_generate_mipmap || !driver_generate_mipmaps ||
            image_compression != Texture::CM_off) {
          // Yes, the GL can't or won't generate them, so we need to.  Note
          // that some drivers (nVidia) will *corrupt memory* if you ask them
          // to generate mipmaps for a pre-compressed texture.
          tex->generate_ram_mipmap_images();
        }
      }
    }
  }

  bool success = true;
  if (tex->get_texture_type() == Texture::TT_cube_map) {
    // A cube map must load six different 2-d images (which are stored as the
    // six pages of the system ram image).
    if (!_supports_cube_map) {
      report_my_gl_errors();
      return false;
    }
    nassertr(target == GL_TEXTURE_CUBE_MAP, false);

    success = success && upload_texture_image
      (gtc, needs_reload, uses_mipmaps, mipmap_bias,
       GL_TEXTURE_CUBE_MAP, GL_TEXTURE_CUBE_MAP_POSITIVE_X,
       internal_format, external_format, component_type,
       true, 0, image_compression);

    success = success && upload_texture_image
      (gtc, needs_reload, uses_mipmaps, mipmap_bias,
       GL_TEXTURE_CUBE_MAP, GL_TEXTURE_CUBE_MAP_NEGATIVE_X,
       internal_format, external_format, component_type,
       true, 1, image_compression);

    success = success && upload_texture_image
      (gtc, needs_reload, uses_mipmaps, mipmap_bias,
       GL_TEXTURE_CUBE_MAP, GL_TEXTURE_CUBE_MAP_POSITIVE_Y,
       internal_format, external_format, component_type,
       true, 2, image_compression);

    success = success && upload_texture_image
      (gtc, needs_reload, uses_mipmaps, mipmap_bias,
       GL_TEXTURE_CUBE_MAP, GL_TEXTURE_CUBE_MAP_NEGATIVE_Y,
       internal_format, external_format, component_type,
       true, 3, image_compression);

    success = success && upload_texture_image
      (gtc, needs_reload, uses_mipmaps, mipmap_bias,
       GL_TEXTURE_CUBE_MAP, GL_TEXTURE_CUBE_MAP_POSITIVE_Z,
       internal_format, external_format, component_type,
       true, 4, image_compression);

    success = success && upload_texture_image
      (gtc, needs_reload, uses_mipmaps, mipmap_bias,
       GL_TEXTURE_CUBE_MAP, GL_TEXTURE_CUBE_MAP_NEGATIVE_Z,
       internal_format, external_format, component_type,
       true, 5, image_compression);

  } else {
    // Any other kind of texture can be loaded all at once.
    success = upload_texture_image
      (gtc, needs_reload, uses_mipmaps, mipmap_bias, target,
       target, internal_format, external_format,
       component_type, false, 0, image_compression);
  }

  if (gtc->_generate_mipmaps && _glGenerateMipmap != nullptr &&
      !image.is_null()) {
    // We uploaded an image; we may need to generate mipmaps.
    if (GLCAT.is_debug()) {
      GLCAT.debug()
        << "generating mipmaps for texture " << tex->get_name() << ", "
        << width << " x " << height << " x " << depth
        << ", uses_mipmaps = " << uses_mipmaps << "\n";
    }
    _glGenerateMipmap(target);
  }

  maybe_gl_finish();

  if (success) {
    if (needs_reload) {
      gtc->_has_storage = true;
      gtc->_uses_mipmaps = uses_mipmaps;
      gtc->_internal_format = internal_format;
      gtc->_width = width;
      gtc->_height = height;
      gtc->_depth = depth;

      gtc->update_data_size_bytes(get_texture_memory_size(gtc));
    }

    nassertr(gtc->_has_storage, false);

    if (tex->get_post_load_store_cache()) {
      tex->set_post_load_store_cache(false);
      // OK, get the RAM image, and save it in a BamCache record.
      if (do_extract_texture_data(gtc)) {
        if (tex->has_ram_image()) {
          BamCache *cache = BamCache::get_global_ptr();
          PT(BamCacheRecord) record = cache->lookup(tex->get_fullpath(), "txo");
          if (record != nullptr) {
            record->set_data(tex, tex);
            cache->store(record);
          }
        }
      }
    }

    GraphicsEngine *engine = get_engine();
    nassertr(engine != nullptr, false);
    engine->texture_uploaded(tex);
    gtc->mark_loaded();

    report_my_gl_errors();
    return true;
  }

  report_my_gl_errors();
  return false;
}

/**
 * Loads a texture image, or one page of a cube map image, from system RAM to
 * texture memory.
 *
 * texture_target is normally the same thing as page_target; both represent
 * the GL target onto which the texture image is loaded, e.g.  GL_TEXTURE_1D,
 * GL_TEXTURE_2D, etc.  The only time they may differ is in the case of cube
 * mapping, in which case texture_target will be target for the overall
 * texture, e.g.  GL_TEXTURE_CUBE_MAP, and page_target will be the target for
 * this particular page, e.g.  GL_TEXTURE_CUBE_MAP_POSITIVE_X.
 */
bool CLP(GraphicsStateGuardian)::
upload_texture_image(CLP(TextureContext) *gtc, bool needs_reload,
                     bool uses_mipmaps, int mipmap_bias,
                     GLenum texture_target, GLenum page_target,
                     GLint internal_format,
                     GLint external_format, GLenum component_type,
                     bool one_page_only, int z,
                     Texture::CompressionMode image_compression) {
  // Make sure the error stack is cleared out before we begin.
  clear_my_gl_errors();

  if (texture_target == GL_NONE) {
    // Unsupported target (e.g.  3-d texturing on GL 1.1).
    return false;
  }
  if (image_compression != Texture::CM_off && !_supports_compressed_texture) {
    return false;
  }

  Texture *tex = gtc->get_texture();
  nassertr(tex != nullptr, false);

  CPTA_uchar image = tex->get_ram_mipmap_image(mipmap_bias);
  int width = tex->get_expected_mipmap_x_size(mipmap_bias);
  int height = tex->get_expected_mipmap_y_size(mipmap_bias);
  int depth = tex->get_expected_mipmap_z_size(mipmap_bias);

  // Determine the number of images to upload.
  int num_levels = mipmap_bias + 1;
  if (uses_mipmaps) {
    num_levels = tex->get_expected_num_mipmap_levels();
  }

  int num_ram_mipmap_levels = 0;
  if (!image.is_null()) {
    if (uses_mipmaps) {
      num_ram_mipmap_levels = tex->get_num_ram_mipmap_images();
    } else {
      num_ram_mipmap_levels = 1;
    }
  }

#ifndef OPENGLES_1
  if (needs_reload || num_ram_mipmap_levels > 0) {
    // Make sure that any incoherent writes to this texture have been synced.
    if (gtc->needs_barrier(GL_TEXTURE_UPDATE_BARRIER_BIT)) {
      issue_memory_barrier(GL_TEXTURE_UPDATE_BARRIER_BIT);
    }
  }
#endif

  if (!needs_reload) {
    // Try to subload the image over the existing GL Texture object, possibly
    // saving on texture memory fragmentation.

    if (GLCAT.is_debug()) {
      if (num_ram_mipmap_levels == 0) {
        if (tex->has_clear_color()) {
          GLCAT.debug()
            << "clearing texture " << tex->get_name() << ", "
            << width << " x " << height << " x " << depth << ", z = " << z
            << ", uses_mipmaps = " << uses_mipmaps << ", clear_color = "
            << tex->get_clear_color() << "\n";
        } else {
          GLCAT.debug()
            << "not loading NULL image for texture " << tex->get_name()
            << ", " << width << " x " << height << " x " << depth
            << ", z = " << z << ", uses_mipmaps = " << uses_mipmaps << "\n";
        }
      } else {
        GLCAT.debug()
          << "updating image data of texture " << tex->get_name()
          << ", " << width << " x " << height << " x " << depth
          << ", z = " << z << ", mipmaps " << num_ram_mipmap_levels
          << ", uses_mipmaps = " << uses_mipmaps << "\n";
      }
    }

    for (int n = mipmap_bias; n < num_levels; ++n) {
      // we grab the mipmap pointer first, if it is NULL we grab the normal
      // mipmap image pointer which is a PTA_uchar
      const unsigned char *image_ptr = (unsigned char*)tex->get_ram_mipmap_pointer(n);
      CPTA_uchar ptimage;
      if (image_ptr == nullptr) {
        ptimage = tex->get_ram_mipmap_image(n);
        if (ptimage.is_null()) {
          if (n < num_ram_mipmap_levels) {
            // We were told we'd have this many RAM mipmap images, but we
            // don't.  Raise a warning.
            GLCAT.warning()
              << "No mipmap level " << n << " defined for " << tex->get_name()
              << "\n";
            break;
          }

          if (tex->has_clear_color()) {
            // The texture has a clear color, so we should fill this mipmap
            // level to a solid color.
#ifndef OPENGLES
            if (texture_target != GL_TEXTURE_BUFFER) {
              if (_supports_clear_texture) {
                // We can do that with the convenient glClearTexImage
                // function.
                vector_uchar clear_data = tex->get_clear_data();

                _glClearTexImage(gtc->_index, n - mipmap_bias, external_format,
                                 component_type, (void *)&clear_data[0]);
                continue;
              }
            } else {
              if (_supports_clear_buffer) {
                // For buffer textures we need to clear the underlying
                // storage.
                vector_uchar clear_data = tex->get_clear_data();

                _glClearBufferData(GL_TEXTURE_BUFFER, internal_format, external_format,
                                   component_type, (const void *)&clear_data[0]);
                continue;
              }
            }
#endif  // OPENGLES
            // Ask the Texture class to create the mipmap level in RAM. It'll
            // fill it in with the correct clear color, which we can then
            // upload.
            ptimage = tex->make_ram_mipmap_image(n);

          } else {
            // No clear color and no more images.
            break;
          }
        }
        image_ptr = ptimage;
      }

      PTA_uchar bgr_image;
      size_t view_size = tex->get_ram_mipmap_view_size(n);
      if (image_ptr != nullptr) {
        const unsigned char *orig_image_ptr = image_ptr;
        image_ptr += view_size * gtc->get_view();
        if (one_page_only) {
          view_size = tex->get_ram_mipmap_page_size(n);
          image_ptr += view_size * z;
        }
        nassertr(image_ptr >= orig_image_ptr && image_ptr + view_size <= orig_image_ptr + tex->get_ram_mipmap_image_size(n), false);

        if (image_compression == Texture::CM_off) {
          // If the GL doesn't claim to support BGR, we may have to reverse
          // the component ordering of the image.
          image_ptr = fix_component_ordering(bgr_image, image_ptr, view_size,
                                             external_format, tex);
        }
      }

      int width = tex->get_expected_mipmap_x_size(n);
      int height = tex->get_expected_mipmap_y_size(n);
#ifndef OPENGLES_1
      int depth = tex->get_expected_mipmap_z_size(n);
#endif

#ifdef DO_PSTATS
      _data_transferred_pcollector.add_level(view_size);
#endif
      switch (texture_target) {
#ifndef OPENGLES_1
      case GL_TEXTURE_3D:
        if (_supports_3d_texture) {
          if (image_compression == Texture::CM_off) {
            _glTexSubImage3D(page_target, n - mipmap_bias, 0, 0, 0, width, height, depth,
                             external_format, component_type, image_ptr);
          } else {
            _glCompressedTexSubImage3D(page_target, n - mipmap_bias, 0, 0, 0, width, height, depth,
                                       external_format, view_size, image_ptr);
          }
        } else {
          report_my_gl_errors();
          return false;
        }
        break;
#endif  // OPENGLES_1

#ifndef OPENGLES
      case GL_TEXTURE_1D:
        if (image_compression == Texture::CM_off) {
          glTexSubImage1D(page_target, n - mipmap_bias, 0, width,
                          external_format, component_type, image_ptr);
        } else {
          _glCompressedTexSubImage1D(page_target, n - mipmap_bias, 0, width,
                                     external_format, view_size, image_ptr);
        }
        break;
#endif  // OPENGLES

#ifndef OPENGLES_1
      case GL_TEXTURE_2D_ARRAY:
      case GL_TEXTURE_CUBE_MAP_ARRAY:
        if (_supports_2d_texture_array) {
          if (image_compression == Texture::CM_off) {
            _glTexSubImage3D(page_target, n - mipmap_bias, 0, 0, 0, width, height, depth,
                             external_format, component_type, image_ptr);
          } else {
            _glCompressedTexSubImage3D(page_target, n - mipmap_bias, 0, 0, 0, width, height, depth,
                                       external_format, view_size, image_ptr);
          }
        } else {
          report_my_gl_errors();
          return false;
        }
        break;
#endif  // OPENGLES_1

#ifndef OPENGLES
      case GL_TEXTURE_BUFFER:
        if (_supports_buffer_texture) {
          _glBufferSubData(GL_TEXTURE_BUFFER, 0, view_size, image_ptr);
        } else {
          report_my_gl_errors();
          return false;
        }
        break;
#endif  // OPENGLES

      default:
        if (image_compression == Texture::CM_off) {
          if (n==0) {
            // It's unfortunate that we can't adjust the width, too, but
            // TexSubImage2D doesn't accept a row-stride parameter.
            height = tex->get_y_size() - tex->get_pad_y_size();
          }
          glTexSubImage2D(page_target, n - mipmap_bias, 0, 0, width, height,
                          external_format, component_type, image_ptr);
        } else {
          _glCompressedTexSubImage2D(page_target, n - mipmap_bias, 0, 0, width, height,
                                     external_format, view_size, image_ptr);
        }
        break;
      }
    }

    // Did that fail?  If it did, we'll immediately try again, this time
    // loading the texture from scratch.
    GLenum error_code = gl_get_error();
    if (error_code != GL_NO_ERROR) {
      if (GLCAT.is_debug()) {
        GLCAT.debug()
          << "GL texture subload failed for " << tex->get_name()
          << " : " << get_error_string(error_code) << "\n";
      }
      needs_reload = true;
    }
  }

  if (needs_reload) {
    // Load the image up from scratch, creating a new GL Texture object.
    if (GLCAT.is_debug()) {
      GLCAT.debug()
        << "loading new texture object for " << tex->get_name() << ", " << width
        << " x " << height << " x " << depth << ", z = " << z << ", mipmaps "
        << num_ram_mipmap_levels << ", uses_mipmaps = " << uses_mipmaps << "\n";
    }

    // If there is immutable storage, this is impossible to do, and we should
    // not have gotten here at all.
    nassertr(!gtc->_immutable, false);

    if (num_ram_mipmap_levels == 0) {
      if (GLCAT.is_debug()) {
        GLCAT.debug()
          << "  (initializing NULL image)\n";
      }

      if ((external_format == GL_DEPTH_STENCIL) && get_supports_depth_stencil()) {
#ifdef OPENGLES
        component_type = GL_UNSIGNED_INT_24_8_OES;
#else
        component_type = GL_UNSIGNED_INT_24_8_EXT;
#endif
      }
    }

    for (int n = mipmap_bias; n < num_levels; ++n) {
      const unsigned char *image_ptr = (unsigned char*)tex->get_ram_mipmap_pointer(n);
      CPTA_uchar ptimage;
      if (image_ptr == nullptr) {
        ptimage = tex->get_ram_mipmap_image(n);
        if (ptimage.is_null()) {
          if (n < num_ram_mipmap_levels) {
            // We were told we'd have this many RAM mipmap images, but we
            // don't.  Raise a warning.
            GLCAT.warning()
              << "No mipmap level " << n << " defined for " << tex->get_name()
              << "\n";
            if (_supports_texture_max_level) {
              // Tell the GL we have no more mipmaps for it to use.
              glTexParameteri(texture_target, GL_TEXTURE_MAX_LEVEL, n - mipmap_bias);
            }
            break;
          }

          if (tex->has_clear_color()) {
            // Ask the Texture class to create the mipmap level in RAM. It'll
            // fill it in with the correct clear color, which we can then
            // upload.
            ptimage = tex->make_ram_mipmap_image(n);

          } else if (image_compression != Texture::CM_off) {
            // We can't upload a NULL compressed texture.
            if (_supports_texture_max_level) {
              // Tell the GL we have no more mipmaps for it to use.
              glTexParameteri(texture_target, GL_TEXTURE_MAX_LEVEL, n - mipmap_bias);
            }
            break;
          }
        }
        image_ptr = ptimage;
      }

      PTA_uchar bgr_image;
      size_t view_size = tex->get_ram_mipmap_view_size(n);
      if (image_ptr != nullptr) {
        const unsigned char *orig_image_ptr = image_ptr;
        image_ptr += view_size * gtc->get_view();
        if (one_page_only) {
          view_size = tex->get_ram_mipmap_page_size(n);
          image_ptr += view_size * z;
        }
        nassertr(image_ptr >= orig_image_ptr && image_ptr + view_size <= orig_image_ptr + tex->get_ram_mipmap_image_size(n), false);

        if (image_compression == Texture::CM_off) {
          // If the GL doesn't claim to support BGR, we may have to reverse
          // the component ordering of the image.
          image_ptr = fix_component_ordering(bgr_image, image_ptr, view_size,
                                             external_format, tex);
        }
      }

      int width = tex->get_expected_mipmap_x_size(n);
      int height = tex->get_expected_mipmap_y_size(n);
#ifndef OPENGLES_1
      int depth = tex->get_expected_mipmap_z_size(n);
#endif

#ifdef DO_PSTATS
      _data_transferred_pcollector.add_level(view_size);
#endif
      switch (texture_target) {
#ifndef OPENGLES  // 1-d textures not supported by OpenGL ES.  Fall through.
      case GL_TEXTURE_1D:
        if (image_compression == Texture::CM_off) {
          glTexImage1D(page_target, n - mipmap_bias, internal_format,
                       width, 0,
                       external_format, component_type, image_ptr);
        } else {
          _glCompressedTexImage1D(page_target, n - mipmap_bias, external_format, width,
                                  0, view_size, image_ptr);
        }
        break;
#endif  // OPENGLES  // OpenGL ES will fall through.

#ifndef OPENGLES_1
      case GL_TEXTURE_3D:
        if (_supports_3d_texture) {
          if (image_compression == Texture::CM_off) {
            _glTexImage3D(page_target, n - mipmap_bias, internal_format,
                          width, height, depth, 0,
                          external_format, component_type, image_ptr);
          } else {
            _glCompressedTexImage3D(page_target, n - mipmap_bias, external_format, width,
                                    height, depth,
                                    0, view_size, image_ptr);
          }
        } else {
          report_my_gl_errors();
          return false;
        }
        break;
#endif  // OPENGLES_1

#ifndef OPENGLES_1
      case GL_TEXTURE_2D_ARRAY:
      case GL_TEXTURE_CUBE_MAP_ARRAY:
        if (_supports_2d_texture_array) {
          if (image_compression == Texture::CM_off) {
            _glTexImage3D(page_target, n - mipmap_bias, internal_format,
                          width, height, depth, 0,
                          external_format, component_type, image_ptr);
          } else {
            _glCompressedTexImage3D(page_target, n - mipmap_bias, external_format, width,
                                    height, depth,
                                    0, view_size, image_ptr);
          }
        } else {
          report_my_gl_errors();
          return false;
        }
        break;
#endif  // OPENGLES_1

#ifndef OPENGLES
      case GL_TEXTURE_BUFFER:
        if (_supports_buffer_texture) {
          _glBufferData(GL_TEXTURE_BUFFER, view_size, image_ptr,
                        get_usage(tex->get_usage_hint()));
        } else {
          report_my_gl_errors();
          return false;
        }
        break;
#endif  // OPENGLES

      default:
        if (image_compression == Texture::CM_off) {
          glTexImage2D(page_target, n - mipmap_bias, internal_format,
                       width, height, 0,
                       external_format, component_type, image_ptr);
        } else {
          _glCompressedTexImage2D(page_target, n - mipmap_bias, external_format,
                                  width, height, 0, view_size, image_ptr);
        }
      }
    }

    // Report the error message explicitly if the GL texture creation failed.
    GLenum error_code = gl_get_error();
    if (error_code != GL_NO_ERROR) {
      GLCAT.error()
        << "GL texture creation failed for " << tex->get_name()
        << " : " << get_error_string(error_code) << "\n";

      gtc->_has_storage = false;
      return false;
    }
  }

  report_my_gl_errors();

  return true;
}

/**
 * Causes mipmaps to be generated for an uploaded texture.
 */
void CLP(GraphicsStateGuardian)::
generate_mipmaps(CLP(TextureContext) *gtc) {
#ifndef OPENGLES
  if (_supports_dsa) {
    // OpenGL 4.5 offers an easy way to do this without binding.
    _glGenerateTextureMipmap(gtc->_index);
    return;
  }
#endif

  if (_glGenerateMipmap != nullptr) {
    _state_texture = 0;
    update_texture(gtc, true);
    apply_texture(gtc);
    _glGenerateMipmap(gtc->_target);
    glBindTexture(gtc->_target, 0);
  }
}

/**
 * This is used as a standin for upload_texture when the texture in question
 * is unavailable (e.g.  it hasn't yet been loaded from disk).  Until the
 * texture image itself becomes available, we will render the texture's
 * "simple" image--a sharply reduced version of the same texture.
 */
bool CLP(GraphicsStateGuardian)::
upload_simple_texture(CLP(TextureContext) *gtc) {
  report_my_gl_errors();

  PStatGPUTimer timer(this, _load_texture_pcollector);
  Texture *tex = gtc->get_texture();
  nassertr(tex != nullptr, false);

  GLenum internal_format = GL_RGBA;
  GLenum external_format = GL_BGRA;

  const unsigned char *image_ptr = tex->get_simple_ram_image();
  if (image_ptr == nullptr) {
    return false;
  }

  size_t image_size = tex->get_simple_ram_image_size();
  PTA_uchar bgr_image;
  if (!_supports_bgr) {
    // If the GL doesn't claim to support BGR, we may have to reverse the
    // component ordering of the image.
    external_format = GL_RGBA;
    image_ptr = fix_component_ordering(bgr_image, image_ptr, image_size,
                                       external_format, tex);
  }

  int width = tex->get_simple_x_size();
  int height = tex->get_simple_y_size();
  GLenum component_type = GL_UNSIGNED_BYTE;

  if (GLCAT.is_debug()) {
    GLCAT.debug()
      << "loading simple image for " << tex->get_name() << "\n";
  }

  // Turn off mipmaps for the simple texture.
  if (tex->uses_mipmaps() && _supports_texture_max_level) {
    glTexParameteri(GL_TEXTURE_2D, GL_TEXTURE_MAX_LEVEL, 0);
  }

#ifdef DO_PSTATS
  _data_transferred_pcollector.add_level(image_size);
#endif

#ifdef OPENGLES
  internal_format = external_format;
#endif
  glTexImage2D(GL_TEXTURE_2D, 0, internal_format,
               width, height, 0,
               external_format, component_type, image_ptr);

  gtc->mark_simple_loaded();

  report_my_gl_errors();
  return true;
}

/**
 * Asks OpenGL how much texture memory is consumed by the indicated texture
 * (which is also the currently-selected texture).
 */
size_t CLP(GraphicsStateGuardian)::
get_texture_memory_size(CLP(TextureContext) *gtc) {
  Texture *tex = gtc->get_texture();
#ifdef OPENGLES  // Texture querying not supported on OpenGL ES.
  int width = tex->get_x_size();
  int height = tex->get_y_size();
  int depth = 1;
  int scale = 1;

  size_t num_bytes = 2;  // Temporary assumption?

#else
  GLenum target = get_texture_target(tex->get_texture_type());

  GLenum page_target = target;
  GLint scale = 1;
  if (target == GL_TEXTURE_CUBE_MAP) {
    // We need a particular page to get the level parameter from.
    page_target = GL_TEXTURE_CUBE_MAP_POSITIVE_X;
    scale = 6;

  } else if (target == GL_TEXTURE_BUFFER) {
    // In the case of buffer textures, we provided the size to begin with, so
    // no point in querying anything.  Plus, glGetTexParameter is not even
    // supported for buffer textures.
    return tex->get_expected_ram_image_size();
  }

  clear_my_gl_errors();

  GLint internal_format;
  glGetTexLevelParameteriv(page_target, 0, GL_TEXTURE_INTERNAL_FORMAT, &internal_format);

  if (is_compressed_format(internal_format)) {
    // Try to get the compressed size.
    GLint image_size;
    glGetTexLevelParameteriv(page_target, 0,
                                GL_TEXTURE_COMPRESSED_IMAGE_SIZE, &image_size);

    GLenum error_code = gl_get_error();
    if (error_code != GL_NO_ERROR) {
      if (GLCAT.is_debug()) {
        GLCAT.debug()
          << "Couldn't get compressed size for " << tex->get_name()
          << " : " << get_error_string(error_code) << "\n";
      }
      // Fall through to the noncompressed case.
    } else {
      return image_size * scale;
    }
  }

  // OK, get the noncompressed size.
  GLint red_size, green_size, blue_size, alpha_size;
  GLint depth_size = 0, luminance_size = 0, intensity_size = 0;
  glGetTexLevelParameteriv(page_target, 0,
                           GL_TEXTURE_RED_SIZE, &red_size);
  glGetTexLevelParameteriv(page_target, 0,
                           GL_TEXTURE_GREEN_SIZE, &green_size);
  glGetTexLevelParameteriv(page_target, 0,
                           GL_TEXTURE_BLUE_SIZE, &blue_size);
  glGetTexLevelParameteriv(page_target, 0,
                           GL_TEXTURE_ALPHA_SIZE, &alpha_size);
  if (get_supports_luminance_texture()) {
    glGetTexLevelParameteriv(page_target, 0,
                             GL_TEXTURE_LUMINANCE_SIZE, &luminance_size);
    glGetTexLevelParameteriv(page_target, 0,
                             GL_TEXTURE_INTENSITY_SIZE, &intensity_size);
  }
  if (get_supports_depth_texture()) {
    glGetTexLevelParameteriv(page_target, 0,
                             GL_TEXTURE_DEPTH_SIZE, &depth_size);
  }

  GLint width = 1, height = 1, depth = 1;
  glGetTexLevelParameteriv(page_target, 0, GL_TEXTURE_WIDTH, &width);
  glGetTexLevelParameteriv(page_target, 0, GL_TEXTURE_HEIGHT, &height);
  if (_supports_3d_texture || _supports_2d_texture_array) {
    glGetTexLevelParameteriv(page_target, 0, GL_TEXTURE_DEPTH, &depth);
  }

  report_my_gl_errors();

  size_t num_bits = (red_size + green_size + blue_size + alpha_size + luminance_size + intensity_size + depth_size);
  size_t num_bytes = (num_bits + 7) / 8;
#endif  // OPENGLES

  size_t result = num_bytes * width * height * depth * scale;
  if (gtc->_uses_mipmaps) {
    result = (result * 4) / 3;
  }

  return result;
}

/**
 * Checks the list of resident texture objects to see if any have recently
 * been evicted.
 */
void CLP(GraphicsStateGuardian)::
check_nonresident_texture(BufferContextChain &chain) {
#if defined(SUPPORT_FIXED_FUNCTION) && !defined(OPENGLES)  // Residency queries not supported by OpenGL ES.
  size_t num_textures = chain.get_count();
  if (num_textures == 0) {
    return;
  }

  CLP(TextureContext) **gtc_list = (CLP(TextureContext) **)alloca(num_textures * sizeof(CLP(TextureContext) *));
  GLuint *texture_list = (GLuint *)alloca(num_textures * sizeof(GLuint));
  size_t ti = 0;
  BufferContext *node = chain.get_first();
  while (node != nullptr) {
    CLP(TextureContext) *gtc = DCAST(CLP(TextureContext), node);
    gtc_list[ti] = gtc;
    texture_list[ti] = gtc->_index;
    node = node->get_next();
    ++ti;
  }
  nassertv(ti == num_textures);
  GLboolean *results = (GLboolean *)alloca(num_textures * sizeof(GLboolean));
  bool all_resident = (glAreTexturesResident(num_textures, texture_list, results) != 0);

  report_my_gl_errors();

  if (!all_resident) {
    // Some are now nonresident.
    for (ti = 0; ti < num_textures; ++ti) {
      if (!results[ti]) {
        gtc_list[ti]->set_resident(false);
      }
    }
  }
#endif  // OPENGLES
}

/**
 * The internal implementation of extract_texture_data(), given an already-
 * created TextureContext.
 */
bool CLP(GraphicsStateGuardian)::
do_extract_texture_data(CLP(TextureContext) *gtc) {
  report_my_gl_errors();

  GLenum target = gtc->_target;
  if (target == GL_NONE) {
    return false;
  }

#ifndef OPENGLES_1
  // Make sure any incoherent writes to the texture have been synced.
  if (gtc->needs_barrier(GL_TEXTURE_UPDATE_BARRIER_BIT)) {
    issue_memory_barrier(GL_TEXTURE_UPDATE_BARRIER_BIT);
  }
#endif

  Texture *tex = gtc->get_texture();

  glBindTexture(target, gtc->_index);
  if (GLCAT.is_spam()) {
    GLCAT.spam()
      << "glBindTexture(0x" << hex << target << dec << ", " << gtc->_index << "): " << *tex << "\n";
  }

#ifndef OPENGLES
  if (target == GL_TEXTURE_BUFFER) {
    _glBindBuffer(GL_TEXTURE_BUFFER, gtc->_buffer);
  }
#endif

  GLint wrap_u, wrap_v, wrap_w;
  GLint minfilter, magfilter;

#ifndef OPENGLES
  GLfloat border_color[4];
#endif

#ifdef OPENGLES
  if (true) {
#else
  if (target != GL_TEXTURE_BUFFER) {
#endif
    glGetTexParameteriv(target, GL_TEXTURE_WRAP_S, &wrap_u);
    glGetTexParameteriv(target, GL_TEXTURE_WRAP_T, &wrap_v);
    wrap_w = GL_REPEAT;
#ifndef OPENGLES_1
    if (_supports_3d_texture) {
      glGetTexParameteriv(target, GL_TEXTURE_WRAP_R, &wrap_w);
    }
#endif
    glGetTexParameteriv(target, GL_TEXTURE_MIN_FILTER, &minfilter);
    glGetTexParameteriv(target, GL_TEXTURE_MAG_FILTER, &magfilter);

#ifndef OPENGLES
    glGetTexParameterfv(target, GL_TEXTURE_BORDER_COLOR, border_color);
#endif
  }

  GLenum page_target = target;
  if (target == GL_TEXTURE_CUBE_MAP) {
    // We need a particular page to get the level parameter from.
    page_target = GL_TEXTURE_CUBE_MAP_POSITIVE_X;
  }

  GLint width = gtc->_width, height = gtc->_height, depth = gtc->_depth;
#ifndef OPENGLES
  glGetTexLevelParameteriv(page_target, 0, GL_TEXTURE_WIDTH, &width);
  if (target != GL_TEXTURE_1D) {
    glGetTexLevelParameteriv(page_target, 0, GL_TEXTURE_HEIGHT, &height);
  }

  if (_supports_3d_texture && target == GL_TEXTURE_3D) {
    glGetTexLevelParameteriv(page_target, 0, GL_TEXTURE_DEPTH, &depth);
  } else if (target == GL_TEXTURE_2D_ARRAY || target == GL_TEXTURE_CUBE_MAP_ARRAY) {
    glGetTexLevelParameteriv(page_target, 0, GL_TEXTURE_DEPTH, &depth);
  } else if (target == GL_TEXTURE_CUBE_MAP) {
    depth = 6;
  }
#endif
  clear_my_gl_errors();
  if (width <= 0 || height <= 0 || depth <= 0) {
    GLCAT.error()
      << "No texture data for " << tex->get_name() << "\n";
    return false;
  }

  GLint internal_format = GL_RGBA;
#ifndef OPENGLES
  if (target != GL_TEXTURE_BUFFER) {
    glGetTexLevelParameteriv(page_target, 0, GL_TEXTURE_INTERNAL_FORMAT, &internal_format);
  } else {
    // Some drivers give the wrong result for the above call.  No problem; we
    // already know the internal format of a buffer texture since glTexBuffer
    // required passing the exact sized format.
    internal_format = gtc->_internal_format;
  }
#endif  // OPENGLES

  // Make sure we were able to query those parameters properly.
  GLenum error_code = gl_get_error();
  if (error_code != GL_NO_ERROR) {
    GLCAT.error()
      << "Unable to query texture parameters for " << tex->get_name()
      << " : " << get_error_string(error_code) << "\n";

    return false;
  }

  Texture::ComponentType type = Texture::T_unsigned_byte;
  Texture::Format format = Texture::F_rgb;
  Texture::CompressionMode compression = Texture::CM_off;

  switch (internal_format) {
#ifndef OPENGLES
  case GL_COLOR_INDEX:
    format = Texture::F_color_index;
    break;
#endif
#if GL_DEPTH_COMPONENT != GL_DEPTH_COMPONENT24
  case GL_DEPTH_COMPONENT:
#endif
  case GL_DEPTH_COMPONENT16:
  case GL_DEPTH_COMPONENT24:
  case GL_DEPTH_COMPONENT32:
    type = Texture::T_unsigned_short;
    format = Texture::F_depth_component;
    break;
#ifndef OPENGLES
  case GL_DEPTH_COMPONENT32F:
    type = Texture::T_float;
    format = Texture::F_depth_component;
    break;
#endif
  case GL_DEPTH_STENCIL:
  case GL_DEPTH24_STENCIL8:
    type = Texture::T_unsigned_int_24_8;
    format = Texture::F_depth_stencil;
    break;
#ifndef OPENGLES
  case GL_DEPTH32F_STENCIL8:
    type = Texture::T_float;
    format = Texture::F_depth_stencil;
    break;
#endif
  case GL_RGBA:
  case 4:
    format = Texture::F_rgba;
    break;
  case GL_RGBA4:
    format = Texture::F_rgba4;
    break;
#ifdef OPENGLES
  case GL_RGBA8_OES:
    format = Texture::F_rgba8;
    break;
#else
  case GL_RGBA8:
    format = Texture::F_rgba8;
    break;
#endif
#ifndef OPENGLES
  case GL_RGBA12:
    type = Texture::T_unsigned_short;
    format = Texture::F_rgba12;
    break;
#endif

  case GL_RGB:
  case 3:
    format = Texture::F_rgb;
    break;
#ifndef OPENGLES
  case GL_RGB5:
    format = Texture::F_rgb5;
    break;
#endif
  case GL_RGB5_A1:
    format = Texture::F_rgba5;
    break;
#ifndef OPENGLES
  case GL_RGB8:
    format = Texture::F_rgb8;
    break;
  case GL_RGB12:
    format = Texture::F_rgb12;
    break;
  case GL_RGBA16:
    format = Texture::F_rgba16;
    break;
  case GL_R3_G3_B2:
    format = Texture::F_rgb332;
    break;

  case GL_R8I:
    type = Texture::T_byte;
    format = Texture::F_r8i;
    break;
  case GL_RG8I:
    type = Texture::T_byte;
    format = Texture::F_rg8i;
    break;
  case GL_RGB8I:
    type = Texture::T_byte;
    format = Texture::F_rgb8i;
    break;
  case GL_RGBA8I:
    type = Texture::T_byte;
    format = Texture::F_rgba8i;
    break;

  case GL_R8UI:
    type = Texture::T_unsigned_byte;
    format = Texture::F_r8i;
    break;
  case GL_RG8UI:
    type = Texture::T_unsigned_byte;
    format = Texture::F_rg8i;
    break;
  case GL_RGB8UI:
    type = Texture::T_unsigned_byte;
    format = Texture::F_rgb8i;
    break;
  case GL_RGBA8UI:
    type = Texture::T_unsigned_byte;
    format = Texture::F_rgba8i;
    break;

  case GL_R16I:
    type = Texture::T_short;
    format = Texture::F_r16i;
    break;
  case GL_R16UI:
    type = Texture::T_unsigned_short;
    format = Texture::F_r16i;
    break;

#endif

#ifndef OPENGLES_1
  case GL_RGBA16F:
    type = Texture::T_float;
    format = Texture::F_rgba16;
    break;
  case GL_RGB16F:
    type = Texture::T_float;
    format = Texture::F_rgb16;
    break;
  case GL_RG16F:
    type = Texture::T_float;
    format = Texture::F_rg16;
    break;
  case GL_R16F:
    type = Texture::T_float;
    format = Texture::F_r16;
    break;
  case GL_RGBA32F:
    type = Texture::T_float;
    format = Texture::F_rgba32;
    break;
  case GL_RGB32F:
    type = Texture::T_float;
    format = Texture::F_rgb32;
    break;
  case GL_RG32F:
    type = Texture::T_float;
    format = Texture::F_rg32;
    break;
  case GL_R32F:
    type = Texture::T_float;
    format = Texture::F_r32;
    break;
#endif

#ifndef OPENGLES
  case GL_RGB16:
    type = Texture::T_unsigned_short;
    format = Texture::F_rgb16;
    break;
  case GL_RG16:
    type = Texture::T_unsigned_short;
    format = Texture::F_rg16;
    break;
  case GL_R16:
    type = Texture::T_unsigned_short;
    format = Texture::F_r16;
    break;

  case GL_RGB16_SNORM:
    type = Texture::T_short;
    format = Texture::F_rgb16;
    break;
  case GL_RG16_SNORM:
    type = Texture::T_short;
    format = Texture::F_rg16;
    break;
  case GL_R16_SNORM:
    type = Texture::T_short;
    format = Texture::F_r16;
    break;
#endif

#ifndef OPENGLES_1
  case GL_R11F_G11F_B10F:
    type = Texture::T_float;
    format = Texture::F_r11_g11_b10;
    break;

  case GL_RGB9_E5:
    type = Texture::T_float;
    format = Texture::F_rgb9_e5;
    break;

  case GL_RGB10_A2:
    type = Texture::T_unsigned_short;
    format = Texture::F_rgb10_a2;
    break;
#endif

#ifdef OPENGLES_2
  case GL_RED_EXT:
  case GL_R8_EXT:
    format = Texture::F_red;
    break;
#endif
#ifndef OPENGLES
  case GL_R32I:
    type = Texture::T_int;
    format = Texture::F_r32i;
    break;
#endif

#ifndef OPENGLES
  case GL_RED:
    format = Texture::F_red;
    break;
  case GL_GREEN:
    format = Texture::F_green;
    break;
  case GL_BLUE:
    format = Texture::F_blue;
    break;
#endif  // OPENGLES
  case GL_ALPHA:
    format = Texture::F_alpha;
    break;
  case GL_LUMINANCE:
#ifndef OPENGLES
  case GL_LUMINANCE16:
  case GL_LUMINANCE16F_ARB:
#endif
  case 1:
    format = Texture::F_luminance;
    break;
  case GL_LUMINANCE_ALPHA:
#ifndef OPENGLES
  case GL_LUMINANCE_ALPHA16F_ARB:
#endif
  case 2:
    format = Texture::F_luminance_alpha;
    break;

#ifndef OPENGLES_1
  case GL_SRGB:
  case GL_SRGB8:
    format = Texture::F_srgb;
    break;
  case GL_SRGB_ALPHA:
  case GL_SRGB8_ALPHA8:
    format = Texture::F_srgb_alpha;
    break;
#endif  // OPENGLES_1
#ifndef OPENGLES
  case GL_SLUMINANCE:
  case GL_SLUMINANCE8:
    format = Texture::F_sluminance;
    break;
  case GL_SLUMINANCE_ALPHA:
  case GL_SLUMINANCE8_ALPHA8:
    format = Texture::F_sluminance_alpha;
    break;
#endif  // OPENGLES

#ifndef OPENGLES
  case GL_COMPRESSED_RGB:
    format = Texture::F_rgb;
    compression = Texture::CM_on;
    break;
  case GL_COMPRESSED_RGBA:
    format = Texture::F_rgba;
    compression = Texture::CM_on;
    break;
  case GL_COMPRESSED_ALPHA:
    format = Texture::F_alpha;
    compression = Texture::CM_on;
    break;
  case GL_COMPRESSED_LUMINANCE:
    format = Texture::F_luminance;
    compression = Texture::CM_on;
    break;
  case GL_COMPRESSED_LUMINANCE_ALPHA:
    format = Texture::F_luminance_alpha;
    compression = Texture::CM_on;
    break;

  case GL_COMPRESSED_SRGB:
    format = Texture::F_srgb;
    compression = Texture::CM_on;
    break;
  case GL_COMPRESSED_SRGB_ALPHA:
    format = Texture::F_srgb_alpha;
    compression = Texture::CM_on;
    break;
  case GL_COMPRESSED_SLUMINANCE:
    format = Texture::F_sluminance;
    compression = Texture::CM_on;
    break;
  case GL_COMPRESSED_SLUMINANCE_ALPHA:
    format = Texture::F_sluminance_alpha;
    compression = Texture::CM_on;
    break;
#endif

  case GL_COMPRESSED_RGB_S3TC_DXT1_EXT:
    format = Texture::F_rgb;
    compression = Texture::CM_dxt1;
    break;
  case GL_COMPRESSED_RGBA_S3TC_DXT1_EXT:
    format = Texture::F_rgbm;
    compression = Texture::CM_dxt1;
    break;
#ifndef OPENGLES
  case GL_COMPRESSED_SRGB_S3TC_DXT1_EXT:
    format = Texture::F_srgb;
    compression = Texture::CM_dxt1;
    break;
  case GL_COMPRESSED_SRGB_ALPHA_S3TC_DXT1_EXT:
    format = Texture::F_srgb_alpha;
    compression = Texture::CM_dxt1;
    break;
#endif

#ifdef OPENGLES
  case GL_COMPRESSED_RGB_PVRTC_2BPPV1_IMG:
    format = Texture::F_rgb;
    compression = Texture::CM_pvr1_2bpp;
    break;
  case GL_COMPRESSED_RGBA_PVRTC_2BPPV1_IMG:
    format = Texture::F_rgba;
    compression = Texture::CM_pvr1_2bpp;
    break;
  case GL_COMPRESSED_RGB_PVRTC_4BPPV1_IMG:
    format = Texture::F_rgb;
    compression = Texture::CM_pvr1_4bpp;
    break;
  case GL_COMPRESSED_RGBA_PVRTC_4BPPV1_IMG:
    format = Texture::F_rgba;
    compression = Texture::CM_pvr1_4bpp;
    break;

#else
  case GL_COMPRESSED_RGBA_S3TC_DXT3_EXT:
    format = Texture::F_rgba;
    compression = Texture::CM_dxt3;
    break;
  case GL_COMPRESSED_RGBA_S3TC_DXT5_EXT:
    format = Texture::F_rgba;
    compression = Texture::CM_dxt5;
    break;
  case GL_COMPRESSED_SRGB_ALPHA_S3TC_DXT3_EXT:
    format = Texture::F_srgb_alpha;
    compression = Texture::CM_dxt3;
    break;
  case GL_COMPRESSED_SRGB_ALPHA_S3TC_DXT5_EXT:
    format = Texture::F_srgb_alpha;
    compression = Texture::CM_dxt5;
    break;
  case GL_COMPRESSED_RGB_FXT1_3DFX:
    format = Texture::F_rgb;
    compression = Texture::CM_fxt1;
    break;
  case GL_COMPRESSED_RGBA_FXT1_3DFX:
    format = Texture::F_rgba;
    compression = Texture::CM_fxt1;
    break;
  case GL_COMPRESSED_LUMINANCE_LATC1_EXT:
    format = Texture::F_luminance;
    compression = Texture::CM_rgtc;
    break;
  case GL_COMPRESSED_LUMINANCE_ALPHA_LATC2_EXT:
    format = Texture::F_luminance_alpha;
    compression = Texture::CM_rgtc;
    break;
  case GL_COMPRESSED_RED_RGTC1:
    format = Texture::F_red;
    compression = Texture::CM_rgtc;
    break;
  case GL_COMPRESSED_SIGNED_RED_RGTC1:
    type = Texture::T_byte;
    format = Texture::F_red;
    compression = Texture::CM_rgtc;
    break;
  case GL_COMPRESSED_RG_RGTC2:
    format = Texture::F_rg;
    compression = Texture::CM_rgtc;
    break;
  case GL_COMPRESSED_SIGNED_RG_RGTC2:
    type = Texture::T_byte;
    format = Texture::F_rg;
    compression = Texture::CM_rgtc;
    break;
#endif
  default:
    GLCAT.warning()
      << "Unhandled internal format for " << tex->get_name()
      << " : " << hex << "0x" << internal_format << dec << "\n";
    return false;
  }

  // We don't want to call setup_texture() again; that resets too much.
  // Instead, we'll just set the individual components.
  tex->set_x_size(width);
  tex->set_y_size(height);
  tex->set_z_size(depth);
  tex->set_component_type(type);
  tex->set_format(format);

#ifdef OPENGLES
  if (true) {
#else
  if (target != GL_TEXTURE_BUFFER) {
#endif
    tex->set_wrap_u(get_panda_wrap_mode(wrap_u));
    tex->set_wrap_v(get_panda_wrap_mode(wrap_v));
    tex->set_wrap_w(get_panda_wrap_mode(wrap_w));
    tex->set_minfilter(get_panda_filter_type(minfilter));
    //tex->set_magfilter(get_panda_filter_type(magfilter));

#ifndef OPENGLES
    tex->set_border_color(LColor(border_color[0], border_color[1],
                                 border_color[2], border_color[3]));
#endif
  }

  PTA_uchar image;
  size_t page_size = 0;

  if (!extract_texture_image(image, page_size, tex, target, page_target,
                             type, compression, 0)) {
    return false;
  }

  int num_views = tex->get_num_views();
  if (num_views == 1) {
    // Replace the entire image, since we are modifying the only view.
    tex->set_ram_image(image, compression, page_size);
  } else {
    // We're only modifying a single view, so we can't stomp all over the
    // existing content.
    PTA_uchar ram_image = tex->modify_ram_image();
    nassertr(ram_image.size() == image.size() * num_views, false);
    memcpy(ram_image.p() + image.size() * gtc->get_view(), image.p(), image.size());
  }

  if (gtc->_uses_mipmaps) {
    // Also get the mipmap levels.
    GLint num_expected_levels = tex->get_expected_num_mipmap_levels();
    GLint highest_level = num_expected_levels;

    if (_supports_texture_max_level) {
      glGetTexParameteriv(target, GL_TEXTURE_MAX_LEVEL, &highest_level);
      highest_level = min(highest_level, num_expected_levels);
    }
    for (int n = 1; n <= highest_level; ++n) {
      if (!extract_texture_image(image, page_size, tex, target, page_target,
                                 type, compression, n)) {
        return false;
      }
      if (num_views == 1) {
        tex->set_ram_mipmap_image(n, image, page_size);
      } else {
        PTA_uchar ram_mipmap_image = tex->modify_ram_mipmap_image(n);
        memcpy(ram_mipmap_image.p() + image.size() * gtc->get_view(), image.p(), image.size());
      }
    }
  }

  return true;
}

/**
 * Called from extract_texture_data(), this gets just the image array for a
 * particular mipmap level (or for the base image).
 */
bool CLP(GraphicsStateGuardian)::
extract_texture_image(PTA_uchar &image, size_t &page_size,
                      Texture *tex, GLenum target, GLenum page_target,
                      Texture::ComponentType type,
                      Texture::CompressionMode compression, int n) {
#ifdef OPENGLES  // Extracting texture data unsupported in OpenGL ES.
  nassert_raise("OpenGL ES does not support extracting texture data");
  return false;
#else

  // Make sure the GL driver does not align textures, otherwise we get corrupt
  // memory, since we don't take alignment into account.
  glPixelStorei(GL_PACK_ALIGNMENT, 1);

  if (target == GL_TEXTURE_CUBE_MAP) {
    // A cube map, compressed or uncompressed.  This we must extract one page
    // at a time.

    // If the cube map is compressed, we assume that all the compressed pages
    // are exactly the same size.  OpenGL doesn't make this assumption, but it
    // happens to be true for all currently extant compression schemes, and it
    // makes things simpler for us.  (It also makes things much simpler for
    // the graphics hardware, so it's likely to continue to be true for a
    // while at least.)

    GLenum external_format = get_external_image_format(tex);
    GLenum pixel_type = get_component_type(type);
    page_size = tex->get_expected_ram_mipmap_page_size(n);

    if (compression != Texture::CM_off) {
      GLint image_size;
      glGetTexLevelParameteriv(page_target, n,
                                  GL_TEXTURE_COMPRESSED_IMAGE_SIZE, &image_size);
      nassertr(image_size <= (int)page_size, false);
      page_size = image_size;
    }

    image = PTA_uchar::empty_array(page_size * 6);

    for (int z = 0; z < 6; ++z) {
      page_target = GL_TEXTURE_CUBE_MAP_POSITIVE_X + z;

      if (compression == Texture::CM_off) {
        glGetTexImage(page_target, n, external_format, pixel_type,
                         image.p() + z * page_size);
      } else {
        _glGetCompressedTexImage(page_target, 0, image.p() + z * page_size);
      }
    }

#ifndef OPENGLES
  } else if (target == GL_TEXTURE_BUFFER) {
    // In the case of a buffer texture, we need to get it from the buffer.
    image = PTA_uchar::empty_array(tex->get_expected_ram_mipmap_view_size(n));
    _glGetBufferSubData(target, 0, image.size(), image.p());
#endif

  } else if (compression == Texture::CM_off) {
    // An uncompressed 1-d, 2-d, or 3-d texture.
    image = PTA_uchar::empty_array(tex->get_expected_ram_mipmap_view_size(n));
    GLenum external_format = get_external_image_format(tex);
    GLenum pixel_type = get_component_type(type);
    glGetTexImage(target, n, external_format, pixel_type, image.p());

  } else {
    // A compressed 1-d, 2-d, or 3-d texture.
    GLint image_size;
    glGetTexLevelParameteriv(target, n, GL_TEXTURE_COMPRESSED_IMAGE_SIZE, &image_size);
    page_size = image_size / tex->get_z_size();
    image = PTA_uchar::empty_array(image_size);

    // Some drivers (ATI!) seem to try to overstuff more bytes in the array
    // than they asked us to allocate (that is, more bytes than
    // GL_TEXTURE_COMPRESSED_IMAGE_SIZE), requiring us to overallocate and
    // then copy the result into our final buffer.  Sheesh.

    // We'll only do this for small textures (the ATI bug doesn't *seem* to
    // affect large textures), to save on the overhead of the double-copy, and
    // reduce risk from an overly-large alloca().
#ifndef NDEBUG
    static const int max_trouble_buffer = 102400;
#else
    static const int max_trouble_buffer = 1024;
#endif
    if (image_size < max_trouble_buffer) {
      static const int extra_space = 32;
      unsigned char *buffer = (unsigned char *)alloca(image_size + extra_space);
#ifndef NDEBUG
      // Tag the buffer with a specific byte so we can report on whether that
      // driver bug is still active.
      static unsigned char keep_token = 0x00;
      unsigned char token = ++keep_token;
      memset(buffer + image_size, token, extra_space);
#endif
      _glGetCompressedTexImage(target, n, buffer);
      memcpy(image.p(), buffer, image_size);
#ifndef NDEBUG
      int count = extra_space;
      while (count > 0 && buffer[image_size + count - 1] == token) {
        --count;
      }
      if (count != 0) {
        GLCAT.warning()
          << "GL graphics driver overfilled " << count
          << " bytes into a " << image_size
          << "-byte buffer provided to glGetCompressedTexImage()\n";
      }

      // This had better not equal the amount of buffer space we set aside.
      // If it does, we assume the driver might have overfilled even our
      // provided extra buffer.
      nassertr(count != extra_space, true)
#endif  // NDEBUG
    } else {
      _glGetCompressedTexImage(target, n, image.p());
    }
  }

  // Now see if we were successful.
  GLenum error_code = gl_get_error();
  if (error_code != GL_NO_ERROR) {
    GLCAT.error()
      << "Unable to extract texture for " << *tex
      << ", mipmap level " << n
      << " : " << get_error_string(error_code) << "\n";
    nassertr(false, false);
    return false;
  }
  return true;
#endif  // OPENGLES
}

/**
 * Internally sets the point size parameters after any of the properties have
 * changed that might affect this.
 */
#ifdef SUPPORT_FIXED_FUNCTION
void CLP(GraphicsStateGuardian)::
do_point_size() {
  if (!_point_perspective) {
    // Normal, constant-sized points.  Here _point_size is a width in pixels.
    static LVecBase3f constant(1.0f, 0.0f, 0.0f);
    _glPointParameterfv(GL_POINT_DISTANCE_ATTENUATION, constant.get_data());

  } else {
    // Perspective-sized points.  Here _point_size is a width in 3-d units.
    // To arrange that, we need to figure out the appropriate scaling factor
    // based on the current viewport and projection matrix.
    LVector3 height(0.0f, _point_size, 1.0f);
    height = height * _projection_mat->get_mat();
    height = height * _internal_transform->get_scale()[1];
    PN_stdfloat s = height[1] * _viewport_height / _point_size;

    if (_current_lens->is_orthographic()) {
      // If we have an orthographic lens in effect, we don't actually apply a
      // perspective transform: we just scale the points once, regardless of
      // the distance from the camera.
      LVecBase3f constant(1.0f / (s * s), 0.0f, 0.0f);
      _glPointParameterfv(GL_POINT_DISTANCE_ATTENUATION, constant.get_data());

    } else {
      // Otherwise, we give it a true perspective adjustment.
      LVecBase3f square(0.0f, 0.0f, 1.0f / (s * s));
      _glPointParameterfv(GL_POINT_DISTANCE_ATTENUATION, square.get_data());
    }
  }

  report_my_gl_errors();
}
#endif

/**
 * Returns true if this particular GSG supports the specified Cg Shader
 * Profile.
 */
bool CLP(GraphicsStateGuardian)::
get_supports_cg_profile(const string &name) const {
#if !defined(HAVE_CG) || defined(OPENGLES)
  return false;
#else
  CGprofile profile = cgGetProfile(name.c_str());

  if (profile == CG_PROFILE_UNKNOWN) {
    GLCAT.error() << name << ", unknown Cg-profile\n";
    return false;
  }
  return (cgGLIsProfileSupported(profile) != 0);
#endif
}

/**
 * Binds a framebuffer object.
 */
void CLP(GraphicsStateGuardian)::
bind_fbo(GLuint fbo) {
  if (_current_fbo == fbo) {
    return;
  }

  PStatGPUTimer timer(this, _fbo_bind_pcollector);

  nassertv(_glBindFramebuffer != 0);
#if defined(OPENGLES_2)
  _glBindFramebuffer(GL_FRAMEBUFFER, fbo);
#elif defined(OPENGLES_1)
  _glBindFramebuffer(GL_FRAMEBUFFER_OES, fbo);
#else
  _glBindFramebuffer(GL_FRAMEBUFFER_EXT, fbo);
#endif

  _current_fbo = fbo;
}

// GL stencil code section

static int gl_stencil_operations_array[] = {
  GL_KEEP,
  GL_ZERO,
  GL_REPLACE,
#ifdef OPENGLES_1
  GL_INCR_WRAP_OES,
  GL_DECR_WRAP_OES,
#else
  GL_INCR_WRAP,
  GL_DECR_WRAP,
#endif
  GL_INVERT,

  GL_INCR,
  GL_DECR,
};

/**
 * Set stencil render states.
 */
void CLP(GraphicsStateGuardian)::
do_issue_stencil() {
  if (!_supports_stencil) {
    return;
  }

  const StencilAttrib *stencil;
  if (_target_rs->get_attrib(stencil)) {
    // DEBUG
    if (false) {
      GLCAT.debug() << "STENCIL STATE CHANGE\n";
      GLCAT.debug() << "\n"
                    << "SRS_front_comparison_function " << (int)stencil->get_render_state(StencilAttrib::SRS_front_comparison_function) << "\n"
                    << "SRS_front_stencil_fail_operation " << (int)stencil->get_render_state(StencilAttrib::SRS_front_stencil_fail_operation) << "\n"
                    << "SRS_front_stencil_pass_z_fail_operation " << (int)stencil->get_render_state(StencilAttrib::SRS_front_stencil_pass_z_fail_operation) << "\n"
                    << "SRS_front_stencil_pass_z_pass_operation " << (int)stencil->get_render_state(StencilAttrib::SRS_front_stencil_pass_z_pass_operation) << "\n"
                    << "SRS_reference " << (int)stencil->get_render_state(StencilAttrib::SRS_reference) << "\n"
                    << "SRS_read_mask " << (int)stencil->get_render_state(StencilAttrib::SRS_read_mask) << "\n"
                    << "SRS_write_mask " << (int)stencil->get_render_state(StencilAttrib::SRS_write_mask) << "\n"
                    << "SRS_back_comparison_function " << (int)stencil->get_render_state(StencilAttrib::SRS_back_comparison_function) << "\n"
                    << "SRS_back_stencil_fail_operation " << (int)stencil->get_render_state(StencilAttrib::SRS_back_stencil_fail_operation) << "\n"
                    << "SRS_back_stencil_pass_z_fail_operation " << (int)stencil->get_render_state(StencilAttrib::SRS_back_stencil_pass_z_fail_operation) << "\n"
                    << "SRS_back_stencil_pass_z_pass_operation " << (int)stencil->get_render_state(StencilAttrib::SRS_back_stencil_pass_z_pass_operation) << "\n";
    }

#ifndef OPENGLES
    if (_supports_two_sided_stencil) {
      // TODO: add support for OpenGL 2.0-style glStencilFuncSeparate.
      unsigned int back_compare;
      back_compare = stencil->get_render_state(StencilAttrib::SRS_back_comparison_function);

      if (back_compare != RenderAttrib::M_none) {
        glEnable(GL_STENCIL_TEST_TWO_SIDE_EXT);
        _glActiveStencilFaceEXT(GL_BACK);

        glStencilFunc(
          PANDA_TO_GL_COMPAREFUNC(back_compare),
          stencil->get_render_state(StencilAttrib::SRS_reference),
          stencil->get_render_state(StencilAttrib::SRS_read_mask));

        glStencilOp(
           gl_stencil_operations_array[stencil->get_render_state(StencilAttrib::SRS_back_stencil_fail_operation)],
           gl_stencil_operations_array[stencil->get_render_state(StencilAttrib::SRS_back_stencil_pass_z_fail_operation)],
           gl_stencil_operations_array[stencil->get_render_state(StencilAttrib::SRS_back_stencil_pass_z_pass_operation)]
        );
        glStencilMask(stencil->get_render_state(StencilAttrib::SRS_write_mask));
      } else {
        glDisable(GL_STENCIL_TEST_TWO_SIDE_EXT);
      }

      _glActiveStencilFaceEXT(GL_FRONT);
    }
#endif  // OPENGLES

    unsigned int front_compare;
    front_compare = stencil->get_render_state(StencilAttrib::SRS_front_comparison_function);

    if (front_compare != RenderAttrib::M_none) {
      glEnable(GL_STENCIL_TEST);

      glStencilFunc(
        PANDA_TO_GL_COMPAREFUNC(front_compare),
        stencil->get_render_state(StencilAttrib::SRS_reference),
        stencil->get_render_state(StencilAttrib::SRS_read_mask));

      glStencilOp(
         gl_stencil_operations_array[stencil->get_render_state(StencilAttrib::SRS_front_stencil_fail_operation)],
         gl_stencil_operations_array[stencil->get_render_state(StencilAttrib::SRS_front_stencil_pass_z_fail_operation)],
         gl_stencil_operations_array[stencil->get_render_state(StencilAttrib::SRS_front_stencil_pass_z_pass_operation)]
      );
      glStencilMask(stencil->get_render_state(StencilAttrib::SRS_write_mask));
    } else {
      glDisable(GL_STENCIL_TEST);
    }

    if (stencil->get_render_state(StencilAttrib::SRS_clear)) {
      // clear stencil buffer
      glClearStencil(stencil->get_render_state(StencilAttrib::SRS_clear_value));
      glClear(GL_STENCIL_BUFFER_BIT);
    }
  } else {
    glDisable(GL_STENCIL_TEST);
#ifndef OPENGLES
    if (_supports_two_sided_stencil) {
      glDisable(GL_STENCIL_TEST_TWO_SIDE_EXT);
    }
#endif  // OPENGLES
  }
}

/**
 *
 */
void CLP(GraphicsStateGuardian)::
do_issue_scissor() {
  const ScissorAttrib *target_scissor;
  _target_rs->get_attrib_def(target_scissor);

  if (!target_scissor->is_off()) {
    // A non-off ScissorAttrib means to override the scissor setting that was
    // specified by the DisplayRegion.
    if (!_scissor_enabled) {
      if (GLCAT.is_spam()) {
        GLCAT.spam()
          << "glEnable(GL_SCISSOR_TEST)\n";
      }
      glEnable(GL_SCISSOR_TEST);
      _scissor_enabled = true;
    }

    const LVecBase4 &frame = target_scissor->get_frame();

    int x = (int)(_viewport_x + _viewport_width * frame[0] + 0.5f);
    int y = (int)(_viewport_y + _viewport_height * frame[2] + 0.5f);
    int width = (int)(_viewport_width * (frame[1] - frame[0]) + 0.5f);
    int height = (int)(_viewport_height * (frame[3] - frame[2]) + 0.5f);

    if (GLCAT.is_spam()) {
      GLCAT.spam()
        << "glScissor(" << x << ", " << y << ", " << width << ", " << height << ")\n";
    }
    glScissor(x, y, width, height);

    _scissor_attrib_active = true;

  } else if (_scissor_attrib_active) {
    _scissor_attrib_active = false;

    if (_scissor_array.size() > 0) {
      // Scissoring is enabled on the display region.  Revert to the scissor
      // state specified in the DisplayRegion.
#ifndef OPENGLES
      if (_supports_viewport_arrays) {
        _glScissorArrayv(0, _scissor_array.size(), _scissor_array[0].get_data());
      } else
#endif  // OPENGLES
      {
        const LVecBase4i sr = _scissor_array[0];
        glScissor(sr[0], sr[1], sr[2], sr[3]);
      }

    } else if (_scissor_enabled) {
      // The display region had no scissor enabled.  Disable scissoring.
      if (GLCAT.is_spam()) {
        GLCAT.spam()
          << "glDisable(GL_SCISSOR_TEST)\n";
      }
      glDisable(GL_SCISSOR_TEST);
      _scissor_enabled = false;
    }
  }
}<|MERGE_RESOLUTION|>--- conflicted
+++ resolved
@@ -4001,15 +4001,6 @@
   }
 #endif
 
-<<<<<<< HEAD
-//#ifndef OPENGLES_1
-//  if (_current_shader_context) {
-//    _current_shader_context->issue_parameters(Shader::SSD_transform);
-//  }
-//#endif
-
-=======
->>>>>>> da7e4e20
   return true;
 }
 
@@ -11417,7 +11408,6 @@
     transform_changed = true;
   }
 
-<<<<<<< HEAD
   if (target == _state_rs && (_state_mask | _inv_state_mask).is_all_on()) {
 #ifndef OPENGLES_1
     if (transform_changed) {
@@ -11431,12 +11421,6 @@
 #endif
     return;
   }
-=======
-  //XXX the _inv_state_mask system does not appear to be used at the moment.
-  //if (target == _state_rs && (_state_mask | _inv_state_mask).is_all_on()) {
-  //  return;
-  //}
->>>>>>> da7e4e20
   _target_rs = target;
 
   bool fixed_function_pipeline = has_fixed_function_pipeline();
