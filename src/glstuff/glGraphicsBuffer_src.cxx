/**
 * PANDA 3D SOFTWARE
 * Copyright (c) Carnegie Mellon University.  All rights reserved.
 *
 * All use of this software is subject to the terms of the revised BSD
 * license.  You should have received a copy of this license along
 * with this source code in a file named "LICENSE."
 *
 * @file glGraphicsBuffer_src.cxx
 * @author jyelon
 * @date 2006-01-15
 */

#include "depthWriteAttrib.h"

using std::max;
using std::min;

TypeHandle CLP(GraphicsBuffer)::_type_handle;

/**
 *
 */
CLP(GraphicsBuffer)::
CLP(GraphicsBuffer)(GraphicsEngine *engine, GraphicsPipe *pipe,
                    const std::string &name,
                    const FrameBufferProperties &fb_prop,
                    const WindowProperties &win_prop,
                    int flags,
                    GraphicsStateGuardian *gsg,
                    GraphicsOutput *host) :
  GraphicsBuffer(engine, pipe, name, fb_prop, win_prop, flags, gsg, host),
  _requested_multisamples(0),
  _requested_coverage_samples(0),
  _rb_context(nullptr),
  _bind_texture_pcollector(_draw_window_pcollector, "Bind textures"),
  _generate_mipmap_pcollector(_draw_window_pcollector, "Generate mipmaps"),
  _resolve_multisample_pcollector(_draw_window_pcollector, "Resolve multisamples")
{
  // A FBO doesn't have a back buffer.
  _draw_buffer_type       = RenderBuffer::T_front;
  _screenshot_buffer_type = RenderBuffer::T_front;

  // Initialize these.
  _fbo_multisample = 0;
  _initial_clear = true;
  _needs_rebuild = true;

  _rb_size_x = 0;
  _rb_size_y = 0;
  _rb_size_z = 0;
  for (int i = 0; i < RTP_COUNT; ++i) {
    _rb[i] = 0;
    _rbm[i] = 0;
  }
  _rb_data_size_bytes = 0;

  _shared_depth_buffer = 0;
  _bound_tex_page = -1;
}

/**
 *
 */
CLP(GraphicsBuffer)::
~CLP(GraphicsBuffer)() {
  // unshare shared depth buffer if any
  this->unshare_depth_buffer();

  // unshare all buffers that are sharing this object's depth buffer
  {
    CLP(GraphicsBuffer) *graphics_buffer;
    std::list <CLP(GraphicsBuffer) *>::iterator graphics_buffer_iterator;

    graphics_buffer_iterator = _shared_depth_buffer_list.begin();
    while (graphics_buffer_iterator != _shared_depth_buffer_list.end()) {
      graphics_buffer = (*graphics_buffer_iterator);
      if (graphics_buffer) {
        // this call removes the entry from the list
        graphics_buffer->unshare_depth_buffer();
      }
      graphics_buffer_iterator = _shared_depth_buffer_list.begin();
    }
  }
}

#ifndef OPENGLES_1
/**
 * Clears the entire framebuffer before rendering, according to the settings
 * of get_color_clear_active() and get_depth_clear_active() (inherited from
 * DrawableRegion).
 *
 * This function is called only within the draw thread.
 */
void CLP(GraphicsBuffer)::
clear(Thread *current_thread) {
  if (!is_any_clear_active()) {
    return;
  }

  CLP(GraphicsStateGuardian) *glgsg = (CLP(GraphicsStateGuardian) *)_gsg.p();

  if (glgsg->_glClearBufferfv == nullptr) {
    // We can't efficiently clear the buffer.  Fall back to the inefficient
    // default implementation for now.
    GraphicsOutput::clear(current_thread);
    return;
  }

  if (display_cat.is_spam()) {
    display_cat.spam()
      << "clear(): " << get_type() << " "
      << get_name() << " " << (void *)this << "\n";
  }

  // Disable the scissor test, so we can clear the whole buffer.
  glDisable(GL_SCISSOR_TEST);
  glgsg->_scissor_enabled = false;
  glgsg->_scissor_array.clear();
  glgsg->_scissor_attrib_active = false;

  if (GLCAT.is_spam()) {
    GLCAT.spam()
      << "glDisable(GL_SCISSOR_TEST)\n";
  }

  // Set the buffers into which we'll be indexing with glClearBuffer.
  int draw_buffer_type = _draw_buffer_type & _fb_properties.get_buffer_mask();
  draw_buffer_type |= _fb_properties.get_aux_mask();
  glgsg->_color_write_mask = ColorWriteAttrib::C_all;
  glgsg->set_draw_buffer(draw_buffer_type);

  int index = 0;
  if (_fb_properties.get_color_bits() > 0) {
    if (_fb_properties.is_stereo()) {
      // Clear both left and right attachments.
      if (get_clear_active(RTP_color)) {
        LColorf v = LCAST(float, get_clear_value(RTP_color));
        glgsg->_glClearBufferfv(GL_COLOR, index, v.get_data());
        glgsg->_glClearBufferfv(GL_COLOR, index + 1, v.get_data());
      }
      index += 2;
    } else {
      if (get_clear_active(RTP_color)) {
        LColorf v = LCAST(float, get_clear_value(RTP_color));
        glgsg->_glClearBufferfv(GL_COLOR, index, v.get_data());
      }
      ++index;
    }
  }
  for (int i = 0; i < _fb_properties.get_aux_rgba(); ++i) {
    int layerid = RTP_aux_rgba_0 + i;
    if (get_clear_active(layerid)) {
      LColorf v = LCAST(float, get_clear_value(layerid));
      glgsg->_glClearBufferfv(GL_COLOR, index, v.get_data());
    }
    ++index;
  }
  for (int i = 0; i < _fb_properties.get_aux_hrgba(); ++i) {
    int layerid = RTP_aux_hrgba_0 + i;
    if (get_clear_active(layerid)) {
      LColorf v = LCAST(float, get_clear_value(layerid));
      glgsg->_glClearBufferfv(GL_COLOR, index, v.get_data());
    }
    ++index;
  }
  for (int i = 0; i < _fb_properties.get_aux_float(); ++i) {
    int layerid = RTP_aux_float_0 + i;
    if (get_clear_active(layerid)) {
      LColorf v = LCAST(float, get_clear_value(layerid));
      glgsg->_glClearBufferfv(GL_COLOR, index, v.get_data());
    }
    ++index;
  }

  if (get_clear_depth_active()) {
    glDepthMask(GL_TRUE);
    glgsg->_state_mask.clear_bit(DepthWriteAttrib::get_class_slot());

    if (get_clear_stencil_active()) {
      glStencilMask(~0);
      glgsg->_glClearBufferfi(GL_DEPTH_STENCIL, 0, get_clear_depth(), get_clear_stencil());
    } else {
      GLfloat depth = get_clear_depth();
      glgsg->_glClearBufferfv(GL_DEPTH, 0, &depth);
    }
  } else if (get_clear_stencil_active()) {
    GLint stencil = get_clear_stencil();
    glgsg->_glClearBufferiv(GL_STENCIL, 0, &stencil);
  }

  report_my_gl_errors(this);
}
#endif

/**
 * This function will be called within the draw thread before beginning
 * rendering for a given frame.  It should do whatever setup is required, and
 * return true if the frame should be rendered, or false if it should be
 * skipped.
 */
bool CLP(GraphicsBuffer)::
begin_frame(FrameMode mode, Thread *current_thread) {
  begin_frame_spam(mode);

  check_host_valid();
  _bound_tex_page = -1;

  if (!_is_valid) {
    if (GLCAT.is_debug()) {
      GLCAT.debug()
        << get_name() << " is not valid\n";
    }
    return false;
  }

  if (_host != nullptr) {
    if (!_host->begin_frame(FM_parasite, current_thread)) {
      if (GLCAT.is_debug()) {
        GLCAT.debug()
          << get_name() << "'s host is not ready\n";
      }
      return false;
    }
  } else {
    // We don't have a host window, which is possible for CocoaGraphicsBuffer.
    _gsg->set_current_properties(&get_fb_properties());
    if (!_gsg->begin_frame(current_thread)) {
      return false;
    }
  }

  CLP(GraphicsStateGuardian) *glgsg = (CLP(GraphicsStateGuardian) *)_gsg.p();
  glgsg->push_group_marker(std::string(CLASSPREFIX_QUOTED "GraphicsBuffer ") + get_name());

  // Figure out the desired size of the  buffer.
  if (mode == FM_render) {
    clear_cube_map_selection();

    {
      // If the set of render-to-textures has recently changed, we need to
      // rebuild bitplanes.
      CDReader cdata(_cycler);
      if (cdata->_textures_seq != _last_textures_seq) {
        _last_textures_seq = cdata->_textures_seq;
        _needs_rebuild = true;
      }
    }
    if (_creation_flags & GraphicsPipe::BF_size_track_host) {
      if (_host != nullptr && _host->get_size() != _size) {
        // We also need to rebuild if we need to change size.
        _needs_rebuild = true;
      }
    }

    rebuild_bitplanes();

    if (_needs_rebuild) {
      // If we still need rebuild, something went wrong with
      // rebuild_bitplanes().
      glgsg->pop_group_marker();
      return false;
    }

    // In case of multisample rendering, we don't need to issue the barrier
    // until we call glBlitFramebuffer.
#ifndef OPENGLES_1
    if (gl_enable_memory_barriers && _fbo_multisample == 0) {
      CLP(GraphicsStateGuardian) *glgsg = (CLP(GraphicsStateGuardian) *)_gsg.p();

      TextureContexts::iterator it;
      for (it = _texture_contexts.begin(); it != _texture_contexts.end(); ++it) {
        CLP(TextureContext) *gtc = *it;

        if (gtc != nullptr && gtc->needs_barrier(GL_FRAMEBUFFER_BARRIER_BIT)) {
          glgsg->issue_memory_barrier(GL_FRAMEBUFFER_BARRIER_BIT);
          // If we've done it for one, we've done it for all.
          break;
        }
      }
    }
#endif
  } else if (mode == FM_refresh) {
    // Just bind the FBO.
    rebuild_bitplanes();

    // Bind the non-multisample FBO, since we won't be rendering anything and
    // the caller probably wanted to grab a screenshot.
    if (_fbo_multisample != 0 && !_fbo.empty()) {
      glgsg->bind_fbo(_fbo[0]);
    }
  }

  // The host window may not have had sRGB enabled, so we need to do this.
#ifndef OPENGLES
  if (get_fb_properties().get_srgb_color()) {
    glEnable(GL_FRAMEBUFFER_SRGB);
  }
#endif

  _gsg->set_current_properties(&get_fb_properties());
  report_my_gl_errors(this);
  return true;
}

/**
 * Calls 'glCheckFramebufferStatus'.  On error, prints out an appropriate
 * error message and unbinds the fbo.  Returns true for OK or false for error.
 */
bool CLP(GraphicsBuffer)::
check_fbo() {
  CLP(GraphicsStateGuardian) *glgsg = (CLP(GraphicsStateGuardian) *)_gsg.p();

  GLenum status = glgsg->_glCheckFramebufferStatus(GL_FRAMEBUFFER_EXT);
  if (status != GL_FRAMEBUFFER_COMPLETE_EXT) {
    GLCAT.error() << "EXT_framebuffer_object reports non-framebuffer-completeness:\n";
    switch(status) {
    case GL_FRAMEBUFFER_UNSUPPORTED_EXT:
      GLCAT.error() << "FRAMEBUFFER_UNSUPPORTED"; break;
    case GL_FRAMEBUFFER_INCOMPLETE_ATTACHMENT_EXT:
      GLCAT.error() << "FRAMEBUFFER_INCOMPLETE_ATTACHMENT"; break;
    case GL_FRAMEBUFFER_INCOMPLETE_MISSING_ATTACHMENT_EXT:
      GLCAT.error() << "FRAMEBUFFER_INCOMPLETE_MISSING_ATTACHMENT"; break;
    case GL_FRAMEBUFFER_INCOMPLETE_DIMENSIONS_EXT:
      GLCAT.error() << "FRAMEBUFFER_INCOMPLETE_DIMENSIONS"; break;
#ifndef OPENGLES_2
    case GL_FRAMEBUFFER_INCOMPLETE_FORMATS_EXT:
      GLCAT.error() << "FRAMEBUFFER_INCOMPLETE_FORMATS"; break;
#endif
#ifndef OPENGLES
    case GL_FRAMEBUFFER_INCOMPLETE_DRAW_BUFFER_EXT:
      GLCAT.error() << "FRAMEBUFFER_INCOMPLETE_DRAW_BUFFER"; break;
    case GL_FRAMEBUFFER_INCOMPLETE_READ_BUFFER_EXT:
      GLCAT.error() << "FRAMEBUFFER_INCOMPLETE_READ_BUFFER"; break;
    case GL_FRAMEBUFFER_INCOMPLETE_MULTISAMPLE_EXT:
      GLCAT.error() << "FRAMEBUFFER_INCOMPLETE_MULTISAMPLE"; break;
    case GL_FRAMEBUFFER_INCOMPLETE_LAYER_TARGETS_ARB:
      GLCAT.error() << "FRAMEBUFFER_INCOMPLETE_LAYER_TARGETS"; break;
    case GL_FRAMEBUFFER_INCOMPLETE_LAYER_COUNT_ARB:
      GLCAT.error() << "FRAMEBUFFER_INCOMPLETE_LAYER_COUNT"; break;
#endif
    default:
      GLCAT.error() << "UNKNOWN PROBLEM " << (int)status; break;
    }
    GLCAT.error(false) << " for " << get_name() << "\n";

    glgsg->bind_fbo(0);
    report_my_gl_errors(this);
    return false;
  }
  report_my_gl_errors(this);
  return true;
}

/**
 * This function will be called within the draw thread to allocate/reallocate
 * the fbo and all the associated renderbuffers, just before rendering a
 * frame.
 */
void CLP(GraphicsBuffer)::
rebuild_bitplanes() {
  check_host_valid();
  if (_gsg == nullptr) {
    return;
  }

  CLP(GraphicsStateGuardian) *glgsg = (CLP(GraphicsStateGuardian) *)_gsg.p();

  if (!_needs_rebuild) {
    if (_fbo_multisample != 0) {
      glgsg->bind_fbo(_fbo_multisample);
    } else if (_fbo.size() > 0) {
      glgsg->bind_fbo(_fbo[0]);
    } else {
      glgsg->bind_fbo(0);
    }
    _rb_context->set_active(true);
    return;
  }

  PStatGPUTimer timer(glgsg, _bind_texture_pcollector);

  // Calculate bitplane size.  This can be larger than the buffer.
  if (_creation_flags & GraphicsPipe::BF_size_track_host) {
    if (_host != nullptr && _host->get_size() != _size) {
      set_size_and_recalc(_host->get_x_size(),
                          _host->get_y_size());
    }
  }

  int bitplane_x = get_x_size();
  int bitplane_y = get_y_size();
  if (Texture::get_textures_power_2() != ATS_none) {
    bitplane_x = Texture::up_to_power_2(bitplane_x);
    bitplane_y = Texture::up_to_power_2(bitplane_y);
  }
  bool rb_resize = false;
  if ((bitplane_x != _rb_size_x)||
      (bitplane_y != _rb_size_y)) {
    _rb_size_x = bitplane_x;
    _rb_size_y = bitplane_y;
    rb_resize = true;
  }
  _rb_size_z = 1;
  _rb_data_size_bytes = 0;

  size_t num_fbos = 1;

  // These variables indicate what should be bound to each bitplane.
  Texture *attach[RTP_COUNT];
  memset(attach, 0, sizeof(Texture *) * RTP_COUNT);
  _texture_contexts.clear();

  // Sort the textures list into appropriate slots.
  {
    CDReader cdata(_cycler);

    // Determine whether this will be a layered or a regular FBO. If layered,
    // the number of _rb_size_z will be higher than 1.
    for (size_t i = 0; i != cdata->_textures.size(); ++i) {
      const RenderTexture &rt = cdata->_textures[i];
      RenderTextureMode rtm_mode = rt._rtm_mode;
      Texture *tex = rt._texture;

      if (rtm_mode == RTM_bind_layered) {
        _rb_size_z = max(_rb_size_z, tex->get_z_size());
      }
    }

    for (size_t i = 0; i != cdata->_textures.size(); ++i) {
      const RenderTexture &rt = cdata->_textures[i];
      RenderTextureMode rtm_mode = rt._rtm_mode;
      RenderTexturePlane plane = rt._plane;
      Texture *tex = rt._texture;

      if (rtm_mode == RTM_bind_layered && glgsg->get_supports_geometry_shaders()) {
        if (tex->get_z_size() != _rb_size_z) {
          GLCAT.warning()
           << "All textures attached to layered FBO should have the same layer count!\n";
        }

        // Assign the texture to this slot.
        attach[plane] = tex;
        continue;
      }

      if (rtm_mode != RTM_bind_or_copy) {
        continue;
      }

      // If we can't bind this type of texture, punt it.
      if ((tex->get_texture_type() != Texture::TT_2d_texture) &&
          (tex->get_texture_type() != Texture::TT_3d_texture) &&
          (tex->get_texture_type() != Texture::TT_2d_texture_array) &&
          (tex->get_texture_type() != Texture::TT_cube_map)) {
        ((CData *)cdata.p())->_textures[i]._rtm_mode = RTM_copy_texture;
        continue;
      }

      if (_rb_size_z > 1 && tex->get_texture_type() == Texture::TT_2d_texture) {
        // We can't bind a 2D texture to a layered FBO.  If the user happened
        // to request RTM_bind_layered for a 2D texture, that's just silly,
        // and we can't render to anything but the first layer anyway.
        ((CData *)cdata.p())->_textures[i]._rtm_mode = RTM_copy_texture;
        continue;
      }

      // If I can't find an appropriate slot, or if there's already a texture
      // bound to this slot, then punt this texture.
      if (attach[plane]) {
        ((CData *)cdata.p())->_textures[i]._rtm_mode = RTM_copy_texture;
        continue;
      }

      if (tex->get_z_size() > 1) {
        num_fbos = max(num_fbos, (size_t)tex->get_z_size());
      }

      // Assign the texture to this slot.
      attach[plane] = tex;
    }
  }

  // Decide whether we should use a depth stencil or just a regular depth
  // attachment.  If nothing was attached to either RTP_depth_stencil or
  // RTP_depth, we use a depth-stencil renderbuffer.
  _use_depth_stencil = false;
  if (_gsg->get_supports_depth_stencil()) {
    if (attach[RTP_depth_stencil]) {
      // This is the obvious case, of course.
      _use_depth_stencil = true;

    } else if (attach[RTP_depth]) {
      // We won't use a depth stencil texture as the user explicitly bound
      // something to RTP_depth.
      _use_depth_stencil = false;

    } else if (_fb_properties.get_stencil_bits() > 0) {
      // The user requested stencil bits.  Let's take the hint.
      _use_depth_stencil = true;

    } else if (_fb_properties.get_depth_bits() > 24 ||
               _fb_properties.get_float_depth()) {
      // 32-bit float depth is supported in conjunction with depth stencil,
      // but it's a waste.  Let's not do it unless the user requested stencil.
      _use_depth_stencil = false;

    } else if (_fb_properties.get_depth_bits() > 0) {
      // Let's use a depth stencil buffer by default, if a depth buffer was
      // requested.
      _use_depth_stencil = true;
    }
  } else if (attach[RTP_depth_stencil] != nullptr && attach[RTP_depth] == nullptr) {
    // The depth stencil slot was assigned a texture, but we don't support it.
    // Downgrade to a regular depth texture.
    std::swap(attach[RTP_depth], attach[RTP_depth_stencil]);
  }

  // Knowing this, we can already be a tiny bit more accurate about the
  // framebuffer properties.
  if (_use_depth_stencil) {
    _fb_properties.set_stencil_bits(8);
  } else {
    _fb_properties.set_stencil_bits(0);
  }

  // Having both a depth texture and a depth_stencil texture is invalid:
  // depth_stencil implies depth, and we can't bind them both.  Detect that
  // case, normalize it, and complain.
  if (_use_depth_stencil && attach[RTP_depth] && attach[RTP_depth_stencil]) {
    attach[RTP_depth] = nullptr;
    GLCAT.warning() << "Attempt to bind both RTP_depth and RTP_depth_stencil bitplanes.\n";
  }

  // Now create the FBO's.
  _have_any_color = false;
  bool have_any_depth = false;

  if (num_fbos > _fbo.size()) {
    // Generate more FBO handles.
    size_t start = _fbo.size();
    GLuint zero = 0;
    _fbo.resize(num_fbos, zero);
    glgsg->_glGenFramebuffers(num_fbos - start, &_fbo[start]);
  }

  for (int layer = 0; layer < (int)num_fbos; ++layer) {
    // Bind the FBO
    if (_fbo[layer] == 0) {
      report_my_gl_errors(this);
      return;
    }
    glgsg->bind_fbo(_fbo[layer]);

    if (glgsg->_use_object_labels) {
      // Assign a label for OpenGL to use when displaying debug messages.
      if (num_fbos > 1) {
        std::ostringstream strm;
        strm << _name << '[' << layer << ']';
        std::string name = strm.str();
        glgsg->_glObjectLabel(GL_FRAMEBUFFER, _fbo[layer], name.size(), name.data());
      } else {
        glgsg->_glObjectLabel(GL_FRAMEBUFFER, _fbo[layer], _name.size(), _name.data());
      }
    }

    // For all slots, update the slot.
    if (_use_depth_stencil) {
      bind_slot(layer, rb_resize, attach, RTP_depth_stencil, GL_DEPTH_ATTACHMENT_EXT);
      have_any_depth = true;
    } else if (attach[RTP_depth] || _fb_properties.get_depth_bits() > 0) {
      bind_slot(layer, rb_resize, attach, RTP_depth, GL_DEPTH_ATTACHMENT_EXT);
      have_any_depth = true;
    }

    int next = GL_COLOR_ATTACHMENT0_EXT;
    if (attach[RTP_color] || _fb_properties.get_color_bits() > 0) {
      bind_slot(layer, rb_resize, attach, RTP_color, next++);

      if (_fb_properties.is_stereo()) {
        // The second tex view has already been initialized, so bind it
        // straight away.
        if (attach[RTP_color] != nullptr) {
          attach_tex(layer, 1, attach[RTP_color], next++);
        } else {
          // XXX hack: I needed a slot to use, and we don't currently use
          // RTP_stencil and it's treated as a color attachment below, so this
          // fits the bill.  Eventually, we might want to add RTP_color_left
          // and RTP_color_right.
          bind_slot(layer, rb_resize, attach, RTP_stencil, next++);
        }
      }
      _have_any_color = true;
    }

    for (int i=0; i<_fb_properties.get_aux_rgba(); i++) {
      bind_slot(layer, rb_resize, attach, (RenderTexturePlane)(RTP_aux_rgba_0+i), next++);
      _have_any_color = true;
    }
    for (int i=0; i<_fb_properties.get_aux_hrgba(); i++) {
      bind_slot(layer, rb_resize, attach, (RenderTexturePlane)(RTP_aux_hrgba_0+i), next++);
      _have_any_color = true;
    }
    for (int i=0; i<_fb_properties.get_aux_float(); i++) {
      bind_slot(layer, rb_resize, attach, (RenderTexturePlane)(RTP_aux_float_0+i), next++);
      _have_any_color = true;
    }

    if (_have_any_color || have_any_depth) {
      // Clear if the fbo was just created, regardless of the clear settings per
      // frame.
      if (_initial_clear) {
        glClearColor(0.0f, 0.0f, 0.0f, 1.0f);
        glClear(GL_COLOR_BUFFER_BIT | GL_DEPTH_BUFFER_BIT | GL_STENCIL_BUFFER_BIT);
      }
#ifndef OPENGLES_1
    } else if (glgsg->_supports_empty_framebuffer) {
      // Set the "default" width and height, which is required to have an FBO
      // without any attachments.
      glgsg->_glFramebufferParameteri(GL_FRAMEBUFFER, GL_FRAMEBUFFER_DEFAULT_WIDTH, _rb_size_x);
      glgsg->_glFramebufferParameteri(GL_FRAMEBUFFER, GL_FRAMEBUFFER_DEFAULT_HEIGHT, _rb_size_y);
#endif
    } else {
      // If all else fails, just bind a "dummy" attachment.
      bind_slot(layer, rb_resize, attach, RTP_color, next++);
    }
  }

#ifndef OPENGLES
  // Setup any required multisample buffers.  Does not work for layered
  // buffers.
  if (_requested_multisamples && _rb_size_z == 1) {
    if (_fbo_multisample == 0) {
      glgsg->_glGenFramebuffers(1, &_fbo_multisample);
    }
    glgsg->bind_fbo(_fbo_multisample);

    if (_use_depth_stencil || attach[RTP_depth] || _fb_properties.get_depth_bits() > 0) {
      bind_slot_multisample(rb_resize, attach, RTP_depth, GL_DEPTH_ATTACHMENT_EXT);
    }

    int next = GL_COLOR_ATTACHMENT0_EXT;
    if (attach[RTP_color] || _fb_properties.get_color_bits() > 0) {
      bind_slot_multisample(rb_resize, attach, RTP_color, next++);
      if (_fb_properties.is_stereo()) {
        // TODO: figure out how multisample is supposed to work with stereo
        // buffers.
      }
    }

    for (int i=0; i<_fb_properties.get_aux_rgba(); i++) {
      bind_slot_multisample(rb_resize, attach, (RenderTexturePlane)(RTP_aux_rgba_0+i), next++);
    }
    for (int i=0; i<_fb_properties.get_aux_hrgba(); i++) {
      bind_slot_multisample(rb_resize, attach, (RenderTexturePlane)(RTP_aux_hrgba_0+i), next++);
    }
    for (int i=0; i<_fb_properties.get_aux_float(); i++) {
      bind_slot_multisample(rb_resize, attach, (RenderTexturePlane)(RTP_aux_float_0+i), next++);
    }
    glEnable(GL_MULTISAMPLE);

    if (_initial_clear) {
      glClearColor(0.0f, 0.0f, 0.0f, 1.0f);
      glClear(GL_COLOR_BUFFER_BIT | GL_DEPTH_BUFFER_BIT | GL_STENCIL_BUFFER_BIT);
    }

    // Mark the GSG as supporting multisampling, so that it will respect an
    // AntialiasAttrib with mode M_multisample.
    glgsg->_supports_multisample = true;
  } else {
    glDisable(GL_MULTISAMPLE);
  }
#endif  // OPENGLES

  if (!_have_any_color) {
    _fb_properties.set_rgba_bits(0, 0, 0, 0);
  }

  _rb_context->set_active(true);
  _rb_context->update_data_size_bytes(_rb_data_size_bytes);

  _initial_clear = false;
  report_my_gl_errors(this);

#ifndef OPENGLES
  if (_have_any_color) {
    glDrawBuffer(GL_COLOR_ATTACHMENT0_EXT);
    glReadBuffer(GL_COLOR_ATTACHMENT0_EXT);
  } else {
    glDrawBuffer(GL_NONE);
    glReadBuffer(GL_NONE);
  }
#endif

  _needs_rebuild = false;
  report_my_gl_errors(this);

  if (!check_fbo()) {
    if (GLCAT.is_debug()) {
      GLCAT.debug()
        << get_name() << " check_fbo() returns false\n";
    }
    return;
  }
}

/**
 * Attaches either a texture or a renderbuffer to the specified bitplane.
 */
void CLP(GraphicsBuffer)::
bind_slot(int layer, bool rb_resize, Texture **attach, RenderTexturePlane slot, GLenum attachpoint) {
  CLP(GraphicsStateGuardian) *glgsg = (CLP(GraphicsStateGuardian) *)_gsg.p();

  Texture *tex = attach[slot];

  if (tex && layer >= tex->get_z_size()) {
    // If the requested layer index exceeds the number of layers in the
    // texture, we will not bind this layer.
    tex = nullptr;
  }

  if (!tex && _rb_size_z > 1) {
    // Since there is no such thing as a layered renderbuffer (to my
    // knowledge), we have to create a dummy texture to render to if no
    // texture was provided.
    tex = new Texture();

    if (_rb_size_z > 1) {
      // Apparently, it doesn't make a difference whether we use
      // setup_cube_map or setup_2d_texture_array here, since it's the same
      // internal storage.
      tex->setup_2d_texture_array(_rb_size_z);
    } else {
      tex->setup_2d_texture();
    }
  }

  if (tex) {
    // Bind the texture to the slot.
    tex->set_x_size(_rb_size_x);
    tex->set_y_size(_rb_size_y);
    if (tex->get_texture_type() != Texture::TT_cube_map && _rb_size_z > 1) {
      tex->set_z_size(_rb_size_z);
    }
    tex->set_pad_size(_rb_size_x - get_x_size(), _rb_size_y - get_y_size());

    // Adjust the texture format based on the requested framebuffer settings.
    switch (slot) {
    case RTP_depth:
      _fb_properties.setup_depth_texture(tex);
      break;
    case RTP_depth_stencil:
      tex->set_format(Texture::F_depth_stencil);

      if (_fb_properties.get_float_depth()) {
        tex->set_component_type(Texture::T_float);
      } else {
        tex->set_component_type(Texture::T_unsigned_int_24_8);
      }
      break;
    case RTP_aux_hrgba_0:
    case RTP_aux_hrgba_1:
    case RTP_aux_hrgba_2:
    case RTP_aux_hrgba_3:
      tex->set_format(Texture::F_rgba16);
      tex->set_component_type(Texture::T_float);
      break;
    case RTP_aux_float_0:
    case RTP_aux_float_1:
    case RTP_aux_float_2:
    case RTP_aux_float_3:
      tex->set_format(Texture::F_rgba32);
      tex->set_component_type(Texture::T_float);
      break;
    default:
      _fb_properties.setup_color_texture(tex);
    }

    GLenum target = glgsg->get_texture_target(tex->get_texture_type());
    if (target == GL_TEXTURE_CUBE_MAP) {
      target = GL_TEXTURE_CUBE_MAP_POSITIVE_X + layer;
    }

    if (attachpoint == GL_DEPTH_ATTACHMENT_EXT) {
      if (GLCAT.is_debug()) {
        GLCAT.debug() << "Binding texture " << *tex << " to depth attachment.\n";
      }

      if (slot != RTP_depth_stencil && _rb[RTP_depth_stencil] != 0) {
        // We have a depth-stencil renderbuffer bound, delete it first.
        // This will automatically unbind it as well.
        glgsg->_glDeleteRenderbuffers(1, &(_rb[RTP_depth_stencil]));
        _rb[RTP_depth_stencil] = 0;
      }

      attach_tex(layer, 0, tex, GL_DEPTH_ATTACHMENT_EXT);

#ifndef OPENGLES
      GLint depth_size = 0;
      glGetTexLevelParameteriv(target, 0, GL_TEXTURE_DEPTH_SIZE, &depth_size);
      _fb_properties.set_depth_bits(depth_size);
#endif

      if (slot == RTP_depth_stencil) {
        if (GLCAT.is_debug()) {
          GLCAT.debug() << "Binding texture " << *tex << " to stencil attachment.\n";
        }

        attach_tex(layer, 0, tex, GL_STENCIL_ATTACHMENT_EXT);

#ifndef OPENGLES
        GLint stencil_size = 0;
        glGetTexLevelParameteriv(target, 0, GL_TEXTURE_STENCIL_SIZE, &stencil_size);
        _fb_properties.set_stencil_bits(stencil_size);
#endif
      }

    } else {
      if (GLCAT.is_debug()) {
        GLCAT.debug() << "Binding texture " << *tex << " to color attachment.\n";
      }

      attach_tex(layer, 0, tex, attachpoint);

#ifndef OPENGLES
      if (attachpoint == GL_COLOR_ATTACHMENT0_EXT) {
        GLint red_size = 0, green_size = 0, blue_size = 0, alpha_size = 0;
        glGetTexLevelParameteriv(target, 0, GL_TEXTURE_RED_SIZE, &red_size);
        glGetTexLevelParameteriv(target, 0, GL_TEXTURE_GREEN_SIZE, &green_size);
        glGetTexLevelParameteriv(target, 0, GL_TEXTURE_BLUE_SIZE, &blue_size);
        glGetTexLevelParameteriv(target, 0, GL_TEXTURE_ALPHA_SIZE, &alpha_size);

        _fb_properties.set_rgba_bits(red_size, green_size, blue_size, alpha_size);
      }
#endif
    }

    // If there was a renderbuffer bound to this slot, delete it.
    if (_rb[slot] != 0) {
      glgsg->_glDeleteRenderbuffers(1, &(_rb[slot]));
      _rb[slot] = 0;
    }

    report_my_gl_errors(this);

  } else {
    // No texture to bind.  Instead, create a renderbuffer.  Choose a suitable
    // renderbuffer format based on the requirements.
#ifdef OPENGLES
    // OpenGL ES case.
    GLuint gl_format = GL_RGBA4;
    switch (slot) {
    case RTP_depth_stencil:
      gl_format = GL_DEPTH24_STENCIL8_OES;
      break;
    case RTP_depth:
      if (_fb_properties.get_depth_bits() > 24 && glgsg->_supports_depth32) {
        gl_format = GL_DEPTH_COMPONENT32_OES;
      } else if (_fb_properties.get_depth_bits() > 16 && glgsg->_supports_depth24) {
        gl_format = GL_DEPTH_COMPONENT24_OES;
      } else {
        gl_format = GL_DEPTH_COMPONENT16;
      }
      break;
#ifndef OPENGLES_1
    case RTP_aux_hrgba_0:
    case RTP_aux_hrgba_1:
    case RTP_aux_hrgba_2:
    case RTP_aux_hrgba_3:
    case RTP_aux_float_0:
    case RTP_aux_float_1:
    case RTP_aux_float_2:
    case RTP_aux_float_3:
      if (glgsg->has_extension("GL_EXT_color_buffer_float")) {
        if (slot >= RTP_aux_float_0 && slot <= RTP_aux_float_3) {
          gl_format = GL_RGBA32F;
        } else {
          gl_format = GL_RGBA16F;
        }
      }
      else if (glgsg->has_extension("GL_EXT_color_buffer_half_float")) {
        gl_format = GL_RGBA16F_EXT;
      }
#endif
    // NB: we currently use RTP_stencil to store the right eye for stereo.
    // case RTP_stencil: gl_format = GL_STENCIL_INDEX8; break
    default:
      if (_fb_properties.get_alpha_bits() == 0) {
#ifndef OPENGLES_1
        if (_fb_properties.get_float_color() &&
            glgsg->has_extension("GL_EXT_color_buffer_float")) {
          // This extension supports the full range of floating-point formats.
          if (_fb_properties.get_color_bits() > 16 * 3 ||
              _fb_properties.get_red_bits() > 16 ||
              _fb_properties.get_green_bits() > 16 ||
              _fb_properties.get_blue_bits() > 16) {
            // 32-bit, which is always floating-point.
            if (_fb_properties.get_blue_bits() > 0 ||
                _fb_properties.get_color_bits() == 1 ||
                _fb_properties.get_color_bits() > 32 * 2) {
              gl_format = GL_RGB32F;
            } else if (_fb_properties.get_green_bits() > 0 ||
                       _fb_properties.get_color_bits() > 32) {
              gl_format = GL_RG32F;
            } else {
              gl_format = GL_R32F;
            }
          } else {
            // 16-bit floating-point.
            if (_fb_properties.get_blue_bits() > 10 ||
                _fb_properties.get_color_bits() == 1 ||
                _fb_properties.get_color_bits() > 32) {
              gl_format = GL_RGB16F;
            } else if (_fb_properties.get_blue_bits() > 0) {
              if (_fb_properties.get_red_bits() > 11 ||
                  _fb_properties.get_green_bits() > 11) {
                gl_format = GL_RGB16F;
              } else {
                gl_format = GL_R11F_G11F_B10F;
              }
            } else if (_fb_properties.get_green_bits() > 0 ||
                       _fb_properties.get_color_bits() > 16) {
              gl_format = GL_RG16F;
            } else {
              gl_format = GL_R16F;
            }
          }
        } else if (_fb_properties.get_float_color() &&
                   glgsg->has_extension("GL_EXT_color_buffer_half_float")) {
          gl_format = GL_RGB16F_EXT;
        } else
#endif
        if (_fb_properties.get_color_bits() <= 16) {
          gl_format = GL_RGB565_OES;
        } else if (_fb_properties.get_color_bits() <= 24) {
          gl_format = GL_RGB8_OES;
        } else {
          gl_format = GL_RGB10_EXT;
        }
#ifndef OPENGLES_1
      } else if (_fb_properties.get_float_color() &&
                 glgsg->has_extension("GL_EXT_color_buffer_float")) {
        if (_fb_properties.get_color_bits() > 16 * 3) {
          gl_format = GL_RGBA32F;
        } else {
          gl_format = GL_RGBA16F;
        }
      } else if (_fb_properties.get_float_color() &&
                 glgsg->has_extension("GL_EXT_color_buffer_half_float")) {
        gl_format = GL_RGBA16F_EXT;
#endif
      } else if (_fb_properties.get_color_bits() == 0) {
        gl_format = GL_ALPHA8_EXT;
      } else if (_fb_properties.get_color_bits() <= 12
              && _fb_properties.get_alpha_bits() <= 4) {
        gl_format = GL_RGBA4_OES;
      } else if (_fb_properties.get_color_bits() <= 15
              && _fb_properties.get_alpha_bits() == 1) {
        gl_format = GL_RGB5_A1_OES;
      } else if (_fb_properties.get_color_bits() <= 30
              && _fb_properties.get_alpha_bits() <= 2) {
        gl_format = GL_RGB10_A2_EXT;
      } else {
        gl_format = GL_RGBA8_OES;
      }
    }
#else
    GLuint gl_format = GL_RGBA;
    switch (slot) {
      case RTP_depth_stencil:
        if (_fb_properties.get_depth_bits() > 24 ||
            _fb_properties.get_float_depth()) {
          if (!glgsg->_use_remapped_depth_range) {
            gl_format = GL_DEPTH32F_STENCIL8;
          } else {
            gl_format = GL_DEPTH32F_STENCIL8_NV;
          }
        } else {
          gl_format = GL_DEPTH24_STENCIL8;
        }
        break;
      case RTP_depth:
        if (_fb_properties.get_float_depth()) {
          if (!glgsg->_use_remapped_depth_range) {
            gl_format = GL_DEPTH_COMPONENT32F;
          } else {
            gl_format = GL_DEPTH_COMPONENT32F_NV;
          }
        } else if (_fb_properties.get_depth_bits() > 24) {
          gl_format = GL_DEPTH_COMPONENT32;
        } else if (_fb_properties.get_depth_bits() > 16) {
          gl_format = GL_DEPTH_COMPONENT24;
        } else if (_fb_properties.get_depth_bits() > 1) {
          gl_format = GL_DEPTH_COMPONENT16;
        } else {
          gl_format = GL_DEPTH_COMPONENT;
        }
        break;
      case RTP_aux_rgba_0:
      case RTP_aux_rgba_1:
      case RTP_aux_rgba_2:
      case RTP_aux_rgba_3:
        gl_format = GL_RGBA;
        break;
      case RTP_aux_hrgba_0:
      case RTP_aux_hrgba_1:
      case RTP_aux_hrgba_2:
      case RTP_aux_hrgba_3:
        gl_format = GL_RGBA16F_ARB;
        break;
      case RTP_aux_float_0:
      case RTP_aux_float_1:
      case RTP_aux_float_2:
      case RTP_aux_float_3:
        gl_format = GL_RGBA32F_ARB;
        break;
      default:
        if (_fb_properties.get_alpha_bits() == 0) {
          if (_fb_properties.get_srgb_color()) {
            gl_format = GL_SRGB8;
          } else if (_fb_properties.get_color_bits() > 16 * 3 ||
                     _fb_properties.get_red_bits() > 16 ||
                     _fb_properties.get_green_bits() > 16 ||
                     _fb_properties.get_blue_bits() > 16) {
            // 32-bit, which is always floating-point.
            if (_fb_properties.get_blue_bits() > 0 ||
                _fb_properties.get_color_bits() == 1 ||
                _fb_properties.get_color_bits() > 32 * 2) {
              gl_format = GL_RGB32F;
            } else if (_fb_properties.get_green_bits() > 0 ||
                       _fb_properties.get_color_bits() > 32) {
              gl_format = GL_RG32F;
            } else {
              gl_format = GL_R32F;
            }
          } else if (_fb_properties.get_float_color()) {
            // 16-bit floating-point.
            if (_fb_properties.get_blue_bits() > 10 ||
                _fb_properties.get_color_bits() == 1 ||
                _fb_properties.get_color_bits() > 32) {
              gl_format = GL_RGB16F;
            } else if (_fb_properties.get_blue_bits() > 0) {
              if (_fb_properties.get_red_bits() > 11 ||
                  _fb_properties.get_green_bits() > 11) {
                gl_format = GL_RGB16F;
              } else {
                gl_format = GL_R11F_G11F_B10F;
              }
            } else if (_fb_properties.get_green_bits() > 0 ||
                       _fb_properties.get_color_bits() > 16) {
              gl_format = GL_RG16F;
            } else {
              gl_format = GL_R16F;
            }
          } else if (_fb_properties.get_color_bits() > 10 * 3 ||
                     _fb_properties.get_red_bits() > 10 ||
                     _fb_properties.get_green_bits() > 10 ||
                     _fb_properties.get_blue_bits() > 10) {
            // 16-bit normalized.
            if (_fb_properties.get_blue_bits() > 0 ||
                _fb_properties.get_color_bits() == 1 ||
                _fb_properties.get_color_bits() > 16 * 2) {
              gl_format = GL_RGBA16;
            } else if (_fb_properties.get_green_bits() > 0 ||
                       _fb_properties.get_color_bits() > 16) {
              gl_format = GL_RG16;
            } else {
              gl_format = GL_R16;
            }
          } else if (_fb_properties.get_color_bits() > 8 * 3 ||
                     _fb_properties.get_red_bits() > 8 ||
                     _fb_properties.get_green_bits() > 8 ||
                     _fb_properties.get_blue_bits() > 8) {
            gl_format = GL_RGB10_A2;
          } else {
            gl_format = GL_RGB;
          }
        } else {
          if (_fb_properties.get_srgb_color()) {
            gl_format = GL_SRGB8_ALPHA8;
          } else if (_fb_properties.get_float_color()) {
            if (_fb_properties.get_color_bits() > 16 * 3) {
              gl_format = GL_RGBA32F_ARB;
            } else {
              gl_format = GL_RGBA16F_ARB;
            }
          } else {
            if (_fb_properties.get_color_bits() > 16 * 3) {
              gl_format = GL_RGBA32F_ARB;
            } else if (_fb_properties.get_color_bits() > 8 * 3) {
              gl_format = GL_RGBA16;
            } else {
              gl_format = GL_RGBA;
            }
          }
        }
    };
#endif

    // If there's no renderbuffer for this slot, create one.
    if (_rb[slot] == 0) {
      glgsg->_glGenRenderbuffers(1, &(_rb[slot]));
    }

    // Allocate and bind the renderbuffer.
    glgsg->_glBindRenderbuffer(GL_RENDERBUFFER_EXT, _rb[slot]);

    if (slot == RTP_depth_stencil) {
      if (GLCAT.is_debug()) {
        GLCAT.debug() << "Creating depth stencil renderbuffer.\n";
      }
      // Allocate renderbuffer storage for depth stencil.
      GLint depth_size = 0, stencil_size = 0;
      glgsg->_glRenderbufferStorage(GL_RENDERBUFFER_EXT, gl_format, _rb_size_x, _rb_size_y);
      glgsg->_glGetRenderbufferParameteriv(GL_RENDERBUFFER_EXT, GL_RENDERBUFFER_DEPTH_SIZE_EXT, &depth_size);
      glgsg->_glGetRenderbufferParameteriv(GL_RENDERBUFFER_EXT, GL_RENDERBUFFER_STENCIL_SIZE_EXT, &stencil_size);
      _fb_properties.set_depth_bits(depth_size);
      _fb_properties.set_stencil_bits(stencil_size);
      _rb_data_size_bytes += _rb_size_x * _rb_size_y * ((depth_size + stencil_size) / 8);

      glgsg->_glBindRenderbuffer(GL_RENDERBUFFER_EXT, 0);

      GLuint rb = _rb[slot];
      if (_shared_depth_buffer) {
        rb = _shared_depth_buffer->_rb[slot];
      }

      glgsg->_glFramebufferRenderbuffer(GL_FRAMEBUFFER_EXT, GL_DEPTH_ATTACHMENT_EXT,
                                        GL_RENDERBUFFER_EXT, rb);

      glgsg->_glFramebufferRenderbuffer(GL_FRAMEBUFFER_EXT, GL_STENCIL_ATTACHMENT_EXT,
                                        GL_RENDERBUFFER_EXT, rb);

      report_my_gl_errors(this);

    } else if (slot == RTP_depth) {
      if (GLCAT.is_debug()) {
        GLCAT.debug() << "Creating depth renderbuffer.\n";
      }
      // Allocate renderbuffer storage for regular depth.
      GLint depth_size = 0;
      glgsg->_glRenderbufferStorage(GL_RENDERBUFFER_EXT, gl_format, _rb_size_x, _rb_size_y);
      glgsg->_glGetRenderbufferParameteriv(GL_RENDERBUFFER_EXT, GL_RENDERBUFFER_DEPTH_SIZE_EXT, &depth_size);

#ifndef OPENGLES
      // Are we getting only 24 bits of depth when we requested 32?  It may be
      // because GL_DEPTH_COMPONENT32 is not a required format, while 32F is.
      if (gl_format == GL_DEPTH_COMPONENT32 && depth_size < 32) {
        if (!glgsg->_use_remapped_depth_range) {
          gl_format = GL_DEPTH_COMPONENT32F;
        } else {
          gl_format = GL_DEPTH_COMPONENT32F_NV;
        }
        glgsg->_glRenderbufferStorage(GL_RENDERBUFFER_EXT, gl_format, _rb_size_x, _rb_size_y);
        glgsg->_glGetRenderbufferParameteriv(GL_RENDERBUFFER_EXT, GL_RENDERBUFFER_DEPTH_SIZE_EXT, &depth_size);

        _fb_properties.set_float_depth(true);
      }
#endif

      _fb_properties.set_depth_bits(depth_size);
      _rb_data_size_bytes += _rb_size_x * _rb_size_y * (depth_size / 8);

      glgsg->_glBindRenderbuffer(GL_RENDERBUFFER_EXT, 0);

      GLuint rb = _rb[slot];
      if (_shared_depth_buffer) {
        rb = _shared_depth_buffer->_rb[slot];
      }

      glgsg->_glFramebufferRenderbuffer(GL_FRAMEBUFFER_EXT, GL_DEPTH_ATTACHMENT_EXT,
                                        GL_RENDERBUFFER_EXT, rb);

      report_my_gl_errors(this);

    } else {
      if (GLCAT.is_debug()) {
        GLCAT.debug() << "Creating color renderbuffer.\n";
      }
      glgsg->_glRenderbufferStorage(GL_RENDERBUFFER_EXT, gl_format, _rb_size_x, _rb_size_y);

      GLint red_size = 0, green_size = 0, blue_size = 0, alpha_size = 0;
      glgsg->_glGetRenderbufferParameteriv(GL_RENDERBUFFER_EXT, GL_RENDERBUFFER_RED_SIZE_EXT, &red_size);
      glgsg->_glGetRenderbufferParameteriv(GL_RENDERBUFFER_EXT, GL_RENDERBUFFER_GREEN_SIZE_EXT, &green_size);
      glgsg->_glGetRenderbufferParameteriv(GL_RENDERBUFFER_EXT, GL_RENDERBUFFER_BLUE_SIZE_EXT, &blue_size);
      glgsg->_glGetRenderbufferParameteriv(GL_RENDERBUFFER_EXT, GL_RENDERBUFFER_ALPHA_SIZE_EXT, &alpha_size);

      if (attachpoint == GL_COLOR_ATTACHMENT0_EXT) {
        _fb_properties.set_rgba_bits(red_size, green_size, blue_size, alpha_size);
      }
      _rb_data_size_bytes += _rb_size_x * _rb_size_y * ((red_size + green_size + blue_size + alpha_size) / 8);

      glgsg->_glBindRenderbuffer(GL_RENDERBUFFER_EXT, 0);
      glgsg->_glFramebufferRenderbuffer(GL_FRAMEBUFFER_EXT, attachpoint,
                                        GL_RENDERBUFFER_EXT, _rb[slot]);

      report_my_gl_errors(this);
    }
  }
}

/**
 * Attaches incoming Texture or renderbuffer to the required bitplanes for the
 * 2 FBOs comprising a multisample graphics buffer.
 */
void CLP(GraphicsBuffer)::
bind_slot_multisample(bool rb_resize, Texture **attach, RenderTexturePlane slot, GLenum attachpoint) {
  CLP(GraphicsStateGuardian) *glgsg = (CLP(GraphicsStateGuardian) *)_gsg.p();

  if ((_rbm[slot] != 0)&&(!rb_resize)) {
    return;
  }
  if (_rbm[slot] != 0) {
    glgsg->_glDeleteRenderbuffers(1, &(_rbm[slot]));
    _rbm[slot] = 0;
  }
  glgsg->_glBindFramebuffer(GL_FRAMEBUFFER_EXT, _fbo_multisample);
  glgsg->_glGenRenderbuffers(1, &(_rbm[slot]));
  // Allocate and bind the renderbuffer.
  Texture *tex = attach[slot]; // If there is a texture map, use it's format as needed.

  if (attachpoint == GL_DEPTH_ATTACHMENT_EXT) {
#ifndef OPENGLES_2
    if (_use_depth_stencil) {
      glgsg->_glBindRenderbuffer(GL_RENDERBUFFER_EXT, _rbm[slot]);
      if (_requested_coverage_samples) {
        glgsg->_glRenderbufferStorageMultisampleCoverage(GL_RENDERBUFFER_EXT, _requested_coverage_samples,
                                                         _requested_multisamples, GL_DEPTH_STENCIL_EXT,
                                                         _rb_size_x, _rb_size_y);
      } else {
        glgsg->_glRenderbufferStorageMultisample(GL_RENDERBUFFER_EXT, _requested_multisamples, GL_DEPTH_STENCIL_EXT,
                                                 _rb_size_x, _rb_size_y);
      }
#ifndef OPENGLES
      GLint givenSamples = -1;
      glgsg->_glGetRenderbufferParameteriv(GL_RENDERBUFFER_EXT, GL_RENDERBUFFER_SAMPLES_EXT, &givenSamples);
#endif
      glgsg->_glBindRenderbuffer(GL_RENDERBUFFER_EXT, 0);
      glgsg->_glFramebufferRenderbuffer(GL_DRAW_FRAMEBUFFER_EXT, GL_DEPTH_ATTACHMENT_EXT,
                                        GL_RENDERBUFFER_EXT, _rbm[slot]);
      glgsg->_glFramebufferRenderbuffer(GL_DRAW_FRAMEBUFFER_EXT, GL_STENCIL_ATTACHMENT_EXT,
                                        GL_RENDERBUFFER_EXT, _rbm[slot]);
    } else {
#endif
      glgsg->_glBindRenderbuffer(GL_RENDERBUFFER_EXT, _rbm[slot]);
      GLuint format = GL_DEPTH_COMPONENT;
#ifndef OPENGLES
      if (_fb_properties.get_float_depth()) {
        if (!glgsg->_use_remapped_depth_range) {
          format = GL_DEPTH_COMPONENT32F;
        } else {
          format = GL_DEPTH_COMPONENT32F_NV;
        }
      } else
#endif
      if (tex) {
        switch (tex->get_format()) {
          case Texture::F_depth_component16:
            format = GL_DEPTH_COMPONENT16;
            break;
          case Texture::F_depth_component24:
            format = GL_DEPTH_COMPONENT24;
            break;
          case Texture::F_depth_component32:
            format = GL_DEPTH_COMPONENT32;
            break;
          default:
            break;
        }
      }
      if (_requested_coverage_samples) {
        glgsg->_glRenderbufferStorageMultisampleCoverage(GL_RENDERBUFFER_EXT, _requested_coverage_samples,
                                                         _requested_multisamples, format,
                                                         _rb_size_x, _rb_size_y);
      } else {
        glgsg->_glRenderbufferStorageMultisample(GL_RENDERBUFFER_EXT, _requested_multisamples, format,
                                                 _rb_size_x, _rb_size_y);
#ifndef OPENGLES_2
      }
#endif
#ifndef OPENGLES
      GLint givenSamples = -1;
      glgsg->_glGetRenderbufferParameteriv(GL_RENDERBUFFER_EXT, GL_RENDERBUFFER_SAMPLES_EXT, &givenSamples);
#endif
      glgsg->_glBindRenderbuffer(GL_RENDERBUFFER_EXT, 0);
      glgsg->_glFramebufferRenderbuffer(GL_DRAW_FRAMEBUFFER_EXT, GL_DEPTH_ATTACHMENT_EXT,
                                        GL_RENDERBUFFER_EXT, _rbm[slot]);
    }
  } else {
    GLuint gl_format = GL_RGBA;
#ifndef OPENGLES
    switch (slot) {
      case RTP_aux_hrgba_0:
      case RTP_aux_hrgba_1:
      case RTP_aux_hrgba_2:
      case RTP_aux_hrgba_3:
        gl_format = GL_RGBA16F_ARB;
        break;
      case RTP_aux_float_0:
      case RTP_aux_float_1:
      case RTP_aux_float_2:
      case RTP_aux_float_3:
        gl_format = GL_RGBA32F_ARB;
        break;
      case RTP_aux_rgba_0:
      case RTP_aux_rgba_1:
      case RTP_aux_rgba_2:
      case RTP_aux_rgba_3:
      default:
        if (_fb_properties.get_srgb_color()) {
          gl_format = GL_SRGB8_ALPHA8;
        } else if (_fb_properties.get_float_color()) {
          if (_fb_properties.get_color_bits() > 16 * 3) {
            gl_format = GL_RGBA32F_ARB;
          } else {
            gl_format = GL_RGBA16F_ARB;
          }
        } else {
          gl_format = GL_RGBA;
        }
        break;
    }
#endif
    glgsg->_glBindRenderbuffer(GL_RENDERBUFFER_EXT, _rbm[slot]);
    if (_requested_coverage_samples) {
      glgsg->_glRenderbufferStorageMultisampleCoverage(GL_RENDERBUFFER_EXT, _requested_coverage_samples,
                                    _requested_multisamples, gl_format, _rb_size_x, _rb_size_y);
    } else {
      glgsg->_glRenderbufferStorageMultisample(GL_RENDERBUFFER_EXT, _requested_multisamples, gl_format,
                                               _rb_size_x, _rb_size_y);
    }
#ifndef OPENGLES
    GLint givenSamples = -1;
    glgsg->_glGetRenderbufferParameteriv(GL_RENDERBUFFER_EXT, GL_RENDERBUFFER_SAMPLES_EXT, &givenSamples);
#endif
    glgsg->_glBindRenderbuffer(GL_RENDERBUFFER_EXT, 0);
    glgsg->_glFramebufferRenderbuffer(GL_DRAW_FRAMEBUFFER_EXT, attachpoint,
                                      GL_RENDERBUFFER_EXT, _rbm[slot]);
  }
  report_my_gl_errors(glgsg);
}

/**
 * This function attaches the given texture to the given attachment point.
 */
void CLP(GraphicsBuffer)::
attach_tex(int layer, int view, Texture *attach, GLenum attachpoint) {
  CLP(GraphicsStateGuardian) *glgsg = (CLP(GraphicsStateGuardian) *)_gsg.p();

  if (view >= attach->get_num_views()) {
    attach->set_num_views(view + 1);
  }

  // Create the OpenGL texture object.
  TextureContext *tc = attach->prepare_now(view, glgsg->get_prepared_objects(), glgsg);
  nassertv(tc != nullptr);
  CLP(TextureContext) *gtc = DCAST(CLP(TextureContext), tc);

  glgsg->update_texture(gtc, true);
  gtc->set_active(true);
  _texture_contexts.push_back(gtc);

  // It seems that binding the texture is necessary before binding to a
  // framebuffer attachment.
  glgsg->apply_texture(gtc);

#ifndef OPENGLES
  if (_rb_size_z != 1) {
    // Bind all of the layers of the texture.
    nassertv(glgsg->_glFramebufferTexture != nullptr);
    glgsg->_glFramebufferTexture(GL_FRAMEBUFFER_EXT, attachpoint,
                                 gtc->_index, 0);
    return;
  }
#endif

  GLenum target = glgsg->get_texture_target(attach->get_texture_type());
  if (target == GL_TEXTURE_CUBE_MAP) {
    target = GL_TEXTURE_CUBE_MAP_POSITIVE_X + layer;
  }

  switch (target) {
#ifndef OPENGLES_1
  case GL_TEXTURE_3D:
    glgsg->_glFramebufferTexture3D(GL_FRAMEBUFFER_EXT, attachpoint,
                                   target, gtc->_index, 0, layer);
    break;
  case GL_TEXTURE_2D_ARRAY:
    glgsg->_glFramebufferTextureLayer(GL_FRAMEBUFFER_EXT, attachpoint,
                                      gtc->_index, 0, layer);
    break;
#endif
  default:
    glgsg->_glFramebufferTexture2D(GL_FRAMEBUFFER_EXT, attachpoint,
                                   target, gtc->_index, 0);
  }
}

/**
 * This function will be called within the draw thread after rendering is
 * completed for a given frame.  If we've just rendered into level zero of a
 * mipmapped texture, then all subsequent mipmap levels will now be
 * calculated.
 */
void CLP(GraphicsBuffer)::
generate_mipmaps() {
  if (gl_ignore_mipmaps && !gl_force_mipmaps) {
    return;
  }

  CLP(GraphicsStateGuardian) *glgsg = (CLP(GraphicsStateGuardian) *)_gsg.p();

  // PStatGPUTimer timer(glgsg, _generate_mipmap_pcollector);

  pvector<CLP(TextureContext)*>::iterator it;
  for (it = _texture_contexts.begin(); it != _texture_contexts.end(); ++it) {
    CLP(TextureContext) *gtc = *it;

    if (gtc->_generate_mipmaps) {
      glgsg->generate_mipmaps(gtc);
    }
  }

  report_my_gl_errors(this);
}

/**
 * This function will be called within the draw thread after rendering is
 * completed for a given frame.  It should do whatever finalization is
 * required.
 */
void CLP(GraphicsBuffer)::
end_frame(FrameMode mode, Thread *current_thread) {
  end_frame_spam(mode);
  nassertv(_gsg != nullptr);

  // Resolve Multisample rendering if using it.
  if (_requested_multisamples && _fbo_multisample && mode != FM_refresh) {
    resolve_multisamples();
  }

  if (mode == FM_render) {
    // Should happen *after* resolving multisamples, with the non-MS FBO bound.
    copy_to_textures();
  }

  // Unbind the FBO.  TODO: calling bind_fbo is slow, so we should probably
  // move this to begin_frame to prevent unnecessary calls.
  CLP(GraphicsStateGuardian) *glgsg = (CLP(GraphicsStateGuardian) *)_gsg.p();
  glgsg->bind_fbo(0);
  _bound_tex_page = -1;

  if (mode == FM_render) {
    generate_mipmaps();
  }

  if (_host != nullptr) {
    _host->end_frame(FM_parasite, current_thread);
  } else {
    glgsg->end_frame(current_thread);
  }

  if (mode == FM_render) {
    trigger_flip();
    clear_cube_map_selection();
  }
  report_my_gl_errors(this);

  glgsg->pop_group_marker();
}

/**
 *
 */
void CLP(GraphicsBuffer)::
set_size(int x, int y) {
  if (_size.get_x() != x || _size.get_y() != y) {
    _needs_rebuild = true;
  }

  set_size_and_recalc(x, y);
}

/**
 * Called internally when the window is in render-to-a-texture mode and we are
 * in the process of rendering the six faces of a cube map, or any other
 * multi-page texture.  This should do whatever needs to be done to switch the
 * buffer to the indicated page.
 */
void CLP(GraphicsBuffer)::
select_target_tex_page(int page) {
  nassertv(page >= 0 && (size_t)page < _fbo.size());

  CLP(GraphicsStateGuardian) *glgsg = (CLP(GraphicsStateGuardian) *)_gsg.p();

  bool switched_page = (_bound_tex_page != page);

  if (switched_page) {
    if (_bound_tex_page != -1) {
      // Resolve the multisample rendering for the previous face.
      if (_requested_multisamples && _fbo_multisample) {
        resolve_multisamples();
      }
    }

    if (_fbo_multisample != 0) {
      // TODO: re-issue clears?
    } else {
      glgsg->bind_fbo(_fbo[page]);
    }
    _bound_tex_page = page;
  }

  report_my_gl_errors(this);
}

/**
 * Opens the window right now.  Called from the window thread.  Returns true
 * if the window is successfully opened, or false if there was a problem.
 */
bool CLP(GraphicsBuffer)::
open_buffer() {
  report_my_gl_errors(this);

  // Double check that we have a valid gsg
  nassertr(_gsg != nullptr, false);
  if (!_gsg->is_valid()) {
    return false;
  }

  // Count total color buffers.
  int totalcolor =
   (_fb_properties.get_stereo() ? 2 : 1) +
    _fb_properties.get_aux_rgba() +
    _fb_properties.get_aux_hrgba() +
    _fb_properties.get_aux_float();

  // Check for support of relevant extensions.
  CLP(GraphicsStateGuardian) *glgsg;
  DCAST_INTO_R(glgsg, _gsg, false);
  if (!glgsg->_supports_framebuffer_object) {
    return false;
  }

  if (_rb_context == nullptr) {
    _rb_context = new BufferContext(&(glgsg->_renderbuffer_residency), nullptr);
  }

/*
 * Describe the framebuffer properties of the FBO. Unfortunately, we can't
 * currently predict which formats the implementation will allow us to use at
 * this point, so we'll just have to make some guesses and parrot the rest of
 * the properties back to the user.  When we actually attach the textures,
 * we'll update the properties more appropriately.
 */

  // Rounding the depth bits is not spectacular, but at least we're telling
  // the user *something* about what we're going to get.

  // A lot of code seems to depend on being able to get a color buffer by just
  // setting the rgb_color bit.
  if (_fb_properties.get_color_bits() == 0 &&
      _fb_properties.get_rgb_color()) {
    _fb_properties.set_color_bits(1);
    _fb_properties.set_red_bits(1);
    _fb_properties.set_green_bits(1);
    _fb_properties.set_blue_bits(1);
  }

  // Actually, let's always get a colour buffer for now until we figure out
  // why Intel HD Graphics cards complain otherwise.
  if (gl_force_fbo_color && _fb_properties.get_color_bits() == 0) {
    _fb_properties.set_color_bits(1);
  }

  if (_fb_properties.get_depth_bits() > 24) {
    _fb_properties.set_depth_bits(32);
  } else if (_fb_properties.get_depth_bits() > 16) {
    _fb_properties.set_depth_bits(24);
  } else if (_fb_properties.get_depth_bits() > 0) {
    _fb_properties.set_depth_bits(16);
  } else {
    _fb_properties.set_depth_bits(0);
  }

  // We're not going to get more than this, ever.  At least not until OpenGL
  // introduces 64-bit texture formats.
  if (_fb_properties.get_color_bits() > 96) {
    _fb_properties.set_color_bits(96);
  }
  if (_fb_properties.get_red_bits() > 32) {
    _fb_properties.set_red_bits(32);
  }
  if (_fb_properties.get_green_bits() > 32) {
    _fb_properties.set_green_bits(32);
  }
  if (_fb_properties.get_blue_bits() > 32) {
    _fb_properties.set_blue_bits(32);
  }
  if (_fb_properties.get_alpha_bits() > 32) {
    _fb_properties.set_alpha_bits(32);
  }

  if (_fb_properties.get_float_depth()) {
    // GL_DEPTH_COMPONENT32F seems the only depth float format.
    _fb_properties.set_depth_bits(32);
  }

  // We currently only support color formats this big as float.
  if (_fb_properties.get_color_bits() > 16 * 3) {
    _fb_properties.set_float_color(true);
  }

  if (_fb_properties.get_srgb_color()) {
    // This is the only sRGB color format OpenGL supports.
    _fb_properties.set_rgba_bits(8, 8, 8,
      (_fb_properties.get_alpha_bits() > 0) ? 8 : 0);
    _fb_properties.set_float_color(false);
  }

  if (!_gsg->get_supports_depth_stencil()) {
    // At least we know we won't be getting stencil bits.
    _fb_properties.set_stencil_bits(0);

  } else if (_fb_properties.get_stencil_bits() > 0) {
    // We don't currently support stencil-only targets.
    _fb_properties.set_stencil_bits(8);
    if (_fb_properties.get_depth_bits() < 24) {
      _fb_properties.set_depth_bits(24);
    }
  }

  // Accumulation buffers aren't supported for FBOs.
  _fb_properties.set_accum_bits(0);

  if (glgsg->get_supports_framebuffer_multisample() && glgsg->get_supports_framebuffer_blit()) {
    _requested_multisamples = _fb_properties.get_multisamples();
  } else {
    _requested_multisamples = 0;
  }

#ifndef OPENGLES
  if (glgsg->get_supports_framebuffer_multisample_coverage_nv() && glgsg->get_supports_framebuffer_blit()) {
    _requested_coverage_samples = _fb_properties.get_coverage_samples();
    // Note:  Only 4 and 8 actual samples are supported by the extension, with
    // 8 or 16 coverage samples.
    if ((_requested_coverage_samples <= 8) && (_requested_coverage_samples > 0)) {
      _requested_multisamples = 4;
      _requested_coverage_samples = 8;
    } else if (_requested_coverage_samples > 8) {
      if (_requested_multisamples < 8) {
        _requested_multisamples = 4;
      } else {
        _requested_multisamples = 8;
      }
      _requested_coverage_samples = 16;
    }

  } else {
    _requested_coverage_samples = 0;
  }
#endif

  if (_requested_multisamples > glgsg->_max_fb_samples) {
    _requested_multisamples = glgsg->_max_fb_samples;
  }
  _fb_properties.set_multisamples(_requested_multisamples);
  _fb_properties.set_coverage_samples(_requested_coverage_samples);

  // Update aux settings to reflect the GL_MAX_DRAW_BUFFERS limit, if we
  // exceed it, that is.
  int availcolor = glgsg->_max_color_targets;

  if (totalcolor > availcolor) {
    int aux_rgba = _fb_properties.get_aux_rgba();
    int aux_hrgba = _fb_properties.get_aux_hrgba();
    int aux_float = _fb_properties.get_aux_float();

    if (_fb_properties.get_color_bits() > 0 && availcolor > 0) {
      --availcolor;
      if (_fb_properties.is_stereo()) {
        if (availcolor > 0) {
          --availcolor;
        } else {
          _fb_properties.set_stereo(0);
        }
      }
    }
    aux_rgba = min(aux_rgba, availcolor);
    availcolor -= aux_rgba;
    aux_hrgba = min(aux_hrgba, availcolor);
    availcolor -= aux_hrgba;
    aux_float = min(aux_float, availcolor);
    availcolor -= aux_float;

    _fb_properties.set_aux_rgba(aux_rgba);
    _fb_properties.set_aux_hrgba(aux_hrgba);
    _fb_properties.set_aux_float(aux_float);
  }

  _fb_properties.set_back_buffers(0);
  _fb_properties.set_indexed_color(0);
  _fb_properties.set_rgb_color(1);
  if (_host != nullptr) {
    _fb_properties.set_force_hardware(_host->get_fb_properties().get_force_hardware());
    _fb_properties.set_force_software(_host->get_fb_properties().get_force_software());
  }

  _is_valid = true;
  _needs_rebuild = true;
  report_my_gl_errors(this);

  return true;
}

/**
 * This is normally called only from within make_texture_buffer().  When
 * called on a ParasiteBuffer, it returns the host of that buffer; but when
 * called on some other buffer, it returns the buffer itself.
 */
GraphicsOutput *CLP(GraphicsBuffer)::
get_host() {
  return (_host != nullptr) ? _host : this;
}

/**
 * Closes the buffer right now.  Called from the window thread.
 */
void CLP(GraphicsBuffer)::
close_buffer() {
  _rb_data_size_bytes = 0;
  if (_rb_context != nullptr) {
    _rb_context->update_data_size_bytes(0);
    delete _rb_context;
    _rb_context = nullptr;
  }

  check_host_valid();

  if (_gsg == nullptr) {
    return;
  }

  // Get the glgsg.
  CLP(GraphicsStateGuardian) *glgsg;
  DCAST_INTO_V(glgsg, _gsg);

  report_my_gl_errors(this);
  // Delete the renderbuffers.
  for (int i=0; i<RTP_COUNT; i++) {
    if (_rb[i] != 0) {
      glgsg->_glDeleteRenderbuffers(1, &(_rb[i]));
      _rb[i] = 0;
    }
  }
  // Delete the multisample renderbuffers.
  for (int i=0; i<RTP_COUNT; i++) {
    if (_rbm[i] != 0) {
      glgsg->_glDeleteRenderbuffers(1, &(_rbm[i]));
      _rb[i] = 0;
    }
  }

  _rb_size_x = 0;
  _rb_size_y = 0;
  report_my_gl_errors(this);

  // Delete the FBO itself.
  if (!_fbo.empty()) {
    glgsg->_glDeleteFramebuffers(_fbo.size(), _fbo.data());
    _fbo.clear();
  }

  if (_fbo_multisample != 0) {
    glgsg->_glDeleteFramebuffers(1, &_fbo_multisample);
    _fbo_multisample = 0;
  }

  report_my_gl_errors(this);

  // Release the Gsg
  _gsg.clear();

  _is_valid = false;
}

/**
 * Will attempt to use the depth buffer of the input graphics_output.  The
 * buffer sizes must be exactly the same.
 */
bool CLP(GraphicsBuffer)::
share_depth_buffer(GraphicsOutput *graphics_output) {

  bool state;
  CLP(GraphicsBuffer) *input_graphics_output;

  state = false;
  input_graphics_output = DCAST(CLP(GraphicsBuffer), graphics_output);
  if (this != input_graphics_output && input_graphics_output) {

    state = true;
    this->unshare_depth_buffer();

    // Make sure that the buffers are both FBOs.
    if (!input_graphics_output->is_of_type(CLP(GraphicsBuffer)::get_class_type())) {
      GLCAT.error() << "share_depth_buffer: non-matching type\n";
      state = false;
    }

    // Check buffer size.
    if (this->get_x_size() != input_graphics_output->get_x_size()) {
      GLCAT.error() << "share_depth_buffer: non-matching width\n";
      state = false;
    }

    if (this->get_y_size() != input_graphics_output->get_y_size()) {
      GLCAT.error() << "share_depth_buffer: non-matching height\n";
      state = false;
    }

    // Check multisample compatibility.
    if (this->get_multisample_count() != input_graphics_output->get_multisample_count()) {
      GLCAT.error() << "share_depth_buffer: non-matching multisamples\n";
      state = false;
    }

    if (this->get_coverage_sample_count() != input_graphics_output->get_coverage_sample_count()) {
      GLCAT.error() << "share_depth_buffer: non-matching coverage samples\n";
      state = false;
    }

    if (state) {
      // let the input GraphicsOutput know that there is an object sharing its
      // depth buffer
      input_graphics_output->register_shared_depth_buffer(this);
      _shared_depth_buffer = input_graphics_output;
      state = true;
    }
    _needs_rebuild = true;
  }
  report_my_gl_errors(this);
  return state;
}

/**
 * Discontinue sharing the depth buffer.
 */
void CLP(GraphicsBuffer)::
unshare_depth_buffer() {
  if (_shared_depth_buffer) {
    // let the GraphicsOutput know that this object is no longer sharing its
    // depth buffer
    _shared_depth_buffer->unregister_shared_depth_buffer(this);
    _shared_depth_buffer = 0;
    _needs_rebuild = true;
  }
}

/**
 * Returns true if this particular GraphicsOutput can render directly into a
 * texture, or false if it must always copy-to-texture at the end of each
 * frame to achieve this effect.
 */
bool CLP(GraphicsBuffer)::
get_supports_render_texture() const {
  // FBO-based buffers, by their nature, can always bind-to-texture.
  return true;
}

/**
 * Register/save who is sharing the depth buffer.
 */
void CLP(GraphicsBuffer)::
register_shared_depth_buffer(GraphicsOutput *graphics_output) {
  CLP(GraphicsBuffer) *input_graphics_output;

  input_graphics_output = DCAST (CLP(GraphicsBuffer), graphics_output);
  if (input_graphics_output) {
    // add to list
    _shared_depth_buffer_list.push_back(input_graphics_output);
  }
}

/**
 * Unregister who is sharing the depth buffer.
 */
void CLP(GraphicsBuffer)::
unregister_shared_depth_buffer(GraphicsOutput *graphics_output) {
  CLP(GraphicsBuffer) *input_graphics_output;

  input_graphics_output = DCAST (CLP(GraphicsBuffer), graphics_output);
  if (input_graphics_output) {
    // remove from list
    _shared_depth_buffer_list.remove(input_graphics_output);
  }
}

/**
 * Unregister who is sharing the depth buffer.
 */
void CLP(GraphicsBuffer)::
report_my_errors(int line, const char *file) {
  if (_gsg == nullptr) {
    GLenum error_code = glGetError();
    if (error_code != GL_NO_ERROR) {
      GLCAT.error() << file << ", line " << line << ": GL error " << (int)error_code << "\n";
    }
  } else {
    CLP(GraphicsStateGuardian) *glgsg = (CLP(GraphicsStateGuardian) *)_gsg.p();
    glgsg->report_my_errors(line, file);
  }
}

/**
 * If the host window has been closed, then this buffer is dead too.
 */
void CLP(GraphicsBuffer)::
check_host_valid() {
  if (_host != nullptr && !_host->is_valid()) {
    _rb_data_size_bytes = 0;
    if (_rb_context != nullptr) {
      // We must delete this object first, because when the GSG destructs, so
      // will the tracker that this context is attached to.
      _rb_context->update_data_size_bytes(0);
      delete _rb_context;
      _rb_context = nullptr;
    }
    _is_valid = false;
    _gsg.clear();
    _host.clear();
  }
}

/**
 * After the frame has been rendered into the multisample buffer, filters it
 * down into the final render buffer.
 */
void CLP(GraphicsBuffer)::
resolve_multisamples() {
  nassertv(_fbo.size() > 0);

  CLP(GraphicsStateGuardian) *glgsg = (CLP(GraphicsStateGuardian) *)_gsg.p();

  PStatGPUTimer timer(glgsg, _resolve_multisample_pcollector);

#ifndef OPENGLES_1
  if (gl_enable_memory_barriers) {
    // Issue memory barriers as necessary to make sure that the texture memory
    // is synchronized before we blit to it.
    pvector<CLP(TextureContext)*>::iterator it;
    for (it = _texture_contexts.begin(); it != _texture_contexts.end(); ++it) {
      CLP(TextureContext) *gtc = *it;

      if (gtc != nullptr && gtc->needs_barrier(GL_FRAMEBUFFER_BARRIER_BIT)) {
        glgsg->issue_memory_barrier(GL_FRAMEBUFFER_BARRIER_BIT);
        // If we've done it for one, we've done it for all.
        break;
      }
    }
  }
#endif

  report_my_gl_errors(glgsg);
  GLuint fbo = _fbo[0];
  if (_bound_tex_page != -1) {
    fbo = _fbo[_bound_tex_page];
  }
  glgsg->_glBindFramebuffer(GL_DRAW_FRAMEBUFFER_EXT, fbo);
  glgsg->_glBindFramebuffer(GL_READ_FRAMEBUFFER_EXT, _fbo_multisample);
  glgsg->_current_fbo = fbo;

  // If the depth buffer is shared, resolve it only on the last to render FBO.
  bool do_depth_blit = false;
  if (_rbm[RTP_depth_stencil] != 0 || _rbm[RTP_depth] != 0) {
    if (_shared_depth_buffer) {
      CLP(GraphicsBuffer) *graphics_buffer = nullptr;
      //CLP(GraphicsBuffer) *highest_sort_graphics_buffer = NULL;
      std::list <CLP(GraphicsBuffer) *>::iterator graphics_buffer_iterator;

      int max_sort_order = 0;
      for (graphics_buffer_iterator = _shared_depth_buffer_list.begin();
           graphics_buffer_iterator != _shared_depth_buffer_list.end();
           graphics_buffer_iterator++) {
        graphics_buffer = (*graphics_buffer_iterator);
        if (graphics_buffer) {
          // this call removes the entry from the list
          if (graphics_buffer->get_sort() >= max_sort_order) {
            max_sort_order = graphics_buffer->get_sort();
            //highest_sort_graphics_buffer = graphics_buffer;
          }
        }
      }
      if (max_sort_order == this->get_sort()) {
        do_depth_blit = true;
      }
    } else {
      do_depth_blit = true;
    }
  }

  // First handle the auxiliary buffers.
#ifndef OPENGLES
  int next = GL_COLOR_ATTACHMENT1_EXT;
  if (_fb_properties.is_stereo()) {
    glReadBuffer(next);
    glDrawBuffer(next);
    glgsg->_glBlitFramebuffer(0, 0, _rb_size_x, _rb_size_y, 0, 0, _rb_size_x, _rb_size_y,
                              GL_COLOR_BUFFER_BIT, GL_NEAREST);
    next += 1;
  }
  for (int i = 0; i < _fb_properties.get_aux_rgba(); ++i) {
    glReadBuffer(next);
    glDrawBuffer(next);
    glgsg->_glBlitFramebuffer(0, 0, _rb_size_x, _rb_size_y, 0, 0, _rb_size_x, _rb_size_y,
                              GL_COLOR_BUFFER_BIT, GL_NEAREST);
    next += 1;
  }
  for (int i = 0; i < _fb_properties.get_aux_hrgba(); ++i) {
    glReadBuffer(next);
    glDrawBuffer(next);
    glgsg->_glBlitFramebuffer(0, 0, _rb_size_x, _rb_size_y, 0, 0, _rb_size_x, _rb_size_y,
                              GL_COLOR_BUFFER_BIT, GL_NEAREST);
    next += 1;
  }
  for (int i = 0; i < _fb_properties.get_aux_float(); ++i) {
    glReadBuffer(next);
    glDrawBuffer(next);
    glgsg->_glBlitFramebuffer(0, 0, _rb_size_x, _rb_size_y, 0, 0, _rb_size_x, _rb_size_y,
                              GL_COLOR_BUFFER_BIT, GL_NEAREST);
    next += 1;
  }
#endif
<<<<<<< HEAD
  report_my_gl_errors(this);

  // Bind the regular FBO as read buffer for the sake of copy_to_textures.
  glgsg->_glBindFramebuffer(GL_READ_FRAMEBUFFER_EXT, fbo);
=======
>>>>>>> 508508a3

  // Now blit the normal color target, plus any depth/stencil.
  // We do this last because we want to leave attachment 0 bound at the end.
#ifndef OPENGLES
  if (_have_any_color) {
    glDrawBuffer(GL_COLOR_ATTACHMENT0_EXT);
    glReadBuffer(GL_COLOR_ATTACHMENT0_EXT);
  } else {
    glDrawBuffer(GL_NONE);
    glReadBuffer(GL_NONE);
  }
#endif
<<<<<<< HEAD
  report_my_gl_errors(this);
=======

  if (do_depth_blit) {
    glgsg->_glBlitFramebuffer(0, 0, _rb_size_x, _rb_size_y, 0, 0, _rb_size_x, _rb_size_y,
                              GL_COLOR_BUFFER_BIT | GL_DEPTH_BUFFER_BIT | GL_STENCIL_BUFFER_BIT,
                              GL_NEAREST);
  }
  else if (_have_any_color) {
    glgsg->_glBlitFramebuffer(0, 0, _rb_size_x, _rb_size_y, 0, 0, _rb_size_x, _rb_size_y,
                              GL_COLOR_BUFFER_BIT,
                              GL_NEAREST);
  }

  // Bind the regular FBO as read buffer for the sake of copy_to_textures.
  glgsg->_glBindFramebuffer(GL_READ_FRAMEBUFFER_EXT, fbo);

  report_my_gl_errors();
>>>>>>> 508508a3
}<|MERGE_RESOLUTION|>--- conflicted
+++ resolved
@@ -2030,13 +2030,6 @@
     next += 1;
   }
 #endif
-<<<<<<< HEAD
-  report_my_gl_errors(this);
-
-  // Bind the regular FBO as read buffer for the sake of copy_to_textures.
-  glgsg->_glBindFramebuffer(GL_READ_FRAMEBUFFER_EXT, fbo);
-=======
->>>>>>> 508508a3
 
   // Now blit the normal color target, plus any depth/stencil.
   // We do this last because we want to leave attachment 0 bound at the end.
@@ -2049,9 +2042,6 @@
     glReadBuffer(GL_NONE);
   }
 #endif
-<<<<<<< HEAD
-  report_my_gl_errors(this);
-=======
 
   if (do_depth_blit) {
     glgsg->_glBlitFramebuffer(0, 0, _rb_size_x, _rb_size_y, 0, 0, _rb_size_x, _rb_size_y,
@@ -2067,6 +2057,5 @@
   // Bind the regular FBO as read buffer for the sake of copy_to_textures.
   glgsg->_glBindFramebuffer(GL_READ_FRAMEBUFFER_EXT, fbo);
 
-  report_my_gl_errors();
->>>>>>> 508508a3
+  report_my_gl_errors(this);
 }