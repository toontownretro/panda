--- conflicted
+++ resolved
@@ -1695,16 +1695,12 @@
     _fbo.clear();
   }
 
-<<<<<<< HEAD
-  report_my_gl_errors(this);
-=======
   if (_fbo_multisample != 0) {
     glgsg->_glDeleteFramebuffers(1, &_fbo_multisample);
     _fbo_multisample = 0;
   }
 
-  report_my_gl_errors();
->>>>>>> bec2cced
+  report_my_gl_errors(this);
 
   // Release the Gsg
   _gsg.clear();
