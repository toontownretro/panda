/**
 * PANDA 3D SOFTWARE
 * Copyright (c) Carnegie Mellon University.  All rights reserved.
 *
 * All use of this software is subject to the terms of the revised BSD
 * license.  You should have received a copy of this license along
 * with this source code in a file named "LICENSE."
 *
 * @file glGraphicsBuffer_src.cxx
 * @author jyelon
 * @date 2006-01-15
 */

#include "depthWriteAttrib.h"

using std::max;
using std::min;

TypeHandle CLP(GraphicsBuffer)::_type_handle;

/**
 *
 */
CLP(GraphicsBuffer)::
CLP(GraphicsBuffer)(GraphicsEngine *engine, GraphicsPipe *pipe,
                    const std::string &name,
                    const FrameBufferProperties &fb_prop,
                    const WindowProperties &win_prop,
                    int flags,
                    GraphicsStateGuardian *gsg,
                    GraphicsOutput *host) :
  GraphicsBuffer(engine, pipe, name, fb_prop, win_prop, flags, gsg, host),
  _requested_multisamples(0),
  _requested_coverage_samples(0),
  _rb_context(nullptr),
  _bind_texture_pcollector(_draw_window_pcollector, "Bind textures"),
  _generate_mipmap_pcollector(_draw_window_pcollector, "Generate mipmaps"),
  _resolve_multisample_pcollector(_draw_window_pcollector, "Resolve multisamples")
{
  // A FBO doesn't have a back buffer.
  _draw_buffer_type       = RenderBuffer::T_front;
  _screenshot_buffer_type = RenderBuffer::T_front;

  // Initialize these.
  _fbo_multisample = 0;
  _initial_clear = true;
  _needs_rebuild = true;

  _rb_size_x = 0;
  _rb_size_y = 0;
  _rb_size_z = 0;
  for (int i = 0; i < RTP_COUNT; ++i) {
    _rb[i] = 0;
    _rbm[i] = 0;
  }
  _rb_data_size_bytes = 0;

  _shared_depth_buffer = 0;
  _bound_tex_page = -1;
}

/**
 *
 */
CLP(GraphicsBuffer)::
~CLP(GraphicsBuffer)() {
  // unshare shared depth buffer if any
  this->unshare_depth_buffer();

  // unshare all buffers that are sharing this object's depth buffer
  {
    CLP(GraphicsBuffer) *graphics_buffer;
    std::list <CLP(GraphicsBuffer) *>::iterator graphics_buffer_iterator;

    graphics_buffer_iterator = _shared_depth_buffer_list.begin();
    while (graphics_buffer_iterator != _shared_depth_buffer_list.end()) {
      graphics_buffer = (*graphics_buffer_iterator);
      if (graphics_buffer) {
        // this call removes the entry from the list
        graphics_buffer->unshare_depth_buffer();
      }
      graphics_buffer_iterator = _shared_depth_buffer_list.begin();
    }
  }
}

#ifndef OPENGLES_1
/**
 * Clears the entire framebuffer before rendering, according to the settings
 * of get_color_clear_active() and get_depth_clear_active() (inherited from
 * DrawableRegion).
 *
 * This function is called only within the draw thread.
 */
void CLP(GraphicsBuffer)::
clear(Thread *current_thread) {
  if (!is_any_clear_active()) {
    return;
  }

  CLP(GraphicsStateGuardian) *glgsg = (CLP(GraphicsStateGuardian) *)_gsg.p();

  if (glgsg->_glClearBufferfv == nullptr) {
    // We can't efficiently clear the buffer.  Fall back to the inefficient
    // default implementation for now.
    GraphicsOutput::clear(current_thread);
    return;
  }

  if (display_cat.is_spam()) {
    display_cat.spam()
      << "clear(): " << get_type() << " "
      << get_name() << " " << (void *)this << "\n";
  }

  // Disable the scissor test, so we can clear the whole buffer.
  glDisable(GL_SCISSOR_TEST);
  glgsg->_scissor_enabled = false;
  glgsg->_scissor_array.clear();
  glgsg->_scissor_attrib_active = false;

  if (GLCAT.is_spam()) {
    GLCAT.spam()
      << "glDisable(GL_SCISSOR_TEST)\n";
  }

  // Set the buffers into which we'll be indexing with glClearBuffer.
  int draw_buffer_type = _draw_buffer_type & _fb_properties.get_buffer_mask();
  draw_buffer_type |= _fb_properties.get_aux_mask();
  glgsg->_color_write_mask = ColorWriteAttrib::C_all;
  glgsg->set_draw_buffer(draw_buffer_type);

  int index = 0;
  if (_fb_properties.get_color_bits() > 0) {
    if (_fb_properties.is_stereo()) {
      // Clear both left and right attachments.
      if (get_clear_active(RTP_color)) {
        LColorf v = LCAST(float, get_clear_value(RTP_color));
        glgsg->_glClearBufferfv(GL_COLOR, index, v.get_data());
        glgsg->_glClearBufferfv(GL_COLOR, index + 1, v.get_data());
      }
      index += 2;
    } else {
      if (get_clear_active(RTP_color)) {
        LColorf v = LCAST(float, get_clear_value(RTP_color));
        glgsg->_glClearBufferfv(GL_COLOR, index, v.get_data());
      }
      ++index;
    }
  }
  for (int i = 0; i < _fb_properties.get_aux_rgba(); ++i) {
    int layerid = RTP_aux_rgba_0 + i;
    if (get_clear_active(layerid)) {
      LColorf v = LCAST(float, get_clear_value(layerid));
      glgsg->_glClearBufferfv(GL_COLOR, index, v.get_data());
    }
    ++index;
  }
  for (int i = 0; i < _fb_properties.get_aux_hrgba(); ++i) {
    int layerid = RTP_aux_hrgba_0 + i;
    if (get_clear_active(layerid)) {
      LColorf v = LCAST(float, get_clear_value(layerid));
      glgsg->_glClearBufferfv(GL_COLOR, index, v.get_data());
    }
    ++index;
  }
  for (int i = 0; i < _fb_properties.get_aux_float(); ++i) {
    int layerid = RTP_aux_float_0 + i;
    if (get_clear_active(layerid)) {
      LColorf v = LCAST(float, get_clear_value(layerid));
      glgsg->_glClearBufferfv(GL_COLOR, index, v.get_data());
    }
    ++index;
  }

  if (get_clear_depth_active()) {
    glDepthMask(GL_TRUE);
    glgsg->_state_mask.clear_bit(DepthWriteAttrib::get_class_slot());

    if (get_clear_stencil_active()) {
      glStencilMask(~0);
      glgsg->_glClearBufferfi(GL_DEPTH_STENCIL, 0, get_clear_depth(), get_clear_stencil());
    } else {
      GLfloat depth = get_clear_depth();
      glgsg->_glClearBufferfv(GL_DEPTH, 0, &depth);
    }
  } else if (get_clear_stencil_active()) {
    GLint stencil = get_clear_stencil();
    glgsg->_glClearBufferiv(GL_STENCIL, 0, &stencil);
  }

  report_my_gl_errors(this);
}
#endif

/**
 * This function will be called within the draw thread before beginning
 * rendering for a given frame.  It should do whatever setup is required, and
 * return true if the frame should be rendered, or false if it should be
 * skipped.
 */
bool CLP(GraphicsBuffer)::
begin_frame(FrameMode mode, Thread *current_thread) {
  begin_frame_spam(mode);

  check_host_valid();
  _bound_tex_page = -1;

  if (!_is_valid) {
    if (GLCAT.is_debug()) {
      GLCAT.debug()
        << get_name() << " is not valid\n";
    }
    return false;
  }

  if (_host != nullptr) {
    if (!_host->begin_frame(FM_parasite, current_thread)) {
      if (GLCAT.is_debug()) {
        GLCAT.debug()
          << get_name() << "'s host is not ready\n";
      }
      return false;
    }
  } else {
    // We don't have a host window, which is possible for CocoaGraphicsBuffer.
    _gsg->set_current_properties(&get_fb_properties());
    if (!_gsg->begin_frame(current_thread)) {
      return false;
    }
  }

  CLP(GraphicsStateGuardian) *glgsg = (CLP(GraphicsStateGuardian) *)_gsg.p();
  glgsg->push_group_marker(std::string(CLASSPREFIX_QUOTED "GraphicsBuffer ") + get_name());

  // Figure out the desired size of the  buffer.
  if (mode == FM_render) {
    clear_cube_map_selection();

    {
      // If the set of render-to-textures has recently changed, we need to
      // rebuild bitplanes.
      CDReader cdata(_cycler);
      if (cdata->_textures_seq != _last_textures_seq) {
        _last_textures_seq = cdata->_textures_seq;
        _needs_rebuild = true;
      }
    }
    if (_creation_flags & GraphicsPipe::BF_size_track_host) {
      if (_host != nullptr && _host->get_size() != _size) {
        // We also need to rebuild if we need to change size.
        _needs_rebuild = true;
      }
    }

    rebuild_bitplanes();

    if (_needs_rebuild) {
      // If we still need rebuild, something went wrong with
      // rebuild_bitplanes().
      glgsg->pop_group_marker();
      return false;
    }

    // In case of multisample rendering, we don't need to issue the barrier
    // until we call glBlitFramebuffer.
#ifndef OPENGLES_1
    if (gl_enable_memory_barriers && _fbo_multisample == 0) {
      CLP(GraphicsStateGuardian) *glgsg = (CLP(GraphicsStateGuardian) *)_gsg.p();

      for (CLP(TextureContext) *gtc : _texture_contexts) {
        if (gtc->needs_barrier(GL_FRAMEBUFFER_BARRIER_BIT)) {
          glgsg->issue_memory_barrier(GL_FRAMEBUFFER_BARRIER_BIT);
          // If we've done it for one, we've done it for all.
          break;
        }
      }
    }
#endif
  } else if (mode == FM_refresh) {
    // Just bind the FBO.
    rebuild_bitplanes();

    // Bind the non-multisample FBO, since we won't be rendering anything and
    // the caller probably wanted to grab a screenshot.
    if (_fbo_multisample != 0 && !_fbo.empty()) {
      glgsg->bind_fbo(_fbo[0]);
    }
  }

  // The host window may not have had sRGB enabled, so we need to do this.
#ifndef OPENGLES
  if (get_fb_properties().get_srgb_color()) {
    glEnable(GL_FRAMEBUFFER_SRGB);
  }
#endif

  _gsg->set_current_properties(&get_fb_properties());
  report_my_gl_errors(this);
  return true;
}

/**
 * Calls 'glCheckFramebufferStatus'.  On error, prints out an appropriate
 * error message and unbinds the fbo.  Returns true for OK or false for error.
 */
bool CLP(GraphicsBuffer)::
check_fbo() {
  CLP(GraphicsStateGuardian) *glgsg = (CLP(GraphicsStateGuardian) *)_gsg.p();

  GLenum status = glgsg->_glCheckFramebufferStatus(GL_FRAMEBUFFER_EXT);
  if (status != GL_FRAMEBUFFER_COMPLETE_EXT) {
    GLCAT.error() << "EXT_framebuffer_object reports non-framebuffer-completeness:\n";
    switch(status) {
    case GL_FRAMEBUFFER_UNSUPPORTED_EXT:
      GLCAT.error() << "FRAMEBUFFER_UNSUPPORTED"; break;
    case GL_FRAMEBUFFER_INCOMPLETE_ATTACHMENT_EXT:
      GLCAT.error() << "FRAMEBUFFER_INCOMPLETE_ATTACHMENT"; break;
    case GL_FRAMEBUFFER_INCOMPLETE_MISSING_ATTACHMENT_EXT:
      GLCAT.error() << "FRAMEBUFFER_INCOMPLETE_MISSING_ATTACHMENT"; break;
    case GL_FRAMEBUFFER_INCOMPLETE_DIMENSIONS_EXT:
      GLCAT.error() << "FRAMEBUFFER_INCOMPLETE_DIMENSIONS"; break;
#ifndef OPENGLES_2
    case GL_FRAMEBUFFER_INCOMPLETE_FORMATS_EXT:
      GLCAT.error() << "FRAMEBUFFER_INCOMPLETE_FORMATS"; break;
#endif
#ifndef OPENGLES
    case GL_FRAMEBUFFER_INCOMPLETE_DRAW_BUFFER_EXT:
      GLCAT.error() << "FRAMEBUFFER_INCOMPLETE_DRAW_BUFFER"; break;
    case GL_FRAMEBUFFER_INCOMPLETE_READ_BUFFER_EXT:
      GLCAT.error() << "FRAMEBUFFER_INCOMPLETE_READ_BUFFER"; break;
    case GL_FRAMEBUFFER_INCOMPLETE_MULTISAMPLE_EXT:
      GLCAT.error() << "FRAMEBUFFER_INCOMPLETE_MULTISAMPLE"; break;
    case GL_FRAMEBUFFER_INCOMPLETE_LAYER_TARGETS_ARB:
      GLCAT.error() << "FRAMEBUFFER_INCOMPLETE_LAYER_TARGETS"; break;
    case GL_FRAMEBUFFER_INCOMPLETE_LAYER_COUNT_ARB:
      GLCAT.error() << "FRAMEBUFFER_INCOMPLETE_LAYER_COUNT"; break;
#endif
    default:
      GLCAT.error() << "UNKNOWN PROBLEM " << (int)status; break;
    }
    GLCAT.error(false) << " for " << get_name() << "\n";

    glgsg->bind_fbo(0);
    report_my_gl_errors(this);
    return false;
  }
  report_my_gl_errors(this);
  return true;
}

/**
 * This function will be called within the draw thread to allocate/reallocate
 * the fbo and all the associated renderbuffers, just before rendering a
 * frame.
 */
void CLP(GraphicsBuffer)::
rebuild_bitplanes() {
  check_host_valid();
  if (_gsg == nullptr) {
    return;
  }

  CLP(GraphicsStateGuardian) *glgsg = (CLP(GraphicsStateGuardian) *)_gsg.p();

  if (!_needs_rebuild) {
    if (_fbo_multisample != 0) {
      glgsg->bind_fbo(_fbo_multisample);
    } else if (_fbo.size() > 0) {
      glgsg->bind_fbo(_fbo[0]);
    } else {
      glgsg->bind_fbo(0);
    }
    _rb_context->set_active(true);
    return;
  }

  PStatGPUTimer timer(glgsg, _bind_texture_pcollector);

  // Calculate bitplane size.  This can be larger than the buffer.
  if (_creation_flags & GraphicsPipe::BF_size_track_host) {
    if (_host != nullptr && _host->get_size() != _size) {
      set_size_and_recalc(_host->get_x_size(),
                          _host->get_y_size());
    }
  }

  int bitplane_x = get_x_size();
  int bitplane_y = get_y_size();
  if (Texture::get_textures_power_2() != ATS_none) {
    bitplane_x = Texture::up_to_power_2(bitplane_x);
    bitplane_y = Texture::up_to_power_2(bitplane_y);
  }
  bool rb_resize = false;
  if ((bitplane_x != _rb_size_x)||
      (bitplane_y != _rb_size_y)) {
    _rb_size_x = bitplane_x;
    _rb_size_y = bitplane_y;
    rb_resize = true;
  }
  _rb_size_z = 1;
  _rb_data_size_bytes = 0;

  size_t num_fbos = 1;

  // These variables indicate what should be bound to each bitplane.
  Texture *attach[RTP_COUNT];
  memset(attach, 0, sizeof(Texture *) * RTP_COUNT);
  _texture_contexts.clear();

  // Sort the textures list into appropriate slots.
  {
    CDReader cdata(_cycler);

    // Determine whether this will be a layered or a regular FBO. If layered,
    // the number of _rb_size_z will be higher than 1.
    for (size_t i = 0; i != cdata->_textures.size(); ++i) {
      const RenderTexture &rt = cdata->_textures[i];
      RenderTextureMode rtm_mode = rt._rtm_mode;
      Texture *tex = rt._texture;

      if (rtm_mode == RTM_bind_layered) {
        _rb_size_z = max(_rb_size_z, tex->get_z_size());
      }
    }

    for (size_t i = 0; i != cdata->_textures.size(); ++i) {
      const RenderTexture &rt = cdata->_textures[i];
      RenderTextureMode rtm_mode = rt._rtm_mode;
      RenderTexturePlane plane = rt._plane;
      Texture *tex = rt._texture;

      if (rtm_mode == RTM_bind_layered && glgsg->get_supports_geometry_shaders()) {
        if (tex->get_z_size() != _rb_size_z) {
          GLCAT.warning()
           << "All textures attached to layered FBO should have the same layer count!\n";
        }

        // Assign the texture to this slot.
        attach[plane] = tex;
        continue;
      }

      if (rtm_mode != RTM_bind_or_copy) {
        continue;
      }

      // If we can't bind this type of texture, punt it.
      if ((tex->get_texture_type() != Texture::TT_2d_texture) &&
          (tex->get_texture_type() != Texture::TT_3d_texture) &&
          (tex->get_texture_type() != Texture::TT_2d_texture_array) &&
          (tex->get_texture_type() != Texture::TT_cube_map)) {
        ((CData *)cdata.p())->_textures[i]._rtm_mode = RTM_copy_texture;
        continue;
      }

      if (_rb_size_z > 1 && tex->get_texture_type() == Texture::TT_2d_texture) {
        // We can't bind a 2D texture to a layered FBO.  If the user happened
        // to request RTM_bind_layered for a 2D texture, that's just silly,
        // and we can't render to anything but the first layer anyway.
        ((CData *)cdata.p())->_textures[i]._rtm_mode = RTM_copy_texture;
        continue;
      }

      // If I can't find an appropriate slot, or if there's already a texture
      // bound to this slot, then punt this texture.
      if (attach[plane]) {
        ((CData *)cdata.p())->_textures[i]._rtm_mode = RTM_copy_texture;
        continue;
      }

      if (tex->get_z_size() > 1) {
        num_fbos = max(num_fbos, (size_t)tex->get_z_size());
      }

      // Assign the texture to this slot.
      attach[plane] = tex;

      if (plane == RTP_color && _fb_properties.is_stereo()) {
        if (tex->get_num_views() < 2) {
          tex->set_num_views(2);
        }
      }
    }
  }

  // Decide whether we should use a depth stencil or just a regular depth
  // attachment.  If nothing was attached to either RTP_depth_stencil or
  // RTP_depth, we use a depth-stencil renderbuffer.
  _use_depth_stencil = false;
  if (_gsg->get_supports_depth_stencil()) {
    if (attach[RTP_depth_stencil]) {
      // This is the obvious case, of course.
      _use_depth_stencil = true;

    } else if (attach[RTP_depth]) {
      // We won't use a depth stencil texture as the user explicitly bound
      // something to RTP_depth.
      _use_depth_stencil = false;

    } else if (_fb_properties.get_stencil_bits() > 0) {
      // The user requested stencil bits.  Let's take the hint.
      _use_depth_stencil = true;

    } else if (_fb_properties.get_depth_bits() > 24 ||
               _fb_properties.get_float_depth()) {
      // 32-bit float depth is supported in conjunction with depth stencil,
      // but it's a waste.  Let's not do it unless the user requested stencil.
      _use_depth_stencil = false;

    } else if (_fb_properties.get_depth_bits() > 0) {
      // Let's use a depth stencil buffer by default, if a depth buffer was
      // requested.
      _use_depth_stencil = true;
    }
  } else if (attach[RTP_depth_stencil] != nullptr && attach[RTP_depth] == nullptr) {
    // The depth stencil slot was assigned a texture, but we don't support it.
    // Downgrade to a regular depth texture.
    std::swap(attach[RTP_depth], attach[RTP_depth_stencil]);
  }

  // Knowing this, we can already be a tiny bit more accurate about the
  // framebuffer properties.
  if (_use_depth_stencil) {
    _fb_properties.set_stencil_bits(8);
  } else {
    _fb_properties.set_stencil_bits(0);
  }

  // Having both a depth texture and a depth_stencil texture is invalid:
  // depth_stencil implies depth, and we can't bind them both.  Detect that
  // case, normalize it, and complain.
  if (_use_depth_stencil && attach[RTP_depth] && attach[RTP_depth_stencil]) {
    attach[RTP_depth] = nullptr;
    GLCAT.warning() << "Attempt to bind both RTP_depth and RTP_depth_stencil bitplanes.\n";
  }

  // Now create the FBO's.
  _have_any_color = false;
  bool have_any_depth = false;

  if (num_fbos > _fbo.size()) {
    // Generate more FBO handles.
    size_t start = _fbo.size();
    GLuint zero = 0;
    _fbo.resize(num_fbos, zero);
    glgsg->_glGenFramebuffers(num_fbos - start, &_fbo[start]);
  }

  for (int layer = 0; layer < (int)num_fbos; ++layer) {
    // Bind the FBO
    if (_fbo[layer] == 0) {
      report_my_gl_errors(this);
      return;
    }
    glgsg->bind_fbo(_fbo[layer]);

    if (glgsg->_use_object_labels) {
      // Assign a label for OpenGL to use when displaying debug messages.
      if (num_fbos > 1) {
        std::ostringstream strm;
        strm << _name << '[' << layer << ']';
        std::string name = strm.str();
        glgsg->_glObjectLabel(GL_FRAMEBUFFER, _fbo[layer], name.size(), name.data());
      } else {
        glgsg->_glObjectLabel(GL_FRAMEBUFFER, _fbo[layer], _name.size(), _name.data());
      }
    }

    // For all slots, update the slot.
    if (_use_depth_stencil) {
      bind_slot(layer, rb_resize, attach, RTP_depth_stencil, GL_DEPTH_ATTACHMENT_EXT);
      have_any_depth = true;
    } else if (attach[RTP_depth] || _fb_properties.get_depth_bits() > 0) {
      bind_slot(layer, rb_resize, attach, RTP_depth, GL_DEPTH_ATTACHMENT_EXT);
      have_any_depth = true;
    }

    int next = GL_COLOR_ATTACHMENT0_EXT;
    if (attach[RTP_color] || _fb_properties.get_color_bits() > 0) {
      bind_slot(layer, rb_resize, attach, RTP_color, next++);

      if (_fb_properties.is_stereo()) {
        // The second tex view has already been initialized, so bind it
        // straight away.
        if (attach[RTP_color] != nullptr) {
          CLP(TextureContext) *gtc = _texture_contexts.back();
          nassertv(gtc->get_texture() == attach[RTP_color]);
          attach_tex(next++, gtc, 1, layer);
        } else {
          // XXX hack: I needed a slot to use, and we don't currently use
          // RTP_stencil and it's treated as a color attachment below, so this
          // fits the bill.  Eventually, we might want to add RTP_color_left
          // and RTP_color_right.
          bind_slot(layer, rb_resize, attach, RTP_stencil, next++);
        }
      }
      _have_any_color = true;
    }

    for (int i=0; i<_fb_properties.get_aux_rgba(); i++) {
      bind_slot(layer, rb_resize, attach, (RenderTexturePlane)(RTP_aux_rgba_0+i), next++);
      _have_any_color = true;
    }
    for (int i=0; i<_fb_properties.get_aux_hrgba(); i++) {
      bind_slot(layer, rb_resize, attach, (RenderTexturePlane)(RTP_aux_hrgba_0+i), next++);
      _have_any_color = true;
    }
    for (int i=0; i<_fb_properties.get_aux_float(); i++) {
      bind_slot(layer, rb_resize, attach, (RenderTexturePlane)(RTP_aux_float_0+i), next++);
      _have_any_color = true;
    }

    if (_have_any_color || have_any_depth) {
      // Clear if the fbo was just created, regardless of the clear settings per
      // frame.
      if (_initial_clear) {
        glClearColor(0.0f, 0.0f, 0.0f, 1.0f);
        glClear(GL_COLOR_BUFFER_BIT | GL_DEPTH_BUFFER_BIT | GL_STENCIL_BUFFER_BIT);
      }
#ifndef OPENGLES_1
    } else if (glgsg->_supports_empty_framebuffer) {
      // Set the "default" width and height, which is required to have an FBO
      // without any attachments.
      glgsg->_glFramebufferParameteri(GL_FRAMEBUFFER, GL_FRAMEBUFFER_DEFAULT_WIDTH, _rb_size_x);
      glgsg->_glFramebufferParameteri(GL_FRAMEBUFFER, GL_FRAMEBUFFER_DEFAULT_HEIGHT, _rb_size_y);
#endif
    } else {
      // If all else fails, just bind a "dummy" attachment.
      bind_slot(layer, rb_resize, attach, RTP_color, next++);
    }
  }

#ifndef OPENGLES
  // Setup any required multisample buffers.  Does not work for layered
  // buffers.
  if (_requested_multisamples && _rb_size_z == 1) {
    if (_fbo_multisample == 0) {
      glgsg->_glGenFramebuffers(1, &_fbo_multisample);
    }
    glgsg->bind_fbo(_fbo_multisample);

    if (_use_depth_stencil || attach[RTP_depth] || _fb_properties.get_depth_bits() > 0) {
      bind_slot_multisample(rb_resize, attach, RTP_depth, GL_DEPTH_ATTACHMENT_EXT);
    }

    int next = GL_COLOR_ATTACHMENT0_EXT;
    if (attach[RTP_color] || _fb_properties.get_color_bits() > 0) {
      bind_slot_multisample(rb_resize, attach, RTP_color, next++);
      if (_fb_properties.is_stereo()) {
        // TODO: figure out how multisample is supposed to work with stereo
        // buffers.
      }
    }

    for (int i=0; i<_fb_properties.get_aux_rgba(); i++) {
      bind_slot_multisample(rb_resize, attach, (RenderTexturePlane)(RTP_aux_rgba_0+i), next++);
    }
    for (int i=0; i<_fb_properties.get_aux_hrgba(); i++) {
      bind_slot_multisample(rb_resize, attach, (RenderTexturePlane)(RTP_aux_hrgba_0+i), next++);
    }
    for (int i=0; i<_fb_properties.get_aux_float(); i++) {
      bind_slot_multisample(rb_resize, attach, (RenderTexturePlane)(RTP_aux_float_0+i), next++);
    }
    glEnable(GL_MULTISAMPLE);

    if (_initial_clear) {
      glClearColor(0.0f, 0.0f, 0.0f, 1.0f);
      glClear(GL_COLOR_BUFFER_BIT | GL_DEPTH_BUFFER_BIT | GL_STENCIL_BUFFER_BIT);
    }

    // Mark the GSG as supporting multisampling, so that it will respect an
    // AntialiasAttrib with mode M_multisample.
    glgsg->_supports_multisample = true;
  } else {
    glDisable(GL_MULTISAMPLE);
  }
#endif  // OPENGLES

  if (!_have_any_color) {
    _fb_properties.set_rgba_bits(0, 0, 0, 0);
  }

  _rb_context->set_active(true);
  _rb_context->update_data_size_bytes(_rb_data_size_bytes);

  _initial_clear = false;
  report_my_gl_errors(this);

#ifndef OPENGLES
  if (_have_any_color) {
    glDrawBuffer(GL_COLOR_ATTACHMENT0_EXT);
    glReadBuffer(GL_COLOR_ATTACHMENT0_EXT);
  } else {
    glDrawBuffer(GL_NONE);
    glReadBuffer(GL_NONE);
  }
#endif

  _needs_rebuild = false;
  report_my_gl_errors(this);

  if (!check_fbo()) {
    if (GLCAT.is_debug()) {
      GLCAT.debug()
        << get_name() << " check_fbo() returns false\n";
    }
    return;
  }
}

/**
 * Attaches either a texture or a renderbuffer to the specified bitplane.
 */
void CLP(GraphicsBuffer)::
bind_slot(int layer, bool rb_resize, Texture **attach, RenderTexturePlane slot, GLenum attachpoint) {
  CLP(GraphicsStateGuardian) *glgsg = (CLP(GraphicsStateGuardian) *)_gsg.p();

  Texture *tex = attach[slot];

  if (tex && layer >= tex->get_z_size()) {
    // If the requested layer index exceeds the number of layers in the
    // texture, we will not bind this layer.
    tex = nullptr;
  }

  if (!tex && _rb_size_z > 1) {
    // Since there is no such thing as a layered renderbuffer (to my
    // knowledge), we have to create a dummy texture to render to if no
    // texture was provided.
    tex = new Texture();

    if (_rb_size_z > 1) {
      // Apparently, it doesn't make a difference whether we use
      // setup_cube_map or setup_2d_texture_array here, since it's the same
      // internal storage.
      tex->setup_2d_texture_array(_rb_size_z);
    } else {
      tex->setup_2d_texture();
    }
  }

  if (tex) {
    // Bind the texture to the slot.
    tex->set_x_size(_rb_size_x);
    tex->set_y_size(_rb_size_y);
    if (tex->get_texture_type() != Texture::TT_cube_map && _rb_size_z > 1) {
      tex->set_z_size(_rb_size_z);
    }
    tex->set_pad_size(_rb_size_x - get_x_size(), _rb_size_y - get_y_size());

    // Adjust the texture format based on the requested framebuffer settings.
    switch (slot) {
    case RTP_depth:
      _fb_properties.setup_depth_texture(tex);
      break;
    case RTP_depth_stencil:
      tex->set_format(Texture::F_depth_stencil);

      if (_fb_properties.get_float_depth()) {
        tex->set_component_type(Texture::T_float);
      } else {
        tex->set_component_type(Texture::T_unsigned_int_24_8);
      }
      break;
    case RTP_aux_hrgba_0:
    case RTP_aux_hrgba_1:
    case RTP_aux_hrgba_2:
    case RTP_aux_hrgba_3:
      tex->set_format(Texture::F_rgba16);
      tex->set_component_type(Texture::T_float);
      break;
    case RTP_aux_float_0:
    case RTP_aux_float_1:
    case RTP_aux_float_2:
    case RTP_aux_float_3:
      tex->set_format(Texture::F_rgba32);
      tex->set_component_type(Texture::T_float);
      break;
    default:
      _fb_properties.setup_color_texture(tex);
    }

    TextureContext *tc = tex->prepare_now(glgsg->get_prepared_objects(), glgsg);
    nassertv(tc != nullptr);
    CLP(TextureContext) *gtc = DCAST(CLP(TextureContext), tc);

    glgsg->update_texture(gtc, true);
    gtc->set_active(true);
    _texture_contexts.push_back(gtc);

    GLenum target = gtc->_target;
    if (target == GL_TEXTURE_CUBE_MAP) {
      target = GL_TEXTURE_CUBE_MAP_POSITIVE_X + layer;
    }

    if (attachpoint == GL_DEPTH_ATTACHMENT_EXT) {
      if (GLCAT.is_debug()) {
        GLCAT.debug() << "Binding texture " << *tex << " to depth attachment.\n";
      }

      if (slot != RTP_depth_stencil && _rb[RTP_depth_stencil] != 0) {
        // We have a depth-stencil renderbuffer bound, delete it first.
        // This will automatically unbind it as well.
        glgsg->_glDeleteRenderbuffers(1, &(_rb[RTP_depth_stencil]));
        _rb[RTP_depth_stencil] = 0;
      }

      attach_tex(GL_DEPTH_ATTACHMENT_EXT, gtc, 0, layer);

#ifndef OPENGLES
      GLint depth_size = 0;
      glGetTexLevelParameteriv(target, 0, GL_TEXTURE_DEPTH_SIZE, &depth_size);
      _fb_properties.set_depth_bits(depth_size);
#endif

      if (slot == RTP_depth_stencil) {
        if (GLCAT.is_debug()) {
          GLCAT.debug() << "Binding texture " << *tex << " to stencil attachment.\n";
        }

        attach_tex(GL_STENCIL_ATTACHMENT_EXT, gtc, 0, layer);

#ifndef OPENGLES
        GLint stencil_size = 0;
        glGetTexLevelParameteriv(target, 0, GL_TEXTURE_STENCIL_SIZE, &stencil_size);
        _fb_properties.set_stencil_bits(stencil_size);
#endif
      }

    } else {
      if (GLCAT.is_debug()) {
        GLCAT.debug() << "Binding texture " << *tex << " to color attachment.\n";
      }

      attach_tex(attachpoint, gtc, 0, layer);

#ifndef OPENGLES
      if (attachpoint == GL_COLOR_ATTACHMENT0_EXT) {
        GLint red_size = 0, green_size = 0, blue_size = 0, alpha_size = 0;
        glGetTexLevelParameteriv(target, 0, GL_TEXTURE_RED_SIZE, &red_size);
        glGetTexLevelParameteriv(target, 0, GL_TEXTURE_GREEN_SIZE, &green_size);
        glGetTexLevelParameteriv(target, 0, GL_TEXTURE_BLUE_SIZE, &blue_size);
        glGetTexLevelParameteriv(target, 0, GL_TEXTURE_ALPHA_SIZE, &alpha_size);

        _fb_properties.set_rgba_bits(red_size, green_size, blue_size, alpha_size);
      }
#endif
    }

    // If there was a renderbuffer bound to this slot, delete it.
    if (_rb[slot] != 0) {
      glgsg->_glDeleteRenderbuffers(1, &(_rb[slot]));
      _rb[slot] = 0;
    }

    report_my_gl_errors(this);

  } else {
    // No texture to bind.  Instead, create a renderbuffer.  Choose a suitable
    // renderbuffer format based on the requirements.
#ifdef OPENGLES
    // OpenGL ES case.
    GLuint gl_format = GL_RGBA4;
    switch (slot) {
    case RTP_depth_stencil:
      gl_format = GL_DEPTH24_STENCIL8_OES;
      break;
    case RTP_depth:
      if (_fb_properties.get_depth_bits() > 24 && glgsg->_supports_depth32) {
        gl_format = GL_DEPTH_COMPONENT32_OES;
      } else if (_fb_properties.get_depth_bits() > 16 && glgsg->_supports_depth24) {
        gl_format = GL_DEPTH_COMPONENT24_OES;
      } else {
        gl_format = GL_DEPTH_COMPONENT16;
      }
      break;
#ifndef OPENGLES_1
    case RTP_aux_hrgba_0:
    case RTP_aux_hrgba_1:
    case RTP_aux_hrgba_2:
    case RTP_aux_hrgba_3:
    case RTP_aux_float_0:
    case RTP_aux_float_1:
    case RTP_aux_float_2:
    case RTP_aux_float_3:
      if (glgsg->has_extension("GL_EXT_color_buffer_float")) {
        if (slot >= RTP_aux_float_0 && slot <= RTP_aux_float_3) {
          gl_format = GL_RGBA32F;
        } else {
          gl_format = GL_RGBA16F;
        }
      }
      else if (glgsg->has_extension("GL_EXT_color_buffer_half_float")) {
        gl_format = GL_RGBA16F_EXT;
      }
#endif
    // NB: we currently use RTP_stencil to store the right eye for stereo.
    // case RTP_stencil: gl_format = GL_STENCIL_INDEX8; break
    default:
      if (_fb_properties.get_alpha_bits() == 0) {
#ifndef OPENGLES_1
        if (_fb_properties.get_float_color() &&
            glgsg->has_extension("GL_EXT_color_buffer_float")) {
          // This extension supports the full range of floating-point formats.
          if (_fb_properties.get_color_bits() > 16 * 3 ||
              _fb_properties.get_red_bits() > 16 ||
              _fb_properties.get_green_bits() > 16 ||
              _fb_properties.get_blue_bits() > 16) {
            // 32-bit, which is always floating-point.
            if (_fb_properties.get_blue_bits() > 0 ||
                _fb_properties.get_color_bits() == 1 ||
                _fb_properties.get_color_bits() > 32 * 2) {
              gl_format = GL_RGB32F;
            } else if (_fb_properties.get_green_bits() > 0 ||
                       _fb_properties.get_color_bits() > 32) {
              gl_format = GL_RG32F;
            } else {
              gl_format = GL_R32F;
            }
          } else {
            // 16-bit floating-point.
            if (_fb_properties.get_blue_bits() > 10 ||
                _fb_properties.get_color_bits() == 1 ||
                _fb_properties.get_color_bits() > 32) {
              gl_format = GL_RGB16F;
            } else if (_fb_properties.get_blue_bits() > 0) {
              if (_fb_properties.get_red_bits() > 11 ||
                  _fb_properties.get_green_bits() > 11) {
                gl_format = GL_RGB16F;
              } else {
                gl_format = GL_R11F_G11F_B10F;
              }
            } else if (_fb_properties.get_green_bits() > 0 ||
                       _fb_properties.get_color_bits() > 16) {
              gl_format = GL_RG16F;
            } else {
              gl_format = GL_R16F;
            }
          }
        } else if (_fb_properties.get_float_color() &&
                   glgsg->has_extension("GL_EXT_color_buffer_half_float")) {
          gl_format = GL_RGB16F_EXT;
        } else
#endif
        if (_fb_properties.get_color_bits() <= 16) {
          gl_format = GL_RGB565_OES;
        } else if (_fb_properties.get_color_bits() <= 24) {
          gl_format = GL_RGB8_OES;
        } else {
          gl_format = GL_RGB10_EXT;
        }
#ifndef OPENGLES_1
      } else if (_fb_properties.get_float_color() &&
                 glgsg->has_extension("GL_EXT_color_buffer_float")) {
        if (_fb_properties.get_color_bits() > 16 * 3) {
          gl_format = GL_RGBA32F;
        } else {
          gl_format = GL_RGBA16F;
        }
      } else if (_fb_properties.get_float_color() &&
                 glgsg->has_extension("GL_EXT_color_buffer_half_float")) {
        gl_format = GL_RGBA16F_EXT;
#endif
      } else if (_fb_properties.get_color_bits() == 0) {
        gl_format = GL_ALPHA8_EXT;
      } else if (_fb_properties.get_color_bits() <= 12
              && _fb_properties.get_alpha_bits() <= 4) {
        gl_format = GL_RGBA4_OES;
      } else if (_fb_properties.get_color_bits() <= 15
              && _fb_properties.get_alpha_bits() == 1) {
        gl_format = GL_RGB5_A1_OES;
      } else if (_fb_properties.get_color_bits() <= 30
              && _fb_properties.get_alpha_bits() <= 2) {
        gl_format = GL_RGB10_A2_EXT;
      } else {
        gl_format = GL_RGBA8_OES;
      }
    }
#else
    GLuint gl_format = GL_RGBA;
    switch (slot) {
      case RTP_depth_stencil:
        if (_fb_properties.get_depth_bits() > 24 ||
            _fb_properties.get_float_depth()) {
          if (!glgsg->_use_remapped_depth_range) {
            gl_format = GL_DEPTH32F_STENCIL8;
          } else {
            gl_format = GL_DEPTH32F_STENCIL8_NV;
          }
        } else {
          gl_format = GL_DEPTH24_STENCIL8;
        }
        break;
      case RTP_depth:
        if (_fb_properties.get_float_depth()) {
          if (!glgsg->_use_remapped_depth_range) {
            gl_format = GL_DEPTH_COMPONENT32F;
          } else {
            gl_format = GL_DEPTH_COMPONENT32F_NV;
          }
        } else if (_fb_properties.get_depth_bits() > 24) {
          gl_format = GL_DEPTH_COMPONENT32;
        } else if (_fb_properties.get_depth_bits() > 16) {
          gl_format = GL_DEPTH_COMPONENT24;
        } else if (_fb_properties.get_depth_bits() > 1) {
          gl_format = GL_DEPTH_COMPONENT16;
        } else {
          gl_format = GL_DEPTH_COMPONENT;
        }
        break;
      case RTP_aux_rgba_0:
      case RTP_aux_rgba_1:
      case RTP_aux_rgba_2:
      case RTP_aux_rgba_3:
        gl_format = GL_RGBA;
        break;
      case RTP_aux_hrgba_0:
      case RTP_aux_hrgba_1:
      case RTP_aux_hrgba_2:
      case RTP_aux_hrgba_3:
        gl_format = GL_RGBA16F_ARB;
        break;
      case RTP_aux_float_0:
      case RTP_aux_float_1:
      case RTP_aux_float_2:
      case RTP_aux_float_3:
        gl_format = GL_RGBA32F_ARB;
        break;
      default:
        if (_fb_properties.get_alpha_bits() == 0) {
          if (_fb_properties.get_srgb_color()) {
            gl_format = GL_SRGB8;
          } else if (_fb_properties.get_color_bits() > 16 * 3 ||
                     _fb_properties.get_red_bits() > 16 ||
                     _fb_properties.get_green_bits() > 16 ||
                     _fb_properties.get_blue_bits() > 16) {
            // 32-bit, which is always floating-point.
            if (_fb_properties.get_blue_bits() > 0 ||
                _fb_properties.get_color_bits() == 1 ||
                _fb_properties.get_color_bits() > 32 * 2) {
              gl_format = GL_RGB32F;
            } else if (_fb_properties.get_green_bits() > 0 ||
                       _fb_properties.get_color_bits() > 32) {
              gl_format = GL_RG32F;
            } else {
              gl_format = GL_R32F;
            }
          } else if (_fb_properties.get_float_color()) {
            // 16-bit floating-point.
            if (_fb_properties.get_blue_bits() > 10 ||
                _fb_properties.get_color_bits() == 1 ||
                _fb_properties.get_color_bits() > 32) {
              gl_format = GL_RGB16F;
            } else if (_fb_properties.get_blue_bits() > 0) {
              if (_fb_properties.get_red_bits() > 11 ||
                  _fb_properties.get_green_bits() > 11) {
                gl_format = GL_RGB16F;
              } else {
                gl_format = GL_R11F_G11F_B10F;
              }
            } else if (_fb_properties.get_green_bits() > 0 ||
                       _fb_properties.get_color_bits() > 16) {
              gl_format = GL_RG16F;
            } else {
              gl_format = GL_R16F;
            }
          } else if (_fb_properties.get_color_bits() > 10 * 3 ||
                     _fb_properties.get_red_bits() > 10 ||
                     _fb_properties.get_green_bits() > 10 ||
                     _fb_properties.get_blue_bits() > 10) {
            // 16-bit normalized.
            if (_fb_properties.get_blue_bits() > 0 ||
                _fb_properties.get_color_bits() == 1 ||
                _fb_properties.get_color_bits() > 16 * 2) {
              gl_format = GL_RGBA16;
            } else if (_fb_properties.get_green_bits() > 0 ||
                       _fb_properties.get_color_bits() > 16) {
              gl_format = GL_RG16;
            } else {
              gl_format = GL_R16;
            }
          } else if (_fb_properties.get_color_bits() > 8 * 3 ||
                     _fb_properties.get_red_bits() > 8 ||
                     _fb_properties.get_green_bits() > 8 ||
                     _fb_properties.get_blue_bits() > 8) {
            gl_format = GL_RGB10_A2;
          } else {
            gl_format = GL_RGB;
          }
        } else {
          if (_fb_properties.get_srgb_color()) {
            gl_format = GL_SRGB8_ALPHA8;
          } else if (_fb_properties.get_float_color()) {
            if (_fb_properties.get_color_bits() > 16 * 3) {
              gl_format = GL_RGBA32F_ARB;
            } else {
              gl_format = GL_RGBA16F_ARB;
            }
          } else {
            if (_fb_properties.get_color_bits() > 16 * 3) {
              gl_format = GL_RGBA32F_ARB;
            } else if (_fb_properties.get_color_bits() > 8 * 3) {
              gl_format = GL_RGBA16;
            } else {
              gl_format = GL_RGBA;
            }
          }
        }
    };
#endif

    // If there's no renderbuffer for this slot, create one.
    if (_rb[slot] == 0) {
      glgsg->_glGenRenderbuffers(1, &(_rb[slot]));
    }

    // Allocate and bind the renderbuffer.
    glgsg->_glBindRenderbuffer(GL_RENDERBUFFER_EXT, _rb[slot]);

    if (slot == RTP_depth_stencil) {
      if (GLCAT.is_debug()) {
        GLCAT.debug() << "Creating depth stencil renderbuffer.\n";
      }
      // Allocate renderbuffer storage for depth stencil.
      GLint depth_size = 0, stencil_size = 0;
      glgsg->_glRenderbufferStorage(GL_RENDERBUFFER_EXT, gl_format, _rb_size_x, _rb_size_y);
      glgsg->_glGetRenderbufferParameteriv(GL_RENDERBUFFER_EXT, GL_RENDERBUFFER_DEPTH_SIZE_EXT, &depth_size);
      glgsg->_glGetRenderbufferParameteriv(GL_RENDERBUFFER_EXT, GL_RENDERBUFFER_STENCIL_SIZE_EXT, &stencil_size);
      _fb_properties.set_depth_bits(depth_size);
      _fb_properties.set_stencil_bits(stencil_size);
      _rb_data_size_bytes += _rb_size_x * _rb_size_y * ((depth_size + stencil_size) / 8);

      glgsg->_glBindRenderbuffer(GL_RENDERBUFFER_EXT, 0);

      GLuint rb = _rb[slot];
      if (_shared_depth_buffer) {
        rb = _shared_depth_buffer->_rb[slot];
      }

      glgsg->_glFramebufferRenderbuffer(GL_FRAMEBUFFER_EXT, GL_DEPTH_ATTACHMENT_EXT,
                                        GL_RENDERBUFFER_EXT, rb);

      glgsg->_glFramebufferRenderbuffer(GL_FRAMEBUFFER_EXT, GL_STENCIL_ATTACHMENT_EXT,
                                        GL_RENDERBUFFER_EXT, rb);

      report_my_gl_errors(this);

    } else if (slot == RTP_depth) {
      if (GLCAT.is_debug()) {
        GLCAT.debug() << "Creating depth renderbuffer.\n";
      }
      // Allocate renderbuffer storage for regular depth.
      GLint depth_size = 0;
      glgsg->_glRenderbufferStorage(GL_RENDERBUFFER_EXT, gl_format, _rb_size_x, _rb_size_y);
      glgsg->_glGetRenderbufferParameteriv(GL_RENDERBUFFER_EXT, GL_RENDERBUFFER_DEPTH_SIZE_EXT, &depth_size);

#ifndef OPENGLES
      // Are we getting only 24 bits of depth when we requested 32?  It may be
      // because GL_DEPTH_COMPONENT32 is not a required format, while 32F is.
      if (gl_format == GL_DEPTH_COMPONENT32 && depth_size < 32) {
        if (!glgsg->_use_remapped_depth_range) {
          gl_format = GL_DEPTH_COMPONENT32F;
        } else {
          gl_format = GL_DEPTH_COMPONENT32F_NV;
        }
        glgsg->_glRenderbufferStorage(GL_RENDERBUFFER_EXT, gl_format, _rb_size_x, _rb_size_y);
        glgsg->_glGetRenderbufferParameteriv(GL_RENDERBUFFER_EXT, GL_RENDERBUFFER_DEPTH_SIZE_EXT, &depth_size);

        _fb_properties.set_float_depth(true);
      }
#endif

      _fb_properties.set_depth_bits(depth_size);
      _rb_data_size_bytes += _rb_size_x * _rb_size_y * (depth_size / 8);

      glgsg->_glBindRenderbuffer(GL_RENDERBUFFER_EXT, 0);

      GLuint rb = _rb[slot];
      if (_shared_depth_buffer) {
        rb = _shared_depth_buffer->_rb[slot];
      }

      glgsg->_glFramebufferRenderbuffer(GL_FRAMEBUFFER_EXT, GL_DEPTH_ATTACHMENT_EXT,
                                        GL_RENDERBUFFER_EXT, rb);

      report_my_gl_errors(this);

    } else {
      if (GLCAT.is_debug()) {
        GLCAT.debug() << "Creating color renderbuffer.\n";
      }
      glgsg->_glRenderbufferStorage(GL_RENDERBUFFER_EXT, gl_format, _rb_size_x, _rb_size_y);

      GLint red_size = 0, green_size = 0, blue_size = 0, alpha_size = 0;
      glgsg->_glGetRenderbufferParameteriv(GL_RENDERBUFFER_EXT, GL_RENDERBUFFER_RED_SIZE_EXT, &red_size);
      glgsg->_glGetRenderbufferParameteriv(GL_RENDERBUFFER_EXT, GL_RENDERBUFFER_GREEN_SIZE_EXT, &green_size);
      glgsg->_glGetRenderbufferParameteriv(GL_RENDERBUFFER_EXT, GL_RENDERBUFFER_BLUE_SIZE_EXT, &blue_size);
      glgsg->_glGetRenderbufferParameteriv(GL_RENDERBUFFER_EXT, GL_RENDERBUFFER_ALPHA_SIZE_EXT, &alpha_size);

      if (attachpoint == GL_COLOR_ATTACHMENT0_EXT) {
        _fb_properties.set_rgba_bits(red_size, green_size, blue_size, alpha_size);
      }
      _rb_data_size_bytes += _rb_size_x * _rb_size_y * ((red_size + green_size + blue_size + alpha_size) / 8);

      glgsg->_glBindRenderbuffer(GL_RENDERBUFFER_EXT, 0);
      glgsg->_glFramebufferRenderbuffer(GL_FRAMEBUFFER_EXT, attachpoint,
                                        GL_RENDERBUFFER_EXT, _rb[slot]);

      report_my_gl_errors(this);
    }
  }
}

/**
 * Attaches incoming Texture or renderbuffer to the required bitplanes for the
 * 2 FBOs comprising a multisample graphics buffer.
 */
void CLP(GraphicsBuffer)::
bind_slot_multisample(bool rb_resize, Texture **attach, RenderTexturePlane slot, GLenum attachpoint) {
  CLP(GraphicsStateGuardian) *glgsg = (CLP(GraphicsStateGuardian) *)_gsg.p();

  if ((_rbm[slot] != 0)&&(!rb_resize)) {
    return;
  }
  if (_rbm[slot] != 0) {
    glgsg->_glDeleteRenderbuffers(1, &(_rbm[slot]));
    _rbm[slot] = 0;
  }
  glgsg->_glBindFramebuffer(GL_FRAMEBUFFER_EXT, _fbo_multisample);
  glgsg->_glGenRenderbuffers(1, &(_rbm[slot]));
  // Allocate and bind the renderbuffer.
  Texture *tex = attach[slot]; // If there is a texture map, use it's format as needed.

  if (attachpoint == GL_DEPTH_ATTACHMENT_EXT) {
#ifndef OPENGLES_2
    if (_use_depth_stencil) {
      glgsg->_glBindRenderbuffer(GL_RENDERBUFFER_EXT, _rbm[slot]);
      if (_requested_coverage_samples) {
        glgsg->_glRenderbufferStorageMultisampleCoverage(GL_RENDERBUFFER_EXT, _requested_coverage_samples,
                                                         _requested_multisamples, GL_DEPTH_STENCIL_EXT,
                                                         _rb_size_x, _rb_size_y);
      } else {
        glgsg->_glRenderbufferStorageMultisample(GL_RENDERBUFFER_EXT, _requested_multisamples, GL_DEPTH_STENCIL_EXT,
                                                 _rb_size_x, _rb_size_y);
      }
#ifndef OPENGLES
      GLint givenSamples = -1;
      glgsg->_glGetRenderbufferParameteriv(GL_RENDERBUFFER_EXT, GL_RENDERBUFFER_SAMPLES_EXT, &givenSamples);
#endif
      glgsg->_glBindRenderbuffer(GL_RENDERBUFFER_EXT, 0);
      glgsg->_glFramebufferRenderbuffer(GL_DRAW_FRAMEBUFFER_EXT, GL_DEPTH_ATTACHMENT_EXT,
                                        GL_RENDERBUFFER_EXT, _rbm[slot]);
      glgsg->_glFramebufferRenderbuffer(GL_DRAW_FRAMEBUFFER_EXT, GL_STENCIL_ATTACHMENT_EXT,
                                        GL_RENDERBUFFER_EXT, _rbm[slot]);
    } else {
#endif
      glgsg->_glBindRenderbuffer(GL_RENDERBUFFER_EXT, _rbm[slot]);
      GLuint format = GL_DEPTH_COMPONENT;
#ifndef OPENGLES
      if (_fb_properties.get_float_depth()) {
        if (!glgsg->_use_remapped_depth_range) {
          format = GL_DEPTH_COMPONENT32F;
        } else {
          format = GL_DEPTH_COMPONENT32F_NV;
        }
      } else
#endif
      if (tex) {
        switch (tex->get_format()) {
          case Texture::F_depth_component16:
            format = GL_DEPTH_COMPONENT16;
            break;
          case Texture::F_depth_component24:
            format = GL_DEPTH_COMPONENT24;
            break;
          case Texture::F_depth_component32:
            format = GL_DEPTH_COMPONENT32;
            break;
          default:
            break;
        }
      }
      if (_requested_coverage_samples) {
        glgsg->_glRenderbufferStorageMultisampleCoverage(GL_RENDERBUFFER_EXT, _requested_coverage_samples,
                                                         _requested_multisamples, format,
                                                         _rb_size_x, _rb_size_y);
      } else {
        glgsg->_glRenderbufferStorageMultisample(GL_RENDERBUFFER_EXT, _requested_multisamples, format,
                                                 _rb_size_x, _rb_size_y);
#ifndef OPENGLES_2
      }
#endif
#ifndef OPENGLES
      GLint givenSamples = -1;
      glgsg->_glGetRenderbufferParameteriv(GL_RENDERBUFFER_EXT, GL_RENDERBUFFER_SAMPLES_EXT, &givenSamples);
#endif
      glgsg->_glBindRenderbuffer(GL_RENDERBUFFER_EXT, 0);
      glgsg->_glFramebufferRenderbuffer(GL_DRAW_FRAMEBUFFER_EXT, GL_DEPTH_ATTACHMENT_EXT,
                                        GL_RENDERBUFFER_EXT, _rbm[slot]);
    }
  } else {
    GLuint gl_format = GL_RGBA;
#ifndef OPENGLES
    switch (slot) {
      case RTP_aux_hrgba_0:
      case RTP_aux_hrgba_1:
      case RTP_aux_hrgba_2:
      case RTP_aux_hrgba_3:
        gl_format = GL_RGBA16F_ARB;
        break;
      case RTP_aux_float_0:
      case RTP_aux_float_1:
      case RTP_aux_float_2:
      case RTP_aux_float_3:
        gl_format = GL_RGBA32F_ARB;
        break;
      case RTP_aux_rgba_0:
      case RTP_aux_rgba_1:
      case RTP_aux_rgba_2:
      case RTP_aux_rgba_3:
      default:
        if (_fb_properties.get_srgb_color()) {
          gl_format = GL_SRGB8_ALPHA8;
        } else if (_fb_properties.get_float_color()) {
          if (_fb_properties.get_color_bits() > 16 * 3) {
            gl_format = GL_RGBA32F_ARB;
          } else {
            gl_format = GL_RGBA16F_ARB;
          }
        } else {
          gl_format = GL_RGBA;
        }
        break;
    }
#endif
    glgsg->_glBindRenderbuffer(GL_RENDERBUFFER_EXT, _rbm[slot]);
    if (_requested_coverage_samples) {
      glgsg->_glRenderbufferStorageMultisampleCoverage(GL_RENDERBUFFER_EXT, _requested_coverage_samples,
                                    _requested_multisamples, gl_format, _rb_size_x, _rb_size_y);
    } else {
      glgsg->_glRenderbufferStorageMultisample(GL_RENDERBUFFER_EXT, _requested_multisamples, gl_format,
                                               _rb_size_x, _rb_size_y);
    }
#ifndef OPENGLES
    GLint givenSamples = -1;
    glgsg->_glGetRenderbufferParameteriv(GL_RENDERBUFFER_EXT, GL_RENDERBUFFER_SAMPLES_EXT, &givenSamples);
#endif
    glgsg->_glBindRenderbuffer(GL_RENDERBUFFER_EXT, 0);
    glgsg->_glFramebufferRenderbuffer(GL_DRAW_FRAMEBUFFER_EXT, attachpoint,
                                      GL_RENDERBUFFER_EXT, _rbm[slot]);
  }
  report_my_gl_errors(glgsg);
}

/**
 * This function attaches the given texture to the given attachment point.
 */
void CLP(GraphicsBuffer)::
attach_tex(GLenum attachpoint, CLP(TextureContext) *gtc, int view, int layer) {
  // We should have created the right number of views ahead of time.
  nassertv(view < gtc->_num_views);

  CLP(GraphicsStateGuardian) *glgsg = (CLP(GraphicsStateGuardian) *)_gsg.p();

  // It seems that binding the texture is necessary before binding to a
  // framebuffer attachment.
  glgsg->apply_texture(gtc, view);

  GLuint index = gtc->get_view_index(view);

<<<<<<< HEAD
=======
#if !defined(OPENGLES) && defined(SUPPORT_FIXED_FUNCTION)
  if (glgsg->has_fixed_function_pipeline()) {
    GLclampf priority = 1.0f;
    glPrioritizeTextures(1, &index, &priority);
  }
#endif

>>>>>>> c4d143a9
#ifndef OPENGLES
  if (_rb_size_z != 1) {
    // Bind all of the layers of the texture.
    nassertv(glgsg->_glFramebufferTexture != nullptr);
    glgsg->_glFramebufferTexture(GL_FRAMEBUFFER_EXT, attachpoint, index, 0);
    return;
  }
#endif

  GLenum target = gtc->_target;
  switch (target) {
#ifndef OPENGLES_1
  case GL_TEXTURE_3D:
    glgsg->_glFramebufferTexture3D(GL_FRAMEBUFFER_EXT, attachpoint,
                                   target, index, 0, layer);
    break;
  case GL_TEXTURE_2D_ARRAY:
    glgsg->_glFramebufferTextureLayer(GL_FRAMEBUFFER_EXT, attachpoint,
                                      index, 0, layer);
    break;
#endif
  case GL_TEXTURE_CUBE_MAP:
    target = GL_TEXTURE_CUBE_MAP_POSITIVE_X + layer;
    // fall through
  default:
    glgsg->_glFramebufferTexture2D(GL_FRAMEBUFFER_EXT, attachpoint,
                                   target, index, 0);
  }
}

/**
 * This function will be called within the draw thread after rendering is
 * completed for a given frame.  If we've just rendered into level zero of a
 * mipmapped texture, then all subsequent mipmap levels will now be
 * calculated.
 */
void CLP(GraphicsBuffer)::
generate_mipmaps() {
  if (gl_ignore_mipmaps && !gl_force_mipmaps) {
    return;
  }

  CLP(GraphicsStateGuardian) *glgsg = (CLP(GraphicsStateGuardian) *)_gsg.p();

  // PStatGPUTimer timer(glgsg, _generate_mipmap_pcollector);

  for (CLP(TextureContext) *gtc : _texture_contexts) {
    if (gtc->_generate_mipmaps) {
      glgsg->generate_mipmaps(gtc);
    }
  }

  report_my_gl_errors(this);
}

/**
 * This function will be called within the draw thread after rendering is
 * completed for a given frame.  It should do whatever finalization is
 * required.
 */
void CLP(GraphicsBuffer)::
end_frame(FrameMode mode, Thread *current_thread) {
  end_frame_spam(mode);
  nassertv(_gsg != nullptr);

  // Resolve Multisample rendering if using it.
  if (_requested_multisamples && _fbo_multisample && mode != FM_refresh) {
    resolve_multisamples();
  }

  if (mode == FM_render) {
    // Should happen *after* resolving multisamples, with the non-MS FBO bound.
    copy_to_textures();
  }

  // Unbind the FBO.  TODO: calling bind_fbo is slow, so we should probably
  // move this to begin_frame to prevent unnecessary calls.
  CLP(GraphicsStateGuardian) *glgsg = (CLP(GraphicsStateGuardian) *)_gsg.p();
  glgsg->bind_fbo(0);
  _bound_tex_page = -1;

  if (mode == FM_render) {
    generate_mipmaps();
  }

  if (_host != nullptr) {
    _host->end_frame(FM_parasite, current_thread);
  } else {
    glgsg->end_frame(current_thread);
  }

  if (mode == FM_render) {
    trigger_flip();
    clear_cube_map_selection();
  }
  report_my_gl_errors(this);

  glgsg->pop_group_marker();
}

/**
 *
 */
void CLP(GraphicsBuffer)::
set_size(int x, int y) {
  if (_size.get_x() != x || _size.get_y() != y) {
    _needs_rebuild = true;
  }

  set_size_and_recalc(x, y);
}

/**
 * Called internally when the window is in render-to-a-texture mode and we are
 * in the process of rendering the six faces of a cube map, or any other
 * multi-page texture.  This should do whatever needs to be done to switch the
 * buffer to the indicated page.
 */
void CLP(GraphicsBuffer)::
select_target_tex_page(int page) {
  nassertv(page >= 0 && (size_t)page < _fbo.size());

  CLP(GraphicsStateGuardian) *glgsg = (CLP(GraphicsStateGuardian) *)_gsg.p();

  bool switched_page = (_bound_tex_page != page);

  if (switched_page) {
    if (_bound_tex_page != -1) {
      // Resolve the multisample rendering for the previous face.
      if (_requested_multisamples && _fbo_multisample) {
        resolve_multisamples();
      }
    }

    if (_fbo_multisample != 0) {
      // TODO: re-issue clears?
    } else {
      glgsg->bind_fbo(_fbo[page]);
    }
    _bound_tex_page = page;
  }

  report_my_gl_errors(this);
}

/**
 * Opens the window right now.  Called from the window thread.  Returns true
 * if the window is successfully opened, or false if there was a problem.
 */
bool CLP(GraphicsBuffer)::
open_buffer() {
  report_my_gl_errors(this);

  // Double check that we have a valid gsg
  nassertr(_gsg != nullptr, false);
  if (!_gsg->is_valid()) {
    return false;
  }

  // Count total color buffers.
  int totalcolor =
   (_fb_properties.get_stereo() ? 2 : 1) +
    _fb_properties.get_aux_rgba() +
    _fb_properties.get_aux_hrgba() +
    _fb_properties.get_aux_float();

  // Check for support of relevant extensions.
  CLP(GraphicsStateGuardian) *glgsg;
  DCAST_INTO_R(glgsg, _gsg, false);
  if (!glgsg->_supports_framebuffer_object) {
    return false;
  }

  if (_rb_context == nullptr) {
    _rb_context = new BufferContext(&(glgsg->_renderbuffer_residency), nullptr);
  }

/*
 * Describe the framebuffer properties of the FBO. Unfortunately, we can't
 * currently predict which formats the implementation will allow us to use at
 * this point, so we'll just have to make some guesses and parrot the rest of
 * the properties back to the user.  When we actually attach the textures,
 * we'll update the properties more appropriately.
 */

  // Rounding the depth bits is not spectacular, but at least we're telling
  // the user *something* about what we're going to get.

  // A lot of code seems to depend on being able to get a color buffer by just
  // setting the rgb_color bit.
  if (_fb_properties.get_color_bits() == 0 &&
      _fb_properties.get_rgb_color()) {
    _fb_properties.set_color_bits(1);
    _fb_properties.set_red_bits(1);
    _fb_properties.set_green_bits(1);
    _fb_properties.set_blue_bits(1);
  }

  // Actually, let's always get a colour buffer for now until we figure out
  // why Intel HD Graphics cards complain otherwise.
  if (gl_force_fbo_color && _fb_properties.get_color_bits() == 0) {
    _fb_properties.set_color_bits(1);
  }

  if (_fb_properties.get_depth_bits() > 24) {
    _fb_properties.set_depth_bits(32);
  } else if (_fb_properties.get_depth_bits() > 16) {
    _fb_properties.set_depth_bits(24);
  } else if (_fb_properties.get_depth_bits() > 0) {
    _fb_properties.set_depth_bits(16);
  } else {
    _fb_properties.set_depth_bits(0);
  }

  // We're not going to get more than this, ever.  At least not until OpenGL
  // introduces 64-bit texture formats.
  if (_fb_properties.get_color_bits() > 96) {
    _fb_properties.set_color_bits(96);
  }
  if (_fb_properties.get_red_bits() > 32) {
    _fb_properties.set_red_bits(32);
  }
  if (_fb_properties.get_green_bits() > 32) {
    _fb_properties.set_green_bits(32);
  }
  if (_fb_properties.get_blue_bits() > 32) {
    _fb_properties.set_blue_bits(32);
  }
  if (_fb_properties.get_alpha_bits() > 32) {
    _fb_properties.set_alpha_bits(32);
  }

  if (_fb_properties.get_float_depth()) {
    // GL_DEPTH_COMPONENT32F seems the only depth float format.
    _fb_properties.set_depth_bits(32);
  }

  // We currently only support color formats this big as float.
  if (_fb_properties.get_color_bits() > 16 * 3) {
    _fb_properties.set_float_color(true);
  }

  if (_fb_properties.get_srgb_color()) {
    // This is the only sRGB color format OpenGL supports.
    _fb_properties.set_rgba_bits(8, 8, 8,
      (_fb_properties.get_alpha_bits() > 0) ? 8 : 0);
    _fb_properties.set_float_color(false);
  }

  if (!_gsg->get_supports_depth_stencil()) {
    // At least we know we won't be getting stencil bits.
    _fb_properties.set_stencil_bits(0);

  } else if (_fb_properties.get_stencil_bits() > 0) {
    // We don't currently support stencil-only targets.
    _fb_properties.set_stencil_bits(8);
    if (_fb_properties.get_depth_bits() < 24) {
      _fb_properties.set_depth_bits(24);
    }
  }

  // Accumulation buffers aren't supported for FBOs.
  _fb_properties.set_accum_bits(0);

  if (glgsg->get_supports_framebuffer_multisample() && glgsg->get_supports_framebuffer_blit()) {
    _requested_multisamples = _fb_properties.get_multisamples();
  } else {
    _requested_multisamples = 0;
  }

#ifndef OPENGLES
  if (glgsg->get_supports_framebuffer_multisample_coverage_nv() && glgsg->get_supports_framebuffer_blit()) {
    _requested_coverage_samples = _fb_properties.get_coverage_samples();
    // Note:  Only 4 and 8 actual samples are supported by the extension, with
    // 8 or 16 coverage samples.
    if ((_requested_coverage_samples <= 8) && (_requested_coverage_samples > 0)) {
      _requested_multisamples = 4;
      _requested_coverage_samples = 8;
    } else if (_requested_coverage_samples > 8) {
      if (_requested_multisamples < 8) {
        _requested_multisamples = 4;
      } else {
        _requested_multisamples = 8;
      }
      _requested_coverage_samples = 16;
    }

  } else {
    _requested_coverage_samples = 0;
  }
#endif

  if (_requested_multisamples > glgsg->_max_fb_samples) {
    _requested_multisamples = glgsg->_max_fb_samples;
  }
  _fb_properties.set_multisamples(_requested_multisamples);
  _fb_properties.set_coverage_samples(_requested_coverage_samples);

  // Update aux settings to reflect the GL_MAX_DRAW_BUFFERS limit, if we
  // exceed it, that is.
  int availcolor = glgsg->_max_color_targets;

  if (totalcolor > availcolor) {
    int aux_rgba = _fb_properties.get_aux_rgba();
    int aux_hrgba = _fb_properties.get_aux_hrgba();
    int aux_float = _fb_properties.get_aux_float();

    if (_fb_properties.get_color_bits() > 0 && availcolor > 0) {
      --availcolor;
      if (_fb_properties.is_stereo()) {
        if (availcolor > 0) {
          --availcolor;
        } else {
          _fb_properties.set_stereo(0);
        }
      }
    }
    aux_rgba = min(aux_rgba, availcolor);
    availcolor -= aux_rgba;
    aux_hrgba = min(aux_hrgba, availcolor);
    availcolor -= aux_hrgba;
    aux_float = min(aux_float, availcolor);
    availcolor -= aux_float;

    _fb_properties.set_aux_rgba(aux_rgba);
    _fb_properties.set_aux_hrgba(aux_hrgba);
    _fb_properties.set_aux_float(aux_float);
  }

  _fb_properties.set_back_buffers(0);
  _fb_properties.set_indexed_color(0);
  _fb_properties.set_rgb_color(1);
  if (_host != nullptr) {
    _fb_properties.set_force_hardware(_host->get_fb_properties().get_force_hardware());
    _fb_properties.set_force_software(_host->get_fb_properties().get_force_software());
  }

  _is_valid = true;
  _needs_rebuild = true;
  report_my_gl_errors(this);

  return true;
}

/**
 * This is normally called only from within make_texture_buffer().  When
 * called on a ParasiteBuffer, it returns the host of that buffer; but when
 * called on some other buffer, it returns the buffer itself.
 */
GraphicsOutput *CLP(GraphicsBuffer)::
get_host() {
  return (_host != nullptr) ? _host : this;
}

/**
 * Closes the buffer right now.  Called from the window thread.
 */
void CLP(GraphicsBuffer)::
close_buffer() {
  _rb_data_size_bytes = 0;
  if (_rb_context != nullptr) {
    _rb_context->update_data_size_bytes(0);
    delete _rb_context;
    _rb_context = nullptr;
  }

  check_host_valid();

  if (_gsg == nullptr) {
    return;
  }

  // Get the glgsg.
  CLP(GraphicsStateGuardian) *glgsg;
  DCAST_INTO_V(glgsg, _gsg);

  report_my_gl_errors(this);
  // Delete the renderbuffers.
  for (int i=0; i<RTP_COUNT; i++) {
    if (_rb[i] != 0) {
      glgsg->_glDeleteRenderbuffers(1, &(_rb[i]));
      _rb[i] = 0;
    }
  }
  // Delete the multisample renderbuffers.
  for (int i=0; i<RTP_COUNT; i++) {
    if (_rbm[i] != 0) {
      glgsg->_glDeleteRenderbuffers(1, &(_rbm[i]));
      _rb[i] = 0;
    }
  }

  _rb_size_x = 0;
  _rb_size_y = 0;
  report_my_gl_errors(this);

  // Delete the FBO itself.
  if (!_fbo.empty()) {
    glgsg->_glDeleteFramebuffers(_fbo.size(), _fbo.data());
    _fbo.clear();
  }

  if (_fbo_multisample != 0) {
    glgsg->_glDeleteFramebuffers(1, &_fbo_multisample);
    _fbo_multisample = 0;
  }

  report_my_gl_errors(this);

  // Release the Gsg
  _gsg.clear();

  _is_valid = false;
}

/**
 * Will attempt to use the depth buffer of the input graphics_output.  The
 * buffer sizes must be exactly the same.
 */
bool CLP(GraphicsBuffer)::
share_depth_buffer(GraphicsOutput *graphics_output) {

  bool state;
  CLP(GraphicsBuffer) *input_graphics_output;

  state = false;
  input_graphics_output = DCAST(CLP(GraphicsBuffer), graphics_output);
  if (this != input_graphics_output && input_graphics_output) {

    state = true;
    this->unshare_depth_buffer();

    // Make sure that the buffers are both FBOs.
    if (!input_graphics_output->is_of_type(CLP(GraphicsBuffer)::get_class_type())) {
      GLCAT.error() << "share_depth_buffer: non-matching type\n";
      state = false;
    }

    // Check buffer size.
    if (this->get_x_size() != input_graphics_output->get_x_size()) {
      GLCAT.error() << "share_depth_buffer: non-matching width\n";
      state = false;
    }

    if (this->get_y_size() != input_graphics_output->get_y_size()) {
      GLCAT.error() << "share_depth_buffer: non-matching height\n";
      state = false;
    }

    // Check multisample compatibility.
    if (this->get_multisample_count() != input_graphics_output->get_multisample_count()) {
      GLCAT.error() << "share_depth_buffer: non-matching multisamples\n";
      state = false;
    }

    if (this->get_coverage_sample_count() != input_graphics_output->get_coverage_sample_count()) {
      GLCAT.error() << "share_depth_buffer: non-matching coverage samples\n";
      state = false;
    }

    if (state) {
      // let the input GraphicsOutput know that there is an object sharing its
      // depth buffer
      input_graphics_output->register_shared_depth_buffer(this);
      _shared_depth_buffer = input_graphics_output;
      state = true;
    }
    _needs_rebuild = true;
  }
  report_my_gl_errors(this);
  return state;
}

/**
 * Discontinue sharing the depth buffer.
 */
void CLP(GraphicsBuffer)::
unshare_depth_buffer() {
  if (_shared_depth_buffer) {
    // let the GraphicsOutput know that this object is no longer sharing its
    // depth buffer
    _shared_depth_buffer->unregister_shared_depth_buffer(this);
    _shared_depth_buffer = 0;
    _needs_rebuild = true;
  }
}

/**
 * Returns true if this particular GraphicsOutput can render directly into a
 * texture, or false if it must always copy-to-texture at the end of each
 * frame to achieve this effect.
 */
bool CLP(GraphicsBuffer)::
get_supports_render_texture() const {
  // FBO-based buffers, by their nature, can always bind-to-texture.
  return true;
}

/**
 * Register/save who is sharing the depth buffer.
 */
void CLP(GraphicsBuffer)::
register_shared_depth_buffer(GraphicsOutput *graphics_output) {
  CLP(GraphicsBuffer) *input_graphics_output;

  input_graphics_output = DCAST (CLP(GraphicsBuffer), graphics_output);
  if (input_graphics_output) {
    // add to list
    _shared_depth_buffer_list.push_back(input_graphics_output);
  }
}

/**
 * Unregister who is sharing the depth buffer.
 */
void CLP(GraphicsBuffer)::
unregister_shared_depth_buffer(GraphicsOutput *graphics_output) {
  CLP(GraphicsBuffer) *input_graphics_output;

  input_graphics_output = DCAST (CLP(GraphicsBuffer), graphics_output);
  if (input_graphics_output) {
    // remove from list
    _shared_depth_buffer_list.remove(input_graphics_output);
  }
}

/**
 * Unregister who is sharing the depth buffer.
 */
void CLP(GraphicsBuffer)::
report_my_errors(int line, const char *file) {
  if (_gsg == nullptr) {
    GLenum error_code = glGetError();
    if (error_code != GL_NO_ERROR) {
      GLCAT.error() << file << ", line " << line << ": GL error " << (int)error_code << "\n";
    }
  } else {
    CLP(GraphicsStateGuardian) *glgsg = (CLP(GraphicsStateGuardian) *)_gsg.p();
    glgsg->report_my_errors(line, file);
  }
}

/**
 * If the host window has been closed, then this buffer is dead too.
 */
void CLP(GraphicsBuffer)::
check_host_valid() {
  if (_host != nullptr && !_host->is_valid()) {
    _rb_data_size_bytes = 0;
    if (_rb_context != nullptr) {
      // We must delete this object first, because when the GSG destructs, so
      // will the tracker that this context is attached to.
      _rb_context->update_data_size_bytes(0);
      delete _rb_context;
      _rb_context = nullptr;
    }
    _is_valid = false;
    _gsg.clear();
    _host.clear();
  }
}

/**
 * After the frame has been rendered into the multisample buffer, filters it
 * down into the final render buffer.
 */
void CLP(GraphicsBuffer)::
resolve_multisamples() {
  nassertv(_fbo.size() > 0);

  CLP(GraphicsStateGuardian) *glgsg = (CLP(GraphicsStateGuardian) *)_gsg.p();

  PStatGPUTimer timer(glgsg, _resolve_multisample_pcollector);

#ifndef OPENGLES_1
  if (gl_enable_memory_barriers) {
    // Issue memory barriers as necessary to make sure that the texture memory
    // is synchronized before we blit to it.
    for (CLP(TextureContext) *gtc : _texture_contexts) {
      if (gtc->needs_barrier(GL_FRAMEBUFFER_BARRIER_BIT)) {
        glgsg->issue_memory_barrier(GL_FRAMEBUFFER_BARRIER_BIT);
        // If we've done it for one, we've done it for all.
        break;
      }
    }
  }
#endif

  report_my_gl_errors(glgsg);
  GLuint fbo = _fbo[0];
  if (_bound_tex_page != -1) {
    fbo = _fbo[_bound_tex_page];
  }
  glgsg->_glBindFramebuffer(GL_DRAW_FRAMEBUFFER_EXT, fbo);
  glgsg->_glBindFramebuffer(GL_READ_FRAMEBUFFER_EXT, _fbo_multisample);
  glgsg->_current_fbo = fbo;

  // If the depth buffer is shared, resolve it only on the last to render FBO.
  bool do_depth_blit = false;
  if (_rbm[RTP_depth_stencil] != 0 || _rbm[RTP_depth] != 0) {
    if (_shared_depth_buffer) {
      CLP(GraphicsBuffer) *graphics_buffer = nullptr;
      //CLP(GraphicsBuffer) *highest_sort_graphics_buffer = NULL;
      std::list <CLP(GraphicsBuffer) *>::iterator graphics_buffer_iterator;

      int max_sort_order = 0;
      for (graphics_buffer_iterator = _shared_depth_buffer_list.begin();
           graphics_buffer_iterator != _shared_depth_buffer_list.end();
           graphics_buffer_iterator++) {
        graphics_buffer = (*graphics_buffer_iterator);
        if (graphics_buffer) {
          // this call removes the entry from the list
          if (graphics_buffer->get_sort() >= max_sort_order) {
            max_sort_order = graphics_buffer->get_sort();
            //highest_sort_graphics_buffer = graphics_buffer;
          }
        }
      }
      if (max_sort_order == this->get_sort()) {
        do_depth_blit = true;
      }
    } else {
      do_depth_blit = true;
    }
  }

  // First handle the auxiliary buffers.
#ifndef OPENGLES
  int next = GL_COLOR_ATTACHMENT1_EXT;
  if (_fb_properties.is_stereo()) {
    glReadBuffer(next);
    glDrawBuffer(next);
    glgsg->_glBlitFramebuffer(0, 0, _rb_size_x, _rb_size_y, 0, 0, _rb_size_x, _rb_size_y,
                              GL_COLOR_BUFFER_BIT, GL_NEAREST);
    next += 1;
  }
  for (int i = 0; i < _fb_properties.get_aux_rgba(); ++i) {
    glReadBuffer(next);
    glDrawBuffer(next);
    glgsg->_glBlitFramebuffer(0, 0, _rb_size_x, _rb_size_y, 0, 0, _rb_size_x, _rb_size_y,
                              GL_COLOR_BUFFER_BIT, GL_NEAREST);
    next += 1;
  }
  for (int i = 0; i < _fb_properties.get_aux_hrgba(); ++i) {
    glReadBuffer(next);
    glDrawBuffer(next);
    glgsg->_glBlitFramebuffer(0, 0, _rb_size_x, _rb_size_y, 0, 0, _rb_size_x, _rb_size_y,
                              GL_COLOR_BUFFER_BIT, GL_NEAREST);
    next += 1;
  }
  for (int i = 0; i < _fb_properties.get_aux_float(); ++i) {
    glReadBuffer(next);
    glDrawBuffer(next);
    glgsg->_glBlitFramebuffer(0, 0, _rb_size_x, _rb_size_y, 0, 0, _rb_size_x, _rb_size_y,
                              GL_COLOR_BUFFER_BIT, GL_NEAREST);
    next += 1;
  }
#endif

  // Now blit the normal color target, plus any depth/stencil.
  // We do this last because we want to leave attachment 0 bound at the end.
#ifndef OPENGLES
  if (_have_any_color) {
    glDrawBuffer(GL_COLOR_ATTACHMENT0_EXT);
    glReadBuffer(GL_COLOR_ATTACHMENT0_EXT);
  } else {
    glDrawBuffer(GL_NONE);
    glReadBuffer(GL_NONE);
  }
#endif

  if (do_depth_blit) {
    glgsg->_glBlitFramebuffer(0, 0, _rb_size_x, _rb_size_y, 0, 0, _rb_size_x, _rb_size_y,
                              GL_COLOR_BUFFER_BIT | GL_DEPTH_BUFFER_BIT | GL_STENCIL_BUFFER_BIT,
                              GL_NEAREST);
  }
  else if (_have_any_color) {
    glgsg->_glBlitFramebuffer(0, 0, _rb_size_x, _rb_size_y, 0, 0, _rb_size_x, _rb_size_y,
                              GL_COLOR_BUFFER_BIT,
                              GL_NEAREST);
  }

  // Bind the regular FBO as read buffer for the sake of copy_to_textures.
  glgsg->_glBindFramebuffer(GL_READ_FRAMEBUFFER_EXT, fbo);

  report_my_gl_errors(this);
}<|MERGE_RESOLUTION|>--- conflicted
+++ resolved
@@ -1369,16 +1369,6 @@
 
   GLuint index = gtc->get_view_index(view);
 
-<<<<<<< HEAD
-=======
-#if !defined(OPENGLES) && defined(SUPPORT_FIXED_FUNCTION)
-  if (glgsg->has_fixed_function_pipeline()) {
-    GLclampf priority = 1.0f;
-    glPrioritizeTextures(1, &index, &priority);
-  }
-#endif
-
->>>>>>> c4d143a9
 #ifndef OPENGLES
   if (_rb_size_z != 1) {
     // Bind all of the layers of the texture.
