--- conflicted
+++ resolved
@@ -161,27 +161,6 @@
 has_core_profile() const {
   return _core_profile;
 }*/
-
-/**
-<<<<<<< HEAD
-=======
- * Returns whether the fixed function pipeline is supported.
- */
-INLINE bool CLP(GraphicsStateGuardian)::
-has_fixed_function_pipeline() const {
-#ifndef SUPPORT_FIXED_FUNCTION
-  return false;
-#elif defined(OPENGLES_1)
-  return true;
-#elif defined(OPENGLES)
-  return false;
-#else
-  // Otherwise, we can just check whether we are using a core profile or a
-  // compatibility mode. The variable _core_profile is already taking into
-  // account if a GL < 3.2 is considered (becoming false)
-  return !_core_profile;
-#endif
-}
 
 /**
  *
@@ -200,7 +179,6 @@
 }
 
 /**
->>>>>>> c4d143a9
  * Calls glFinish() if the config variable gl-finish is set True.
  */
 INLINE void CLP(GraphicsStateGuardian)::
