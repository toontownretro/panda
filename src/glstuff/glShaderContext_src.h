/**
 * PANDA 3D SOFTWARE
 * Copyright (c) Carnegie Mellon University.  All rights reserved.
 *
 * All use of this software is subject to the terms of the revised BSD
 * license.  You should have received a copy of this license along
 * with this source code in a file named "LICENSE."
 *
 * @file glShaderContext_src.h
 * @author jyelon
 * @date 2005-09-01
 */

#ifndef OPENGLES_1

#include "pandabase.h"
#include "string_utils.h"
#include "internalName.h"
#include "shader.h"
#include "shaderContext.h"
#include "deletedChain.h"
#include "paramTexture.h"

#include <pmap.h>

class CLP(GraphicsStateGuardian);

/**
 * xyz
 */
class EXPCL_GL CLP(ShaderContext) final : public ShaderContext {
public:
  friend class CLP(GraphicsStateGuardian);

  CLP(ShaderContext)(CLP(GraphicsStateGuardian) *glgsg, Shader *s);
  ~CLP(ShaderContext)();
  ALLOC_DELETED_CHAIN(CLP(ShaderContext));

  void reflect_program();
  void query_uniform_locations(const ShaderModule *module);
  void r_query_uniform_locations(uint32_t from_location, const ShaderType *type, const char *name);
  void reflect_attribute(int i, char *name_buf, GLsizei name_buflen);
  void reflect_uniform_block(int i, const char *block_name,
                             char *name_buffer, GLsizei name_buflen);
  void reflect_uniform(int i, char *name_buffer, GLsizei name_buflen);
  bool get_sampler_texture_type(int &out, GLenum param_type);
  const ShaderType *get_param_type(GLenum type);

  INLINE GLint get_uniform_location(int seqno) const;
  INLINE void set_uniform_location(int seqno, GLint location);

  bool valid(void) override;
  void bind() override;
  void unbind() override;

  void set_state_and_transform(const RenderState *state,
                               const TransformState *modelview_transform,
                               const TransformState *camera_transform,
                               const TransformState *projection_transform) override;

  void issue_parameters(int altered) override;
  void update_transform_table(const TransformTable *table);
  void update_slider_table(const SliderTable *table);
  void disable_shader_vertex_arrays() override;
  bool update_shader_vertex_arrays(ShaderContext *prev, bool force) override;
  void disable_shader_texture_bindings() override;
  void update_shader_texture_bindings(ShaderContext *prev) override;
  void update_shader_buffer_bindings(ShaderContext *prev) override;

  bool uses_standard_vertex_arrays(void) override {
    return _uses_standard_vertex_arrays;
  }
  bool uses_custom_vertex_arrays(void) override {
    return true;
  }

private:
  bool _validated;
  GLuint _glsl_program;
  struct Module {
    const ShaderModule *_module;
    GLuint _handle;
    bool _needs_compile;
  };
  typedef pvector<Module> Modules;
  Modules _modules;
  bool _needs_reflection = false;
  bool _needs_query_uniform_locations = false;
  bool _remap_uniform_locations = false;
<<<<<<< HEAD
=======
  bool _emulate_float_attribs = false;
>>>>>>> 3fc9f5e1

  CPT(RenderState) _state_rs;
  CPT(TransformState) _modelview_transform;
  CPT(TransformState) _camera_transform;
  CPT(TransformState) _projection_transform;
  const ColorAttrib *_color_attrib;
  const ShaderAttrib *_shader_attrib;

/*
 * struct ParamContext { CPT(InternalName) _name; GLint _location; GLsizei
 * _count; WPT(ParamValue) _value; UpdateSeq _updated; }; typedef
 * pvector<ParamContext> ParamContexts; ParamContexts _params;
 */

  pvector<GLint> _uniform_location_map;
<<<<<<< HEAD
=======
  BitMask32 _enabled_attribs;
>>>>>>> 3fc9f5e1
  GLint _color_attrib_index;
  GLint _transform_weight2_index;
  GLint _transform_index2_index;
  GLint _transform_table_index;
  GLint _slider_table_index;
  GLsizei _transform_table_size;
  GLsizei _slider_table_size;
  GLint _frame_number_loc;
  GLint _frame_number;
#ifndef OPENGLES
  pflat_hash_map<GLint, GLuint64, integer_hash<GLint>> _glsl_uniform_handles;
#endif

#ifndef OPENGLES
  struct StorageBlock {
    CPT(InternalName) _name;
    GLuint _binding_index;
    GLuint _min_size;
  };
  typedef pvector<StorageBlock> StorageBlocks;
  StorageBlocks _storage_blocks;
  BitArray _used_storage_bindings;
#endif

  struct ImageInput {
    CPT(InternalName) _name;
    CLP(TextureContext) *_gtc;
    bool _writable;
  };
  pvector<ImageInput> _glsl_img_inputs;

  LMatrix4 *_mat_part_cache = nullptr;

  struct PtrCache {
    unsigned char *_data;
    size_t _size;
  };
  PtrCache *_ptr_cache = nullptr;

  CLP(GraphicsStateGuardian) *_glgsg;
  PreparedGraphicsObjects *_prepared_objects;

  bool _uses_standard_vertex_arrays;

  void report_shader_errors(const Module &module, bool fatal);
  void report_program_errors(GLuint program, bool fatal);
  bool attach_shader(const ShaderModule *module, Shader::ModuleSpecConstants &spec_consts);
  bool compile_and_link();
  void release_resources();

  const ShaderVertexInputSignature *_input_signature;

public:
  static TypeHandle get_class_type() {
    return _type_handle;
  }
  static void init_type() {
    ShaderContext::init_type();
    register_type(_type_handle, CLASSPREFIX_QUOTED "ShaderContext",
                  ShaderContext::get_class_type());
  }
  virtual TypeHandle get_type() const override {
    return get_class_type();
  }
  virtual TypeHandle force_init_type() override {init_type(); return get_class_type();}

private:
  static TypeHandle _type_handle;
};

#include "glShaderContext_src.I"

#endif  // OPENGLES_1<|MERGE_RESOLUTION|>--- conflicted
+++ resolved
@@ -87,10 +87,7 @@
   bool _needs_reflection = false;
   bool _needs_query_uniform_locations = false;
   bool _remap_uniform_locations = false;
-<<<<<<< HEAD
-=======
   bool _emulate_float_attribs = false;
->>>>>>> 3fc9f5e1
 
   CPT(RenderState) _state_rs;
   CPT(TransformState) _modelview_transform;
@@ -106,10 +103,6 @@
  */
 
   pvector<GLint> _uniform_location_map;
-<<<<<<< HEAD
-=======
-  BitMask32 _enabled_attribs;
->>>>>>> 3fc9f5e1
   GLint _color_attrib_index;
   GLint _transform_weight2_index;
   GLint _transform_index2_index;
