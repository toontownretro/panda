--- conflicted
+++ resolved
@@ -24,6 +24,8 @@
 #include "textureAttrib.h"
 #include "texMatrixAttrib.h"
 #include "texGenAttrib.h"
+#include "materialAttrib.h"
+#include "materialCollection.h"
 #include "lightAttrib.h"
 #include "clipPlaneAttrib.h"
 #include "occluderEffect.h"
@@ -41,12 +43,14 @@
 #include "showBoundsEffect.h"
 #include "transparencyAttrib.h"
 #include "antialiasAttrib.h"
+#include "audioVolumeAttrib.h"
 #include "texProjectorEffect.h"
 #include "scissorEffect.h"
 #include "texturePool.h"
 #include "planeNode.h"
 #include "occluderNode.h"
 #include "lensNode.h"
+#include "materialPool.h"
 #include "look_at.h"
 #include "plist.h"
 #include "boundingSphere.h"
@@ -3264,11 +3268,18 @@
 }
 
 /**
- * Sets the name of the shader generator that should be used to generate a
- * shader for this node's state.
- */
-void NodePath::
-set_shader(const std::string &shader_name, int priority) {
+ *
+ */
+void NodePath::
+set_shader_off(int priority) {
+  set_shader(nullptr, priority);
+}
+
+/**
+ *
+ */
+void NodePath::
+set_shader_auto(int priority) {
   nassertv_always(!is_empty());
 
   const RenderAttrib *attrib =
@@ -3277,22 +3288,34 @@
     priority = max(priority,
                    node()->get_state()->get_override(ShaderAttrib::get_class_slot()));
     const ShaderAttrib *sa = DCAST(ShaderAttrib, attrib);
-    node()->set_attrib(sa->set_shader(shader_name, priority));
+    node()->set_attrib(sa->set_shader_auto(priority));
   } else {
     // Create a new ShaderAttrib for this node.
     CPT(ShaderAttrib) sa = DCAST(ShaderAttrib, ShaderAttrib::make());
-    node()->set_attrib(sa->set_shader(shader_name, priority));
-  }
-}
-
-/**
- *
- */
-void NodePath::
-set_shader_off(int priority) {
-  set_shader(nullptr, priority);
-}
-
+    node()->set_attrib(sa->set_shader_auto(priority));
+  }
+}
+
+/**
+ * overloaded for auto shader customization
+ */
+void NodePath::
+set_shader_auto(BitMask32 shader_switch, int priority) {
+  nassertv_always(!is_empty());
+
+  const RenderAttrib *attrib =
+    node()->get_attrib(ShaderAttrib::get_class_slot());
+  if (attrib != nullptr) {
+    priority = max(priority,
+                   node()->get_state()->get_override(ShaderAttrib::get_class_slot()));
+    const ShaderAttrib *sa = DCAST(ShaderAttrib, attrib);
+    node()->set_attrib(sa->set_shader_auto(shader_switch, priority));
+  } else {
+    // Create a new ShaderAttrib for this node.
+    CPT(ShaderAttrib) sa = DCAST(ShaderAttrib, ShaderAttrib::make());
+    node()->set_attrib(sa->set_shader_auto(shader_switch, priority));
+  }
+}
 /**
  *
  */
@@ -4093,8 +4116,6 @@
 }
 
 /**
-<<<<<<< HEAD
-=======
  * Returns the first material found applied to geometry at this node or below
  * that matches the indicated name (which may contain wildcards).  Returns the
  * material if it is found, or NULL if it is not.
@@ -4237,7 +4258,6 @@
 }
 
 /**
->>>>>>> ea8bc755
  * Sets the geometry at this level and below to render using the indicated
  * fog.
  */
@@ -5055,6 +5075,101 @@
   }
 
   return AntialiasAttrib::M_none;
+}
+
+/**
+ * Returns true if an audio volume has been applied to the referenced node,
+ * false otherwise.  It is still possible that volume at this node might have
+ * been scaled by an ancestor node.
+ */
+bool NodePath::
+has_audio_volume() const {
+  nassertr_always(!is_empty(), false);
+  return node()->has_attrib(AudioVolumeAttrib::get_class_slot());
+}
+
+/**
+ * Completely removes any audio volume from the referenced node.  This is
+ * preferable to simply setting the audio volume to identity, as it also
+ * removes the overhead associated with having an audio volume at all.
+ */
+void NodePath::
+clear_audio_volume() {
+  nassertv_always(!is_empty());
+  node()->clear_attrib(AudioVolumeAttrib::get_class_slot());
+}
+
+/**
+ * Sets the audio volume component of the transform
+ */
+void NodePath::
+set_audio_volume(PN_stdfloat volume, int priority) {
+  nassertv_always(!is_empty());
+
+  const RenderAttrib *attrib =
+    node()->get_attrib(AudioVolumeAttrib::get_class_slot());
+  if (attrib != nullptr) {
+    priority = max(priority,
+                   node()->get_state()->get_override(AudioVolumeAttrib::get_class_slot()));
+    CPT(AudioVolumeAttrib) ava = DCAST(AudioVolumeAttrib, attrib);
+
+    // Modify the existing AudioVolumeAttrib to add the indicated volume.
+    node()->set_attrib(ava->set_volume(volume), priority);
+
+  } else {
+    // Create a new AudioVolumeAttrib for this node.
+    node()->set_attrib(AudioVolumeAttrib::make(volume), priority);
+  }
+}
+
+/**
+ * Disables any audio volume attribute inherited from above.  This is not the
+ * same thing as clear_audio_volume(), which undoes any previous
+ * set_audio_volume() operation on this node; rather, this actively disables
+ * any set_audio_volume() that might be inherited from a parent node.
+ *
+ * It is legal to specify a new volume on the same node with a subsequent call
+ * to set_audio_volume(); this new scale will apply to lower nodes.
+ */
+void NodePath::
+set_audio_volume_off(int priority) {
+  nassertv_always(!is_empty());
+  node()->set_attrib(AudioVolumeAttrib::make_off(), priority);
+}
+
+/**
+ * Returns the complete audio volume that has been applied to this node via a
+ * previous call to set_audio_volume(), or 1. (identity) if no volume has been
+ * applied to this particular node.
+ */
+PN_stdfloat NodePath::
+get_audio_volume() const {
+  const RenderAttrib *attrib =
+    node()->get_attrib(AudioVolumeAttrib::get_class_slot());
+  if (attrib != nullptr) {
+    const AudioVolumeAttrib *ava = DCAST(AudioVolumeAttrib, attrib);
+    return ava->get_volume();
+  }
+
+  return 1.0f;
+}
+
+/**
+ * Returns the complete audio volume for this node taking highers nodes in the
+ * graph into account.
+ */
+PN_stdfloat NodePath::
+get_net_audio_volume() const {
+  CPT(RenderState) net_state = get_net_state();
+  const RenderAttrib *attrib = net_state->get_attrib(AudioVolumeAttrib::get_class_slot());
+  if (attrib != nullptr) {
+    const AudioVolumeAttrib *ava = DCAST(AudioVolumeAttrib, attrib);
+    if (ava != nullptr) {
+      return ava->get_volume();
+    }
+  }
+
+  return 1.0f;
 }
 
 /**
@@ -6623,6 +6738,140 @@
 }
 
 /**
+ *
+ */
+Material *NodePath::
+r_find_material(PandaNode *node, const RenderState *state,
+               const GlobPattern &glob) const {
+  if (node->is_geom_node()) {
+    GeomNode *gnode;
+    DCAST_INTO_R(gnode, node, nullptr);
+
+    int num_geoms = gnode->get_num_geoms();
+    for (int i = 0; i < num_geoms; i++) {
+      CPT(RenderState) geom_state =
+        state->compose(gnode->get_geom_state(i));
+
+      // Look for a MaterialAttrib on the state.
+      const RenderAttrib *attrib =
+        geom_state->get_attrib(MaterialAttrib::get_class_slot());
+      if (attrib != nullptr) {
+        const MaterialAttrib *ta = DCAST(MaterialAttrib, attrib);
+        if (!ta->is_off()) {
+          Material *material = ta->get_material();
+          if (material != nullptr) {
+            if (glob.matches(material->get_name())) {
+              return material;
+            }
+          }
+        }
+      }
+    }
+  }
+
+  // Now consider children.
+  PandaNode::Children cr = node->get_children();
+  int num_children = cr.get_num_children();
+  for (int i = 0; i < num_children; i++) {
+    PandaNode *child = cr.get_child(i);
+    CPT(RenderState) next_state = state->compose(child->get_state());
+
+    Material *result = r_find_material(child, next_state, glob);
+    if (result != nullptr) {
+      return result;
+    }
+  }
+
+  return nullptr;
+}
+
+/**
+ *
+ */
+void NodePath::
+r_find_all_materials(PandaNode *node, const RenderState *state,
+                    NodePath::Materials &materials) const {
+  if (node->is_geom_node()) {
+    GeomNode *gnode;
+    DCAST_INTO_V(gnode, node);
+
+    int num_geoms = gnode->get_num_geoms();
+    for (int i = 0; i < num_geoms; i++) {
+      CPT(RenderState) geom_state =
+        state->compose(gnode->get_geom_state(i));
+
+      // Look for a MaterialAttrib on the state.
+      const RenderAttrib *attrib =
+        geom_state->get_attrib(MaterialAttrib::get_class_slot());
+      if (attrib != nullptr) {
+        const MaterialAttrib *ta = DCAST(MaterialAttrib, attrib);
+        if (!ta->is_off()) {
+          Material *material = ta->get_material();
+          if (material != nullptr) {
+            materials.insert(material);
+          }
+        }
+      }
+    }
+  }
+
+  // Now consider children.
+  PandaNode::Children cr = node->get_children();
+  int num_children = cr.get_num_children();
+  for (int i = 0; i < num_children; i++) {
+    PandaNode *child = cr.get_child(i);
+    CPT(RenderState) next_state = state->compose(child->get_state());
+    r_find_all_materials(child, next_state, materials);
+  }
+}
+
+/**
+ *
+ */
+void NodePath::
+r_replace_material(PandaNode *node, Material *mat,
+                   const MaterialAttrib *new_attrib) {
+  // Consider the state of the node itself.
+  {
+    CPT(RenderState) node_state = node->get_state();
+    const MaterialAttrib *ma;
+    if (node_state->get_attrib(ma)) {
+      if (mat == ma->get_material()) {
+        node->set_state(node_state->set_attrib(new_attrib));
+      }
+    }
+  }
+
+  // If this is a GeomNode, consider the state of any of its Geoms.
+  if (node->is_geom_node()) {
+    GeomNode *gnode;
+    DCAST_INTO_V(gnode, node);
+
+    int num_geoms = gnode->get_num_geoms();
+    for (int i = 0; i < num_geoms; i++) {
+      CPT(RenderState) geom_state = gnode->get_geom_state(i);
+
+      // Look for a MaterialAttrib on the state.
+      const MaterialAttrib *ma;
+      if (geom_state->get_attrib(ma)) {
+        if (mat == ma->get_material()) {
+          // Replace it
+          gnode->set_geom_state(i, geom_state->set_attrib(new_attrib));
+        }
+      }
+    }
+  }
+
+  // Now consider children.
+  PandaNode::Children cr = node->get_children();
+  size_t num_children = cr.get_num_children();
+  for (size_t i = 0; i < num_children; ++i) {
+    PandaNode *child = cr.get_child(i);
+    r_replace_material(child, mat, new_attrib);
+  }
+}
+
+/**
  * Writes the contents of this object to the datagram for shipping out to a
  * Bam file.
  */
