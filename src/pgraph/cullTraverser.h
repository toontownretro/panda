/**
 * PANDA 3D SOFTWARE
 * Copyright (c) Carnegie Mellon University.  All rights reserved.
 *
 * All use of this software is subject to the terms of the revised BSD
 * license.  You should have received a copy of this license along
 * with this source code in a file named "LICENSE."
 *
 * @file cullTraverser.h
 * @author drose
 * @date 2002-02-23
 */

#ifndef CULLTRAVERSER_H
#define CULLTRAVERSER_H

#include "pandabase.h"

#include "geom.h"
#include "sceneSetup.h"
#include "renderState.h"
#include "transformState.h"
#include "geometricBoundingVolume.h"
#include "pointerTo.h"
#include "camera.h"
#include "drawMask.h"
#include "typedReferenceCount.h"
#include "pStatCollector.h"
#include "fogAttrib.h"

class GraphicsStateGuardian;
class PandaNode;
class CullHandler;
class CullableObject;
class CullTraverserData;
class PortalClipper;
class NodePath;

/**
 * This object performs a depth-first traversal of the scene graph, with
 * optional view-frustum culling, collecting CullState and searching for
 * GeomNodes.  Each renderable Geom encountered is passed along with its
 * associated RenderState to the CullHandler object.
 */
class EXPCL_PANDA_PGRAPH CullTraverser : public TypedReferenceCount {
PUBLISHED:
  CullTraverser();
  CullTraverser(const CullTraverser &copy);

  INLINE GraphicsStateGuardianBase *get_gsg() const;
  INLINE Thread *get_current_thread() const;

  virtual void set_scene(SceneSetup *scene_setup,
                         GraphicsStateGuardianBase *gsg,
                         bool dr_incomplete_render);
  INLINE SceneSetup *get_scene() const;
  INLINE bool has_tag_state_key() const;
  INLINE const std::string &get_tag_state_key() const;

  INLINE void set_camera_mask(const DrawMask &camera_mask);
  INLINE const DrawMask &get_camera_mask() const;

  INLINE const TransformState *get_camera_transform() const;
  INLINE const TransformState *get_world_transform() const;

  INLINE const RenderState *get_initial_state() const;
  INLINE bool get_depth_offset_decals() const;

  INLINE void set_view_frustum(GeometricBoundingVolume *view_frustum);
  INLINE GeometricBoundingVolume *get_view_frustum() const;

  INLINE void set_cull_handler(CullHandler *cull_handler);
  INLINE CullHandler *get_cull_handler() const;

  INLINE void set_portal_clipper(PortalClipper *portal_clipper);
  INLINE PortalClipper *get_portal_clipper() const;

  INLINE void set_custom_is_in_view(bool flag);
  INLINE bool has_custom_is_in_view() const;

  INLINE bool get_effective_incomplete_render() const;
  INLINE bool get_fake_view_frustum_cull() const;

  INLINE static void flush_level();

  void traverse(const NodePath &root);
<<<<<<< HEAD
  virtual void traverse_below(CullTraverserData &data);
  INLINE void do_traverse(CullTraverserData &data);

  virtual int custom_is_in_view(const CullTraverserData &data, const PandaNodePipelineReader &node_reader,
                                const TransformState *net_transform);
=======
  void do_traverse(CullTraverserData &data);
  INLINE void traverse_below(CullTraverserData &data);
>>>>>>> 9f1ab69e

  virtual void end_traverse();

  void draw_bounding_volume(const BoundingVolume *vol,
                            const TransformState *internal_transform) const;

public:
<<<<<<< HEAD
  INLINE void traverse_child(const CullTraverserData &data, PandaNode *child);
  INLINE void traverse_child(const CullTraverserData &data, PandaNode *child, const TransformState *net_transform, const RenderState *state);
  INLINE void traverse_child(const CullTraverserData &data, const PandaNode::DownConnection &child);
  INLINE void traverse_child(const CullTraverserData &data, const PandaNode::DownConnection &child, const RenderState *state);
=======
  INLINE void traverse_down(const CullTraverserData &data, PandaNode *child);
  INLINE void traverse_down(const CullTraverserData &data, PandaNode *child,
                            const TransformState *net_transform,
                            const RenderState *state);
  INLINE void traverse_down(const CullTraverserData &data,
                            const PandaNode::DownConnection &child);
  INLINE void traverse_down(const CullTraverserData &data,
                            const PandaNode::DownConnection &child,
                            const RenderState *state);

  void do_fake_cull(const CullTraverserData &data, PandaNode *child,
                    const TransformState *net_transform,
                    const RenderState *state);
>>>>>>> 9f1ab69e

public:
  // Statistics
  static PStatCollector _nodes_pcollector;
  static PStatCollector _geom_nodes_pcollector;
  static PStatCollector _geoms_pcollector;
  static PStatCollector _geoms_occluded_pcollector;

protected:
  void show_bounds(CullTraverserData &data, bool tight);
  static PT(Geom) make_bounds_viz(const BoundingVolume *vol);
  PT(Geom) make_tight_bounds_viz(PandaNode *node) const;
  static LVertex compute_point(const BoundingSphere *sphere,
                               PN_stdfloat latitude, PN_stdfloat longitude);
  static const RenderState *get_bounds_outer_viz_state();
  static const RenderState *get_bounds_inner_viz_state();
  static const RenderState *get_depth_offset_state();

  GraphicsStateGuardianBase *_gsg;
  Thread *_current_thread;
  PT(SceneSetup) _scene_setup;
  DrawMask _camera_mask;
  bool _fake_view_frustum_cull;
  bool _has_tag_state_key;
  std::string _tag_state_key;
  CPT(RenderState) _initial_state;
  PT(GeometricBoundingVolume) _view_frustum;
  CullHandler *_cull_handler;
  PortalClipper *_portal_clipper;
  bool _effective_incomplete_render;

  // Does a derived CullTraverser implement a custom method for view-culling
  // nodes?  If this is true, we will call the virtual custom_is_in_view()
  // method.  This is done to save performance if there is no custom
  // view-culling implementation.
  bool _has_custom_is_in_view;

public:
  static TypeHandle get_class_type() {
    return _type_handle;
  }
  static void init_type() {
    TypedReferenceCount::init_type();
    register_type(_type_handle, "CullTraverser",
                  TypedReferenceCount::get_class_type());
  }
  virtual TypeHandle get_type() const {
    return get_class_type();
  }
  virtual TypeHandle force_init_type() {init_type(); return get_class_type();}

private:
  static TypeHandle _type_handle;
};

#include "cullTraverserData.h"

#include "cullTraverser.I"

#endif<|MERGE_RESOLUTION|>--- conflicted
+++ resolved
@@ -84,16 +84,8 @@
   INLINE static void flush_level();
 
   void traverse(const NodePath &root);
-<<<<<<< HEAD
-  virtual void traverse_below(CullTraverserData &data);
-  INLINE void do_traverse(CullTraverserData &data);
-
-  virtual int custom_is_in_view(const CullTraverserData &data, const PandaNodePipelineReader &node_reader,
-                                const TransformState *net_transform);
-=======
   void do_traverse(CullTraverserData &data);
   INLINE void traverse_below(CullTraverserData &data);
->>>>>>> 9f1ab69e
 
   virtual void end_traverse();
 
@@ -101,12 +93,6 @@
                             const TransformState *internal_transform) const;
 
 public:
-<<<<<<< HEAD
-  INLINE void traverse_child(const CullTraverserData &data, PandaNode *child);
-  INLINE void traverse_child(const CullTraverserData &data, PandaNode *child, const TransformState *net_transform, const RenderState *state);
-  INLINE void traverse_child(const CullTraverserData &data, const PandaNode::DownConnection &child);
-  INLINE void traverse_child(const CullTraverserData &data, const PandaNode::DownConnection &child, const RenderState *state);
-=======
   INLINE void traverse_down(const CullTraverserData &data, PandaNode *child);
   INLINE void traverse_down(const CullTraverserData &data, PandaNode *child,
                             const TransformState *net_transform,
@@ -120,7 +106,6 @@
   void do_fake_cull(const CullTraverserData &data, PandaNode *child,
                     const TransformState *net_transform,
                     const RenderState *state);
->>>>>>> 9f1ab69e
 
 public:
   // Statistics
