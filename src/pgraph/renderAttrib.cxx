/**
 * PANDA 3D SOFTWARE
 * Copyright (c) Carnegie Mellon University.  All rights reserved.
 *
 * All use of this software is subject to the terms of the revised BSD
 * license.  You should have received a copy of this license along
 * with this source code in a file named "LICENSE."
 *
 * @file renderAttrib.cxx
 * @author drose
 * @date 2002-02-21
 */

#include "renderAttrib.h"
#include "bamReader.h"
#include "indent.h"
#include "lightReMutexHolder.h"
#include "pStatTimer.h"

using std::ostream;

LightReMutex *RenderAttrib::_attribs_lock = nullptr;
RenderAttrib::Attribs RenderAttrib::_attribs;
bool RenderAttrib::_uniquify_attribs = false;
TypeHandle RenderAttrib::_type_handle;

size_t RenderAttrib::_garbage_index = 0;

PStatCollector RenderAttrib::_garbage_collect_pcollector("*:RAttrib Cache:Garbage Collect");

/**
 *
 */
RenderAttrib::
RenderAttrib() {
  if (_attribs_lock == nullptr) {
    init_attribs();
  }
  _saved_entry = -1;
}

/**
 * The destructor is responsible for removing the RenderAttrib from the global
 * set if it is there.
 */
RenderAttrib::
~RenderAttrib() {
  // unref() should have cleared this.
  nassertv(_saved_entry == -1);
}

/**
 * Intended to be overridden by derived RenderAttrib types to specify how two
 * consecutive RenderAttrib objects of the same type interact.
 *
 * This should return false if a RenderAttrib on a higher node will compose
 * into a RenderAttrib on a lower node that has a higher override value, or
 * true if the lower RenderAttrib will completely replace the state.
 *
 * The default behavior is false: normally, a RenderAttrib in the graph cannot
 * completely override a RenderAttrib above it, regardless of its override
 * value--instead, the two attribs are composed.  But for some kinds of
 * RenderAttribs, it is useful to allow this kind of override.
 *
 * This method only handles the one special case of a lower RenderAttrib with
 * a higher override value.  If the higher RenderAttrib has a higher override
 * value, it always completely overrides.  And if both RenderAttribs have the
 * same override value, they are always composed.
 */
bool RenderAttrib::
lower_attrib_can_override() const {
  return false;
}

/**
 * Should be overridden by derived classes to return true if cull_callback()
 * has been defined.  Otherwise, returns false to indicate cull_callback()
 * does not need to be called for this node during the cull traversal.
 */
bool RenderAttrib::
has_cull_callback() const {
  return false;
}

/**
 * If has_cull_callback() returns true, this function will be called during
 * the cull traversal to perform any additional operations that should be
 * performed at cull time.
 *
 * This is called each time the RenderAttrib is discovered applied to a Geom
 * in the traversal.  It should return true if the Geom is visible, false if
 * it should be omitted.
 */
bool RenderAttrib::
cull_callback(CullTraverser *, const CullTraverserData &) const {
  return true;
}

/**
 * This method overrides ReferenceCount::unref() to clear the pointer from the
 * global object pool when its reference count goes to zero.
 */
bool RenderAttrib::
unref() const {
  if (!state_cache || garbage_collect_states) {
    // If we're not using the cache at all, or if we're relying on garbage
    // collection, just allow the pointer to unref normally.
    return ReferenceCount::unref();
  }

  // Here is the normal refcounting case, with a normal cache, and without
  // garbage collection in effect.  In this case we will pull the object out
  // of the cache when its reference count goes to 0.

  // We always have to grab the lock, since we will definitely need to be
  // holding it if we happen to drop the reference count to 0. Having to grab
  // the lock at every call to unref() is a big limiting factor on
  // parallelization.
  LightReMutexHolder holder(*_attribs_lock);

  if (ReferenceCount::unref()) {
    // The reference count is still nonzero.
    return true;
  }

  // The reference count has just reached zero.  Make sure the object is
  // removed from the global object pool, before anyone else finds it and
  // tries to ref it.
  ((RenderAttrib *)this)->release_new();

  return false;
}

/**
 *
 */
void RenderAttrib::
output(ostream &out) const {
  out << get_type();
}

/**
 *
 */
void RenderAttrib::
write(ostream &out, int indent_level) const {
  indent(out, indent_level) << *this << "\n";
}

/**
 * Returns the total number of unique RenderAttrib objects allocated in the
 * world.  This will go up and down during normal operations.
 */
int RenderAttrib::
get_num_attribs() {
  LightReMutexHolder holder(*_attribs_lock);
  return _attribs.get_num_entries();
}

/**
 * Lists all of the RenderAttribs in the cache to the output stream, one per
 * line.  This can be quite a lot of output if the cache is large, so be
 * prepared.
 */
void RenderAttrib::
list_attribs(ostream &out) {
  LightReMutexHolder holder(*_attribs_lock);

  size_t size = _attribs.get_num_entries();
  out << size << " attribs:\n";
  for (size_t si = 0; si < size; ++si) {
    const RenderAttrib *attrib = _attribs.get_key(si);
    attrib->write(out, 2);
  }
}

/**
 * Performs a garbage-collection cycle.  This is called automatically from
 * RenderState::garbage_collect(); see that method for more information.
 */
int RenderAttrib::
garbage_collect() {
<<<<<<< HEAD
  if (!garbage_collect_states || !state_cache) {
=======
  // This gets called periodically, so use this opportunity to reload the value
  // from the Config.prc file.
  _uniquify_attribs = uniquify_attribs && state_cache;

  if (!garbage_collect_states) {
>>>>>>> edc41127
    return 0;
  }

  PStatTimer timer(_garbage_collect_pcollector);

  LightReMutexHolder holder(*_attribs_lock);

  size_t orig_size = _attribs.get_num_entries();

#ifdef _DEBUG
  nassertr(_attribs.validate(), 0);
#endif

  // How many elements to process this pass?
  size_t size = orig_size;
  size_t num_this_pass = std::max(0, int(size * garbage_collect_states_rate));
  if (num_this_pass <= 0) {
    return 0;
  }

  size_t si = _garbage_index;
  if (si >= size) {
    si = 0;
  }

  num_this_pass = std::min(num_this_pass, size);
  size_t stop_at_element = (si + num_this_pass) % size;

  do {
    RenderAttrib *attrib = (RenderAttrib *)_attribs.get_key(si);
    if (!attrib->unref_if_one()) {
      // This attrib has recently been unreffed to 1 (the one we added when
      // we stored it in the cache).  Now it's time to delete it.  This is
      // safe, because we're holding the _attribs_lock, so it's not possible
      // for some other thread to find the attrib in the cache and ref it
      // while we're doing this.  Also, we've just made sure to unref it to 0,
      // to ensure that another thread can't get it via a weak pointer.
      attrib->release_new();
      delete attrib;

      // When we removed it from the hash map, it swapped the last element
      // with the one we just removed.  So the current index contains one we
      // still need to visit.
      --size;
      --si;
      if (stop_at_element > 0) {
        --stop_at_element;
      }
    }

    si = (si + 1) % size;
  } while (si != stop_at_element);
  _garbage_index = si;

  nassertr(_attribs.get_num_entries() == size, 0);

#ifdef _DEBUG
  nassertr(_attribs.validate(), 0);
#endif

  // If we just cleaned up a lot of attribs, see if we can reduce the table in
  // size.  This will help reduce iteration overhead in the future.
  _attribs.consider_shrink_table();

  return (int)orig_size - (int)size;
}

/**
 * Ensures that the cache is still stored in sorted order.  Returns true if
 * so, false if there is a problem (which implies someone has modified one of
 * the supposedly-const RenderAttrib objects).
 */
bool RenderAttrib::
validate_attribs() {
  LightReMutexHolder holder(*_attribs_lock);
  if (_attribs.is_empty()) {
    return true;
  }

  if (!_attribs.validate()) {
    pgraph_cat.error()
      << "RenderAttrib::_attribs cache is invalid!\n";

    size_t size = _attribs.get_num_entries();
    for (size_t si = 0; si < size; ++si) {
      const RenderAttrib *attrib = _attribs.get_key(si);
      //cerr << si << ": " << attrib << "\n";
      attrib->write(std::cerr, 2);
    }

    return false;
  }

  size_t size = _attribs.get_num_entries();
  size_t si = 0;
  nassertr(si < size, false);
  nassertr(_attribs.get_key(si)->get_ref_count() >= 0, false);
  size_t snext = si;
  ++snext;
  while (snext < size) {
    nassertr(_attribs.get_key(snext)->get_ref_count() >= 0, false);
    const RenderAttrib *ssi = _attribs.get_key(si);
    const RenderAttrib *ssnext = _attribs.get_key(snext);
    int c = ssi->compare_to(*ssnext);
    int ci = ssnext->compare_to(*ssi);
    if ((ci < 0) != (c > 0) ||
        (ci > 0) != (c < 0) ||
        (ci == 0) != (c == 0)) {
      pgraph_cat.error()
        << "RenderAttrib::compare_to() not defined properly!\n";
      pgraph_cat.error(false)
        << "(a, b): " << c << "\n";
      pgraph_cat.error(false)
        << "(b, a): " << ci << "\n";
      ssi->write(pgraph_cat.error(false), 2);
      ssnext->write(pgraph_cat.error(false), 2);
      return false;
    }
    si = snext;
    ++snext;
  }

  return true;
}

/**
 * Private implementation of return_new, return_unique, and get_unique.
 */
CPT(RenderAttrib) RenderAttrib::
do_uniquify(const RenderAttrib *attrib) {
  LightReMutexHolder holder(*_attribs_lock);

  if (attrib->_saved_entry != -1) {
    // This attrib is already in the cache.
    //nassertr(_attribs.find(attrib) == attrib->_saved_entry, attrib);
    return attrib;
  }

  int si = _attribs.find(attrib);
  if (si != -1) {
    // There's an equivalent attrib already in the set.  Return it.  If this
    // is a newly created RenderAttrib, though, be sure to delete it.
    if (attrib->get_ref_count() == 0) {
      delete attrib;
    }
    return _attribs.get_key(si);
  }

  // Not already in the set; add it.
  if (garbage_collect_states) {
    // If we'll be garbage collecting attribs explicitly, we'll increment the
    // reference count when we store it in the cache, so that it won't be
    // deleted while it's in it.
    attrib->ref();
  }
  si = _attribs.store(attrib, nullptr);

  // Save the index and return the input attrib.
  attrib->_saved_entry = si;
  return attrib;
}

/**
 * Intended to be overridden by derived RenderAttrib types to return a unique
 * number indicating whether this RenderAttrib is equivalent to the other one.
 *
 * This should return 0 if the two RenderAttrib objects are equivalent, a
 * number less than zero if this one should be sorted before the other one,
 * and a number greater than zero otherwise.
 *
 * This will only be called with two RenderAttrib objects whose get_type()
 * functions return the same.
 */
int RenderAttrib::
compare_to_impl(const RenderAttrib *other) const {
  return 0;
}

/**
 * Intended to be overridden by derived RenderAttrib types to return a unique
 * hash for these particular properties.  RenderAttribs that compare the same
 * with compare_to_impl(), above, should return the same hash; RenderAttribs
 * that compare differently should return a different hash.
 */
size_t RenderAttrib::
get_hash_impl() const {
  return 0;
}

/**
 * Intended to be overridden by derived RenderAttrib types to specify how two
 * consecutive RenderAttrib objects of the same type interact.
 *
 * This should return the result of applying the other RenderAttrib to a node
 * in the scene graph below this RenderAttrib, which was already applied.  In
 * most cases, the result is the same as the other RenderAttrib (that is, a
 * subsequent RenderAttrib completely replaces the preceding one).  On the
 * other hand, some kinds of RenderAttrib (for instance, ColorTransformAttrib)
 * might combine in meaningful ways.
 */
CPT(RenderAttrib) RenderAttrib::
compose_impl(const RenderAttrib *other) const {
  return other;
}

/**
 * Intended to be overridden by derived RenderAttrib types to specify how two
 * consecutive RenderAttrib objects of the same type interact.
 *
 * See invert_compose() and compose_impl().
 */
CPT(RenderAttrib) RenderAttrib::
invert_compose_impl(const RenderAttrib *other) const {
  return other;
}

/**
 * Outputs a string representation of the given PandaCompareFunc object.
 */
void RenderAttrib::
output_comparefunc(ostream &out, PandaCompareFunc fn) const {
  switch (fn) {
  case M_none:
    out << "none";
    break;

  case M_never:
    out << "never";
    break;

  case M_less:
    out << "less";
    break;

  case M_equal:
    out << "equal";
    break;

  case M_less_equal:
    out << "less_equal";
    break;

  case M_greater:
    out << "greater";
    break;

  case M_not_equal:
    out << "not_equal";
    break;

  case M_greater_equal:
    out << "greater_equal";
    break;

  case M_always:
    out << "always";
    break;
  }
}

/**
 * This inverse of return_new, this releases this object from the global
 * RenderAttrib table.
 *
 * You must already be holding _attribs_lock before you call this method.
 */
void RenderAttrib::
release_new() {
  nassertv(_attribs_lock->debug_is_locked());

  if (_saved_entry != -1) {
    _saved_entry = -1;
    nassertv_always(_attribs.remove(this));
  }
}

/**
 * Make sure the global _attribs map is allocated.  This only has to be done
 * once.  We could make this map static, but then we run into problems if
 * anyone creates a RenderAttrib object at static init time; it also seems to
 * cause problems when the Panda shared library is unloaded at application
 * exit time.
 */
void RenderAttrib::
init_attribs() {
  // These are copied here so that we can be sure that they are constructed.
  ALIGN_16BYTE ConfigVariableBool uniquify_attribs("uniquify-attribs", true);
  ALIGN_16BYTE ConfigVariableBool state_cache("state-cache", true);

  _uniquify_attribs = uniquify_attribs && state_cache;

  // TODO: we should have a global Panda mutex to allow us to safely create
  // _attribs_lock without a startup race condition.  For the meantime, this
  // is OK because we guarantee that this method is called at static init
  // time, presumably when there is still only one thread in the world.
  _attribs_lock = new LightReMutex("RenderAttrib::_attribs_lock");
  nassertv(Thread::get_current_thread() == Thread::get_main_thread());
}

/**
 * Writes the contents of this object to the datagram for shipping out to a
 * Bam file.
 */
void RenderAttrib::
write_datagram(BamWriter *manager, Datagram &dg) {
  TypedWritable::write_datagram(manager, dg);
}

/**
 * Called immediately after complete_pointers(), this gives the object a
 * chance to adjust its own pointer if desired.  Most objects don't change
 * pointers after completion, but some need to.
 *
 * Once this function has been called, the old pointer will no longer be
 * accessed.
 */
TypedWritable *RenderAttrib::
change_this(TypedWritable *old_ptr, BamReader *manager) {
  // First, uniquify the pointer.
  RenderAttrib *attrib = DCAST(RenderAttrib, old_ptr);
  CPT(RenderAttrib) pointer = return_unique(attrib);

  // But now we have a problem, since we have to hold the reference count and
  // there's no way to return a TypedWritable while still holding the
  // reference count!  We work around this by explicitly upping the count, and
  // also setting a finalize() callback to down it later.
  if (pointer == attrib) {
    pointer->ref();
    manager->register_finalize(attrib);
  }

  // We have to cast the pointer back to non-const, because the bam reader
  // expects that.
  return (RenderAttrib *)pointer.p();
}

/**
 * Called by the BamReader to perform any final actions needed for setting up
 * the object after all objects have been read and all pointers have been
 * completed.
 */
void RenderAttrib::
finalize(BamReader *) {
  // Unref the pointer that we explicitly reffed in change_this().
  unref();

  // We should never get back to zero after unreffing our own count, because
  // we expect to have been stored in a pointer somewhere.  If we do get to
  // zero, it's a memory leak; the way to avoid this is to call unref_delete()
  // above instead of unref(), but this is dangerous to do from within a
  // virtual function.
  nassertv(get_ref_count() != 0);
}

/**
 * This internal function is called by make_from_bam to read in all of the
 * relevant data from the BamFile for the new RenderAttrib.
 */
void RenderAttrib::
fillin(DatagramIterator &scan, BamReader *manager) {
  TypedWritable::fillin(scan, manager);
  manager->register_change_this(change_this, this);
}<|MERGE_RESOLUTION|>--- conflicted
+++ resolved
@@ -180,15 +180,11 @@
  */
 int RenderAttrib::
 garbage_collect() {
-<<<<<<< HEAD
-  if (!garbage_collect_states || !state_cache) {
-=======
   // This gets called periodically, so use this opportunity to reload the value
   // from the Config.prc file.
   _uniquify_attribs = uniquify_attribs && state_cache;
 
-  if (!garbage_collect_states) {
->>>>>>> edc41127
+  if (!garbage_collect_states || !state_cache) {
     return 0;
   }
 
