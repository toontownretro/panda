--- conflicted
+++ resolved
@@ -472,17 +472,8 @@
     INLINE void set_child(PandaNode *child);
     INLINE int get_sort() const;
 
-<<<<<<< HEAD
-    INLINE CollideMask get_net_collide_mask() const {
-      return _net_collide_mask;
-    }
-    INLINE const GeometricBoundingVolume *get_bounds() const {
-      return _external_bounds;
-    }
-=======
     INLINE CollideMask get_net_collide_mask() const;
     INLINE const GeometricBoundingVolume *get_bounds() const;
->>>>>>> 9f1ab69e
 
     INLINE bool compare_draw_mask(DrawMask running_draw_mask,
                                   DrawMask camera_mask) const;
