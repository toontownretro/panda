/**
 * PANDA 3D SOFTWARE
 * Copyright (c) Carnegie Mellon University.  All rights reserved.
 *
 * All use of this software is subject to the terms of the revised BSD
 * license.  You should have received a copy of this license along
 * with this source code in a file named "LICENSE."
 *
 * @file pandaNode.h
 * @author drose
 * @date 2002-02-20
 */

#ifndef PANDANODE_H
#define PANDANODE_H

#include "pandabase.h"

#include "cycleData.h"
#include "cycleDataReader.h"
#include "cycleDataWriter.h"
#include "cycleDataLockedStageReader.h"
#include "cycleDataStageReader.h"
#include "cycleDataStageWriter.h"
#include "pipelineCycler.h"
#include "renderState.h"
#include "renderEffects.h"
#include "transformState.h"
#include "drawMask.h"
#include "typedWritable.h"
#include "collideMask.h"
#include "namable.h"
#include "referenceCount.h"
#include "luse.h"
#include "ordered_vector.h"
#include "pointerTo.h"
#include "nodePointerTo.h"
#include "pointerToArray.h"
#include "pnotify.h"
#include "updateSeq.h"
#include "deletedChain.h"
#include "pandaNodeChain.h"
#include "pStatCollector.h"
#include "copyOnWriteObject.h"
#include "copyOnWritePointer.h"
#include "lightReMutex.h"
#include "extension.h"
#include "simpleHashMap.h"
#include "geometricBoundingVolume.h"

class NodePathComponent;
class CullTraverser;
class CullTraverserData;
class Light;
class FactoryParams;
class AccumulatedAttribs;
class GeomTransformer;
class GraphicsStateGuardianBase;

/**
 * A basic node of the scene graph or data graph.  This is the base class of
 * all specialized nodes, and also serves as a generic node with no special
 * properties.
 */
class EXPCL_PANDA_PGRAPH PandaNode : public TypedWritableReferenceCount,
                                     public Namable, public LinkedListNode {
PUBLISHED:
  explicit PandaNode(const std::string &name);
  virtual ~PandaNode();
  // published so that characters can be combined.
  virtual PandaNode *combine_with(PandaNode *other);

protected:
  PandaNode(const PandaNode &copy);

  PandaNode &operator = (const PandaNode &copy) = delete;

public:
  virtual PandaNode *dupe_for_flatten() const;

  virtual bool safe_to_flatten() const;
  virtual bool safe_to_transform() const;
  virtual bool safe_to_modify_transform() const;
  virtual bool safe_to_combine() const;
  virtual bool safe_to_combine_children() const;
  virtual bool safe_to_flatten_below() const;
  virtual bool preserve_name() const;
  virtual int get_unsafe_to_apply_attribs() const;
  virtual void apply_attribs_to_vertices(const AccumulatedAttribs &attribs,
                                         int attrib_types,
                                         GeomTransformer &transformer);
  virtual void xform(const LMatrix4 &mat);

  virtual CPT(TransformState)
    calc_tight_bounds(LPoint3 &min_point, LPoint3 &max_point,
                      bool &found_any,
                      const TransformState *transform,
                      Thread *current_thread = Thread::get_current_thread()) const;

  virtual bool cull_callback(CullTraverser *trav, CullTraverserData &data);
  virtual bool has_selective_visibility() const;
  virtual int get_first_visible_child() const;
  virtual int get_next_visible_child(int n) const;
  virtual bool has_single_child_visibility() const;
  virtual int get_visible_child() const;
  virtual bool is_renderable() const;
  virtual void add_for_draw(CullTraverser *trav, CullTraverserData &data);

PUBLISHED:
  virtual PandaNode *make_copy() const;
  PT(PandaNode) copy_subgraph(Thread *current_thread = Thread::get_current_thread()) const;

  EXTENSION(PT(PandaNode) __copy__() const);
  EXTENSION(PyObject *__deepcopy__(PyObject *self, PyObject *memo) const);

  INLINE int get_num_parents(Thread *current_thread = Thread::get_current_thread()) const;
  INLINE PandaNode *get_parent(int n, Thread *current_thread = Thread::get_current_thread()) const;
  INLINE int find_parent(PandaNode *node, Thread *current_thread = Thread::get_current_thread()) const;
  MAKE_SEQ(get_parents, get_num_parents, get_parent);

  INLINE int get_num_children(Thread *current_thread = Thread::get_current_thread()) const;
  INLINE PandaNode *get_child(int n, Thread *current_thread = Thread::get_current_thread()) const;
  INLINE int get_child_sort(int n, Thread *current_thread = Thread::get_current_thread()) const;
  INLINE int find_child(PandaNode *node, Thread *current_thread = Thread::get_current_thread()) const;
  MAKE_SEQ(get_children, get_num_children, get_child);

  int count_num_descendants() const;

  void add_child(PandaNode *child_node, int sort = 0,
                 Thread *current_thread = Thread::get_current_thread());
  void remove_child(int child_index, Thread *current_thread = Thread::get_current_thread());
  bool remove_child(PandaNode *child_node, Thread *current_thread = Thread::get_current_thread());
  bool replace_child(PandaNode *orig_child, PandaNode *new_child,
                     Thread *current_thread = Thread::get_current_thread());

  INLINE bool stash_child(PandaNode *child_node,
                          Thread *current_thread = Thread::get_current_thread());
  void stash_child(int child_index,
                   Thread *current_thread = Thread::get_current_thread());
  INLINE bool unstash_child(PandaNode *child_node,
                            Thread *current_thread = Thread::get_current_thread());
  void unstash_child(int stashed_index,
                     Thread *current_thread = Thread::get_current_thread());

  INLINE int get_num_stashed(Thread *current_thread = Thread::get_current_thread()) const;
  INLINE PandaNode *get_stashed(int n, Thread *current_thread = Thread::get_current_thread()) const;
  INLINE int get_stashed_sort(int n, Thread *current_thread = Thread::get_current_thread()) const;
  INLINE int find_stashed(PandaNode *node, Thread *current_thread = Thread::get_current_thread()) const;
  MAKE_SEQ(get_stashed, get_num_stashed, get_stashed);

  void add_stashed(PandaNode *child_node, int sort = 0, Thread *current_thread = Thread::get_current_thread());
  void remove_stashed(int child_index, Thread *current_thread = Thread::get_current_thread());

  void remove_all_children(Thread *current_thread = Thread::get_current_thread());
  void steal_children(PandaNode *other, Thread *current_thread = Thread::get_current_thread());
  void copy_children(PandaNode *other, Thread *current_thread = Thread::get_current_thread());

  void set_attrib(const RenderAttrib *attrib, int override = 0);
  INLINE CPT(RenderAttrib) get_attrib(TypeHandle type) const;
  INLINE CPT(RenderAttrib) get_attrib(int slot) const;
  INLINE bool has_attrib(TypeHandle type) const;
  INLINE bool has_attrib(int slot) const;
  INLINE void clear_attrib(TypeHandle type);
  void clear_attrib(int slot);

  void set_effect(const RenderEffect *effect);
  INLINE CPT(RenderEffect) get_effect(TypeHandle type) const;
  INLINE bool has_effect(TypeHandle type) const;
  void clear_effect(TypeHandle type);

  void set_state(const RenderState *state, Thread *current_thread = Thread::get_current_thread());
  INLINE CPT(RenderState) get_state(Thread *current_thread = Thread::get_current_thread()) const;
  INLINE void clear_state(Thread *current_thread = Thread::get_current_thread());
  MAKE_PROPERTY(state, get_state, set_state);

  void set_effects(const RenderEffects *effects, Thread *current_thread = Thread::get_current_thread());
  INLINE CPT(RenderEffects) get_effects(Thread *current_thread = Thread::get_current_thread()) const;
  INLINE void clear_effects(Thread *current_thread = Thread::get_current_thread());
  MAKE_PROPERTY(effects, get_effects, set_effects);

  void set_transform(const TransformState *transform, Thread *current_thread = Thread::get_current_thread());
  INLINE CPT(TransformState) get_transform(Thread *current_thread = Thread::get_current_thread()) const;
  INLINE void clear_transform(Thread *current_thread = Thread::get_current_thread());
  MAKE_PROPERTY(transform, get_transform, set_transform);

  void set_prev_transform(const TransformState *transform, Thread *current_thread = Thread::get_current_thread());
  INLINE CPT(TransformState) get_prev_transform(Thread *current_thread = Thread::get_current_thread()) const;
  void reset_prev_transform(Thread *current_thread = Thread::get_current_thread());
  INLINE bool has_dirty_prev_transform() const;
  static void reset_all_prev_transform(Thread *current_thread = Thread::get_current_thread());
  MAKE_PROPERTY(prev_transform, get_prev_transform);

  void set_tag(const std::string &key, const std::string &value,
               Thread *current_thread = Thread::get_current_thread());
  INLINE std::string get_tag(const std::string &key,
                        Thread *current_thread = Thread::get_current_thread()) const;
  INLINE bool has_tag(const std::string &key,
                      Thread *current_thread = Thread::get_current_thread()) const;
  void clear_tag(const std::string &key,
                 Thread *current_thread = Thread::get_current_thread());

  void set_user_data(TypedReferenceCount *data);
<<<<<<< HEAD
=======
  INLINE void clear_user_data();
  INLINE bool has_user_data() const;
>>>>>>> 646bc281
  INLINE TypedReferenceCount *get_user_data() const;

public:
  void get_tag_keys(vector_string &keys) const;
  INLINE size_t get_num_tags() const;
  INLINE std::string get_tag_key(size_t i) const;

PUBLISHED:
  MAKE_MAP_PROPERTY(tags, has_tag, get_tag, set_tag, clear_tag);
  MAKE_MAP_KEYS_SEQ(tags, get_num_tags, get_tag_key);

  EXTENSION(PyObject *get_tag_keys() const);

  EXTENSION(PyObject *get_python_tags());
  EXTENSION(void set_python_tag(PyObject *key, PyObject *value));
  EXTENSION(PyObject *get_python_tag(PyObject *key) const);
  EXTENSION(bool has_python_tag(PyObject *key) const);
  EXTENSION(void clear_python_tag(PyObject *key));
  EXTENSION(PyObject *get_python_tag_keys() const);
  MAKE_PROPERTY(python_tags, get_python_tags);

  EXTENSION(int __traverse__(visitproc visit, void *arg));

  INLINE bool has_tags() const;
  void copy_tags(PandaNode *other);
  void list_tags(std::ostream &out, const std::string &separator = "\n") const;

  int compare_tags(const PandaNode *other) const;

  void copy_all_properties(PandaNode *other);
  void replace_node(PandaNode *other);

  enum UnexpectedChange {
    UC_parents   = 0x001,
    UC_children  = 0x002,
    UC_transform = 0x004,
    UC_state     = 0x008,
    UC_draw_mask = 0x010,
  };
  void set_unexpected_change(unsigned int flags);
  unsigned int get_unexpected_change(unsigned int flags) const;
  void clear_unexpected_change(unsigned int flags);

  INLINE static DrawMask get_overall_bit();
  INLINE static DrawMask get_all_camera_mask();
  INLINE bool is_overall_hidden() const;
  INLINE void set_overall_hidden(bool overall_hidden);
  MAKE_PROPERTY(overall_bit, get_overall_bit);
  MAKE_PROPERTY(all_camera_mask, get_all_camera_mask);
  MAKE_PROPERTY(overall_hidden, is_overall_hidden, set_overall_hidden);

  void adjust_draw_mask(DrawMask show_mask,
                        DrawMask hide_mask,
                        DrawMask clear_mask);
  INLINE DrawMask get_draw_control_mask() const;
  INLINE DrawMask get_draw_show_mask() const;
  MAKE_PROPERTY(draw_control_mask, get_draw_control_mask);
  MAKE_PROPERTY(draw_show_mask, get_draw_show_mask);

  DrawMask get_net_draw_control_mask() const;
  DrawMask get_net_draw_show_mask() const;

  void set_into_collide_mask(CollideMask mask);
  INLINE CollideMask get_into_collide_mask() const;
  virtual CollideMask get_legal_collide_mask() const;
  MAKE_PROPERTY(into_collide_mask, get_into_collide_mask, set_into_collide_mask);
  MAKE_PROPERTY(legal_collide_mask, get_legal_collide_mask);

  CollideMask get_net_collide_mask(Thread *current_thread = Thread::get_current_thread()) const;
  CPT(RenderAttrib) get_off_clip_planes(Thread *current_thread = Thread::get_current_thread()) const;

  void prepare_scene(GraphicsStateGuardianBase *gsg, const RenderState *node_state);

  bool is_scene_root() const;
  bool is_under_scene_root() const;

  virtual void output(std::ostream &out) const;
  virtual void write(std::ostream &out, int indent_level) const;

  INLINE void ls(std::ostream &out, int indent_level) const;

  // A node has three bounding volumes: an "external" bounding volume that
  // represents the node and all of its children, an "internal" bounding
  // volume which represents only the node itself (and is usually empty,
  // unless a specific node type sets it otherwise), and a "user" bounding
  // volume which is specified by the user.

  // We define set_bounds() and get_bounds() functions so that set_bounds()
  // sets the user bounding volume, while get_bounds() returns the external
  // bounding volume.  Although it might seem strange and confusing to do
  // this, this is actually the natural way the user thinks about nodes and
  // bounding volumes.
  void set_bounds_type(BoundingVolume::BoundsType bounds_type);
  BoundingVolume::BoundsType get_bounds_type() const;
  MAKE_PROPERTY(bounds_type, get_bounds_type);

  void set_bounds(const BoundingVolume *volume);
  void set_bound(const BoundingVolume *volume);
  INLINE void clear_bounds();
  CPT(BoundingVolume) get_bounds(Thread *current_thread = Thread::get_current_thread()) const;
  CPT(BoundingVolume) get_bounds(UpdateSeq &seq, Thread *current_thread = Thread::get_current_thread()) const;
  int get_nested_vertices(Thread *current_thread = Thread::get_current_thread()) const;
  INLINE CPT(BoundingVolume) get_internal_bounds(Thread *current_thread = Thread::get_current_thread()) const;
  INLINE int get_internal_vertices(Thread *current_thread = Thread::get_current_thread()) const;
  MAKE_PROPERTY(nested_vertices, get_nested_vertices);
  MAKE_PROPERTY(internal_bounds, get_internal_bounds);
  MAKE_PROPERTY(internal_vertices, get_internal_vertices);

  void mark_bounds_stale(Thread *current_thread = Thread::get_current_thread()) const;
  void mark_internal_bounds_stale(Thread *current_thread = Thread::get_current_thread());
  INLINE bool is_bounds_stale() const;
  MAKE_PROPERTY(bounds_stale, is_bounds_stale);

  INLINE void set_final(bool flag);
  INLINE bool is_final(Thread *current_thread = Thread::get_current_thread()) const;
  MAKE_PROPERTY(final, is_final, set_final);

  virtual bool is_geom_node() const;
  virtual bool is_lod_node() const;
  virtual bool is_collision_node() const;
  virtual Light *as_light();
  virtual bool is_ambient_light() const;

  enum FancyBits {
    FB_transform            = 0x0001,
    FB_state                = 0x0002,
    FB_effects              = 0x0004,
    FB_tag                  = 0x0010,
    FB_draw_mask            = 0x0020,
    FB_cull_callback        = 0x0040,
  };
  INLINE int get_fancy_bits(Thread *current_thread = Thread::get_current_thread()) const;

PUBLISHED:
  static PT(PandaNode) decode_from_bam_stream(vector_uchar data, BamReader *reader = nullptr);

protected:
  class BoundsData;

  INLINE CPT(BoundingVolume) get_user_bounds(int pipeline_stage, Thread *current_thread) const;
  CPT(BoundingVolume) get_internal_bounds(int pipeline_stage, Thread *current_thread) const;
  int get_internal_vertices(int pipeline_stage, Thread *current_thread) const;
  void set_internal_bounds(const BoundingVolume *volume);

  INLINE void mark_bounds_stale(int pipeline_stage, Thread *current_thread) const;
  void force_bounds_stale(Thread *current_thread = Thread::get_current_thread());
  void force_bounds_stale(int pipeline_stage, Thread *current_thread);
  INLINE void mark_internal_bounds_stale(int pipeline_stage, Thread *current_thread);

  virtual void r_mark_geom_bounds_stale(Thread *current_thread);

  virtual void compute_internal_bounds(CPT(BoundingVolume) &internal_bounds,
                                       int &internal_vertices,
                                       int pipeline_stage,
                                       Thread *current_thread) const;
  virtual void parents_changed();
  virtual void children_changed();
  virtual void transform_changed();
  virtual void state_changed();
  virtual void draw_mask_changed();

  typedef pmap<PandaNode *, PandaNode *> InstanceMap;
  virtual PT(PandaNode) r_copy_subgraph(InstanceMap &inst_map,
                                        Thread *current_thread) const;
  virtual void r_copy_children(const PandaNode *from, InstanceMap &inst_map,
                               Thread *current_thread);

  void set_cull_callback();
  void disable_cull_callback();
public:
  virtual void r_prepare_scene(GraphicsStateGuardianBase *gsg,
                               const RenderState *node_state,
                               GeomTransformer &transformer,
                               Thread *current_thread);

protected:
  // This is a base class of CData, defined below.  It contains just the
  // protected (not private) part of CData that will be needed by derived
  // classes to implement compute_internal_bounds().
  class EXPCL_PANDA_PGRAPH BoundsData : public CycleData {
  protected:
    INLINE BoundsData();
    INLINE BoundsData(const BoundsData &copy);
    INLINE void copy_bounds(const BoundsData &copy);

  public:
    // This is the "internal" bounding volume, which is normally empty, but
    // which a particular PandaNode subclass may define to be any arbitrary
    // volume, by calling set_internal_bounds() or by overriding
    // compute_internal_bounds().
    CPT(BoundingVolume) _internal_bounds;
    int _internal_vertices;
    UpdateSeq _internal_bounds_mark;     // incremented on mark_stale
    UpdateSeq _internal_bounds_computed; // set to above when computing
  };

private:
  class CData;

  INLINE int do_find_parent(PandaNode *node, const CData *cdata) const;
  bool stage_remove_child(PandaNode *child_node, int pipeline_stage,
                          Thread *current_thread);
  bool stage_replace_child(PandaNode *orig_child, PandaNode *new_child,
                           int pipeline_stage, Thread *current_thread);

  void quick_add_new_child(PandaNode *child_node, int sort,
                           Thread *current_thread);

  INLINE bool verify_child_no_cycles(PandaNode *child_node);
  void report_cycle(PandaNode *node);
  bool find_node_above(PandaNode *node);

  // parent-child manipulation for NodePath support.  Don't try to call these
  // directly.
  static PT(NodePathComponent) attach(NodePathComponent *parent,
                                      PandaNode *child, int sort,
                                      int pipeline_stage, Thread *current_thread);
  static void detach(NodePathComponent *child, int pipeline_stage, Thread *current_thread);
  static void detach_one_stage(NodePathComponent *child, int pipeline_stage, Thread *current_thread);
  static bool reparent(NodePathComponent *new_parent,
                       NodePathComponent *child, int sort, bool as_stashed,
                       int pipeline_stage, Thread *current_thread);
  static bool reparent_one_stage(NodePathComponent *new_parent,
                                 NodePathComponent *child, int sort,
                                 bool as_stashed, int pipeline_stage, Thread *current_thread);
  static PT(NodePathComponent) get_component(NodePathComponent *parent,
                                             PandaNode *child,
                                             int pipeline_stage, Thread *current_thread);
  static PT(NodePathComponent) get_top_component(PandaNode *child, bool force,
                                                 int pipeline_stage, Thread *current_thread);
  PT(NodePathComponent) get_generic_component(bool accept_ambiguity,
                                              int pipeline_stage, Thread *current_thread);
  PT(NodePathComponent) r_get_generic_component(bool accept_ambiguity,
                                                bool &ambiguity_detected,
                                                int pipeline_stage, Thread *current_thread);
  void delete_component(NodePathComponent *component);
  static void sever_connection(PandaNode *parent_node, PandaNode *child_node,
                               int pipeline_stage, Thread *current_thread);
  static void new_connection(PandaNode *parent_node, PandaNode *child_node,
                             int pipeline_stage, Thread *current_thread);
  void fix_path_lengths(int pipeline_stage, Thread *current_thread);
  void r_list_descendants(std::ostream &out, int indent_level) const;

  INLINE void do_set_dirty_prev_transform();
  INLINE void do_clear_dirty_prev_transform();

public:
  // This must be declared public so that VC6 will allow the nested CData
  // class to access it.
  class EXPCL_PANDA_PGRAPH DownConnection {
  public:
    INLINE DownConnection(PandaNode *child, int sort);
    INLINE bool operator < (const DownConnection &other) const;
    INLINE PandaNode *get_child() const;
    INLINE void set_child(PandaNode *child);
    INLINE int get_sort() const;

    INLINE CollideMask get_net_collide_mask() const {
      return _net_collide_mask;
    }
    INLINE const GeometricBoundingVolume *get_bounds() const {
      return _external_bounds;
    }

    INLINE bool compare_draw_mask(DrawMask running_draw_mask,
                                  DrawMask camera_mask) const;

  private:
    // Child pointers are reference counted.  That way, holding a pointer to
    // the root of a subgraph keeps the entire subgraph around.
    PT(PandaNode) _child;
    int _sort;

    // These values are cached here so that a traverser can efficiently check
    // whether a node is in view before recursing.
    CollideMask _net_collide_mask;
    CPT(GeometricBoundingVolume) _external_bounds;
    DrawMask _net_draw_control_mask;
    DrawMask _net_draw_show_mask;

    friend class PandaNode;
  };

private:
  typedef ov_multiset<DownConnection> DownList;
  typedef CopyOnWriteObj1< DownList, TypeHandle > Down;

  // Store a pointer to the down_list during the bam read pass.
  class EXPCL_PANDA_PGRAPH BamReaderAuxDataDown : public BamReaderAuxData {
  public:
    INLINE BamReaderAuxDataDown();
    Down _down_list;
  public:
    virtual TypeHandle get_type() const {
      return get_class_type();
    }
    virtual TypeHandle force_init_type() {init_type(); return get_class_type();}
    static TypeHandle get_class_type() {
      return _type_handle;
    }

  public:
    static void init_type() {
      BamReaderAuxData::init_type();
      register_type(_type_handle, "BamReaderAuxDataDown",
                    BamReaderAuxData::get_class_type());
    }

  private:
    static TypeHandle _type_handle;
  };

  class EXPCL_PANDA_PGRAPH UpConnection {
  public:
    INLINE UpConnection(PandaNode *child);
    INLINE bool operator < (const UpConnection &other) const;
    INLINE PandaNode *get_parent() const;

  private:
    // Parent pointers are not reference counted.  That way, parents and
    // children do not circularly reference each other.
    PandaNode *_parent;
  };
  typedef ov_set<UpConnection> UpList;
  typedef CopyOnWriteObj1< UpList, TypeHandle > Up;

  // We also maintain a set of NodePathComponents in the node.  This
  // represents the set of instances of this node that we have requested a
  // NodePath for.  We don't keep reference counts; when each
  // NodePathComponent destructs, it removes itself from this set.
  typedef phash_set<NodePathComponent *, pointer_hash> Paths;

  // We don't cycle the set of Paths, since these are across all threads.  A
  // NodePathComponent, once created, is always associated with the same node.
  // We do, however, protect the Paths under a mutex.
  Paths _paths;
  LightReMutex _paths_lock;

  bool _dirty_prev_transform;
  static PandaNodeChain _dirty_prev_transforms;

  // This is used to maintain a table of keyed data on each node, for the
  // user's purposes.
  typedef SimpleHashMap<std::string, std::string, string_hash> TagData;

  // This is actually implemented in pandaNode_ext.h, but defined here so
  // that we can destruct it from the C++ side.  Note that it isn't cycled,
  // because I imagine it's rare to see a Python thread on a stage other than
  // stage 0, and let's not make things unnecessarily complicated.
  class PythonTagData : public ReferenceCount {
  public:
    virtual ~PythonTagData() {};
  };
  PT(PythonTagData) _python_tag_data;

  unsigned int _unexpected_change_flags = 0;

  // This is the data that must be cycled between pipeline stages.

  class EXPCL_PANDA_PGRAPH CData : public BoundsData {
  public:
    CData();
    CData(const CData &copy);
    virtual ~CData();
    ALLOC_DELETED_CHAIN(CData);

    virtual CycleData *make_copy() const;
    virtual void write_datagram(BamWriter *manager, Datagram &dg) const;
    void update_bam_nested(BamWriter *manager) const;
    virtual int complete_pointers(TypedWritable **plist, BamReader *manager);
    virtual void fillin(DatagramIterator &scan, BamReader *manager);
    virtual TypeHandle get_parent_type() const {
      return PandaNode::get_class_type();
    }

  public:
    // This section contains the lightweight parts of the node that are likely
    // to change fairly often: transform and state.

    NCPT(RenderState) _state;
    NCPT(TransformState) _transform;
    NCPT(TransformState) _prev_transform;

  public:
    // This section contains the heavierweight parts of the node that are less
    // likely to change as often: tags, collide mask.

    INLINE void set_fancy_bit(int bits, bool value);

    CPT(RenderEffects) _effects;

    TagData _tag_data;

    PT(TypedReferenceCount) _user_data;

    // These two together determine the per-camera visibility of this node.
    // See adjust_draw_mask() for details.
    DrawMask _draw_control_mask, _draw_show_mask;

    // This is the mask that indicates which CollisionNodes may detect a
    // collision with this particular node.  By default it is zero for an
    // ordinary PandaNode, and all bits on for a CollisionNode or GeomNode.
    CollideMask _into_collide_mask;

    // The requested bounding volume type.
    BoundingVolume::BoundsType _bounds_type;

    // This is the user bounding volume, which is only specified by a user.
    // It defaults to NULL, which means an empty volume.
    CPT(BoundingVolume) _user_bounds;

    // See BoundsData, above, for _internal_bounds.

    // This is true if the external bounds of this node should be deemed
    // "final".  See set_final().
    bool _final_bounds;

    // This bitmask is maintained automatically by the internal PandaNode
    // code; it contains a 1 for each "fancy" attribute that is set on the
    // node.  See enum FancyBits, above.
    int _fancy_bits;

  public:
    // This section contains the data that is accumulated upward from the
    // node's children: that is, the external bounding volume, and
    // conceptually similar things like the net_collide_mask, etc.  None of
    // the data in this object is preserved in a bam file.

    // This is the union of all into_collide_mask bits for any nodes at and
    // below this level.
    CollideMask _net_collide_mask;

    // These are similar, for the draw mask.
    DrawMask _net_draw_control_mask, _net_draw_show_mask;

    // This is a ClipPlaneAttrib that represents the union of all clip planes
    // that have been turned *off* at and below this level.  TODO: fix the
    // circular reference counts involved here.
    CPT(RenderAttrib) _off_clip_planes;

    // The number of vertices rendered by this node and all child nodes.
    int _nested_vertices;

    // This is the bounding volume around the _user_bounds, the
    // _internal_bounds, and all of the children's external bounding volumes.
    CPT(BoundingVolume) _external_bounds;

    // When _last_update != _next_update, this cache is stale.
    UpdateSeq _last_update, _next_update;

    // We don't always update the bounding volume and number of nested
    // vertices.  This indicates the last time they were changed.  It is never
    // higher than _last_update.
    UpdateSeq _last_bounds_update;

  public:
    // This section stores the links to other nodes above and below this node
    // in the graph.

    void write_up_list(const Up &up_list,
                       BamWriter *manager, Datagram &dg) const;
    void write_down_list(const Down &down_list,
                         BamWriter *manager, Datagram &dg) const;
    void update_up_list(const Up &up_list, BamWriter *manager) const;
    void update_down_list(const Down &down_list, BamWriter *manager) const;
    int complete_up_list(Up &up_list, const std::string &tag,
                         TypedWritable **p_list, BamReader *manager);
    int complete_down_list(Down &down_list, const std::string &tag,
                           TypedWritable **p_list, BamReader *manager);
    void fillin_up_list(Up &up_list, const std::string &tag,
                        DatagramIterator &scan, BamReader *manager);
    void fillin_down_list(Down &down_list, const std::string &tag,
                          DatagramIterator &scan, BamReader *manager);

    INLINE CPT(Down) get_down() const;
    INLINE PT(Down) modify_down();
    INLINE CPT(Down) get_stashed() const;
    INLINE PT(Down) modify_stashed();
    INLINE CPT(Up) get_up() const;
    INLINE PT(Up) modify_up();

  private:
    // We store the child lists by reference, so we can copy them quickly.  We
    // perform copy-on-write when necessary.
    COWPT(Down) _down;
    COWPT(Down) _stashed;
    COWPT(Up) _up;

  public:
    static TypeHandle get_class_type() {
      return _type_handle;
    }
    static void init_type() {
      register_type(_type_handle, "PandaNode::CData");
    }

  private:
    static TypeHandle _type_handle;
  };

  PipelineCycler<CData> _cycler;
  typedef CycleDataReader<CData> CDReader;
  typedef CycleDataWriter<CData> CDWriter;
  typedef CycleDataLockedStageReader<CData> CDLockedStageReader;
  typedef CycleDataStageReader<CData> CDStageReader;
  typedef CycleDataStageWriter<CData> CDStageWriter;

  int do_find_child(PandaNode *node, const Down *down) const;
  CDStageWriter update_cached(bool update_bounds, int pipeline_stage,
                              CDLockedStageReader &cdata);

  static DrawMask _overall_bit;

  static PStatCollector _reset_prev_pcollector;
  static PStatCollector _update_bounds_pcollector;

PUBLISHED:
  // This class is returned from get_children().  Use it to walk through the
  // list of children.  This is faster, and safer, than walking through the
  // children one at a time via get_num_children()/get_child(), since the list
  // of children is saved out ahead of time, rather than having to reacquire
  // the lock with each iteration, or to keep the lock held for the entire
  // pass.
  class EXPCL_PANDA_PGRAPH Children {
  public:
    INLINE Children();
    INLINE Children(const CData *cdata);
    INLINE Children(const Children &copy);
    INLINE Children(Children &&from) noexcept;

    INLINE void operator = (const Children &copy);
    INLINE void operator = (Children &&from) noexcept;

    INLINE size_t get_num_children() const;
    INLINE PandaNode *get_child(size_t n) const;
    INLINE int get_child_sort(size_t n) const;

    INLINE const DownConnection &get_child_connection(size_t n) const {
      return (*_down)[n];
    }

  PUBLISHED:
    INLINE PandaNode *operator [](size_t n) const { return get_child(n); }
    INLINE size_t size() const { return get_num_children(); }

  private:
    CPT(Down) _down;
  };

  // Similarly for stashed children.
  class EXPCL_PANDA_PGRAPH Stashed {
  public:
    INLINE Stashed();
    INLINE Stashed(const CData *cdata);
    INLINE Stashed(const Stashed &copy);
    INLINE Stashed(Stashed &&from) noexcept;

    INLINE void operator = (const Stashed &copy);
    INLINE void operator = (Stashed &&from) noexcept;

    INLINE size_t get_num_stashed() const;
    INLINE PandaNode *get_stashed(size_t n) const;
    INLINE int get_stashed_sort(size_t n) const;

  PUBLISHED:
    INLINE PandaNode *operator [](size_t n) const { return get_stashed(n); }
    INLINE size_t size() const { return get_num_stashed(); }

  private:
    CPT(Down) _stashed;
  };

  // This class is returned from get_parents().
  class EXPCL_PANDA_PGRAPH Parents {
  public:
    INLINE Parents();
    INLINE Parents(const CData *cdata);
    INLINE Parents(const Parents &copy);
    INLINE Parents(Parents &&from) noexcept;

    INLINE void operator = (const Parents &copy);
    INLINE void operator = (Parents &&from) noexcept;

    INLINE size_t get_num_parents() const;
    INLINE PandaNode *get_parent(size_t n) const;

  PUBLISHED:
    INLINE PandaNode *operator [](size_t n) const { return get_parent(n); }
    INLINE size_t size() const { return get_num_parents(); }

  private:
    CPT(Up) _up;
  };

public:
  INLINE Children get_children(Thread *current_thread = Thread::get_current_thread()) const;
  INLINE Stashed get_stashed(Thread *current_thread = Thread::get_current_thread()) const;
  INLINE Parents get_parents(Thread *current_thread = Thread::get_current_thread()) const;

  typedef bool SceneRootFunc(const PandaNode *);
  static void set_scene_root_func(SceneRootFunc *func);

PUBLISHED:
  MAKE_PROPERTY(children, get_children);
  MAKE_PROPERTY(stashed, get_stashed);
  MAKE_PROPERTY(parents, get_parents);

private:
  static SceneRootFunc *_scene_root_func;

public:
  static void register_with_read_factory();
  virtual void write_datagram(BamWriter *manager, Datagram &dg);
  virtual void update_bam_nested(BamWriter *manager);
  void write_recorder(BamWriter *manager, Datagram &dg);

protected:
  static TypedWritable *make_from_bam(const FactoryParams &params);
  void fillin(DatagramIterator &scan, BamReader *manager);
  void fillin_recorder(DatagramIterator &scan, BamReader *manager);

public:
  static TypeHandle get_class_type() {
    return _type_handle;
  }
  static void init_type() {
    TypedWritableReferenceCount::init_type();
    Namable::init_type();
    register_type(_type_handle, "PandaNode",
                  TypedWritableReferenceCount::get_class_type(),
                  Namable::get_class_type());
    CData::init_type();
    Down::init_type();
    Up::init_type();
    BamReaderAuxDataDown::init_type();
  }
  virtual TypeHandle get_type() const {
    return get_class_type();
  }
  virtual TypeHandle force_init_type() {init_type(); return get_class_type();}

private:
  static TypeHandle _type_handle;

#ifndef DO_PIPELINING
  friend class PandaNode::Children;
  friend class PandaNode::Stashed;
#endif
  friend class NodePath;
  friend class NodePathComponent;
  friend class WorkingNodePath;
  friend class PandaNodePipelineReader;
  friend class EggLoader;
  friend class Extension<PandaNode>;
  friend class CullTraverserData;
};

/**
 * Encapsulates the data from a PandaNode, pre-fetched for one stage of the
 * pipeline.
 */
class EXPCL_PANDA_PGRAPH PandaNodePipelineReader {
public:
  INLINE PandaNodePipelineReader(const PandaNode *object, Thread *current_thread);
  INLINE PandaNodePipelineReader(const PandaNodePipelineReader &copy);
  INLINE void operator = (const PandaNodePipelineReader &copy);

public:
  INLINE ~PandaNodePipelineReader();
  ALLOC_DELETED_CHAIN(PandaNodePipelineReader);

  INLINE const PandaNode *get_node() const;
  INLINE Thread *get_current_thread() const;

  INLINE void release();

  void check_cached(bool update_bounds) const;

  INLINE void compose_draw_mask(DrawMask &running_draw_mask) const;
  INLINE bool compare_draw_mask(DrawMask running_draw_mask,
                                DrawMask camera_mask) const;

  INLINE int get_num_parents() const;
  INLINE PandaNode *get_parent(int n) const;
  INLINE int find_parent(PandaNode *node) const;

  INLINE int get_num_children() const;
  INLINE PandaNode *get_child(int n) const;
  INLINE int get_child_sort(int n) const;
  INLINE int find_child(PandaNode *node) const;

  INLINE int get_num_stashed() const;
  INLINE PandaNode *get_stashed(int n) const;
  INLINE int get_stashed_sort(int n) const;
  INLINE int find_stashed(PandaNode *node) const;

  INLINE const RenderState *get_state() const;
  INLINE const RenderEffects *get_effects() const;
  INLINE const TransformState *get_transform() const;
  INLINE const TransformState *get_prev_transform() const;

  INLINE std::string get_tag(const std::string &key) const;
  INLINE bool has_tag(const std::string &key) const;

  INLINE CollideMask get_net_collide_mask() const;
  INLINE const RenderAttrib *get_off_clip_planes() const;
  INLINE const BoundingVolume *get_bounds() const;
  INLINE int get_nested_vertices() const;
  INLINE bool is_final() const;
  INLINE int get_fancy_bits() const;

  INLINE PandaNode::Children get_children() const;
  INLINE PandaNode::Stashed get_stashed() const;
  INLINE PandaNode::Parents get_parents() const;

private:
  const PandaNode *_node;
  Thread *_current_thread;

  const PandaNode::CData *_cdata;

public:
  static TypeHandle get_class_type() {
    return _type_handle;
  }
  static void init_type() {
    register_type(_type_handle, "PandaNodePipelineReader");
  }

private:
  static TypeHandle _type_handle;

};

// We can safely redefine this as a no-op.
template<>
INLINE void PointerToBase<PandaNode>::update_type(To *ptr) {}

INLINE std::ostream &operator << (std::ostream &out, const PandaNode &node) {
  node.output(out);
  return out;
}

#include "pandaNode.I"

#endif<|MERGE_RESOLUTION|>--- conflicted
+++ resolved
@@ -200,11 +200,8 @@
                  Thread *current_thread = Thread::get_current_thread());
 
   void set_user_data(TypedReferenceCount *data);
-<<<<<<< HEAD
-=======
   INLINE void clear_user_data();
   INLINE bool has_user_data() const;
->>>>>>> 646bc281
   INLINE TypedReferenceCount *get_user_data() const;
 
 public:
