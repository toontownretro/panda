/**
 * PANDA 3D SOFTWARE
 * Copyright (c) Carnegie Mellon University.  All rights reserved.
 *
 * All use of this software is subject to the terms of the revised BSD
 * license.  You should have received a copy of this license along
 * with this source code in a file named "LICENSE."
 *
 * @file pandaNode.I
 * @author drose
 * @date 2002-02-20
 */

/**
 * Returns the number of parent nodes this node has.  If this number is
 * greater than 1, the node has been multiply instanced.  The order of the
 * parent nodes is not meaningful and is not related to the order in which the
 * node was instanced to them.
 */
INLINE int PandaNode::
get_num_parents(Thread *current_thread) const {
  CDReader cdata(_cycler, current_thread);
  return cdata->get_up()->size();
}

/**
 * Returns the nth parent node of this node.  See get_num_parents().  Also see
 * get_parents(), if your intention is to iterate through the complete list of
 * parents; get_parents() is preferable in this case.
 */
INLINE PandaNode *PandaNode::
get_parent(int n, Thread *current_thread) const {
  CDReader cdata(_cycler, current_thread);
  CPT(Up) up = cdata->get_up();
  nassertr(n >= 0 && n < (int)up->size(), nullptr);
  return (*up)[n].get_parent();
}

/**
 * Returns the index of the indicated parent node, if it is a parent, or -1 if
 * it is not.
 */
INLINE int PandaNode::
find_parent(PandaNode *node, Thread *current_thread) const {
  CDReader cdata(_cycler, current_thread);
  return do_find_parent(node, cdata);
}

/**
 * Returns the number of child nodes this node has.  The order of the child
 * nodes *is* meaningful and is based on the sort number that was passed to
 * add_child(), and also on the order in which the nodes were added.
 */
INLINE int PandaNode::
get_num_children(Thread *current_thread) const {
  CDReader cdata(_cycler, current_thread);
  return cdata->get_down()->size();
}

/**
 * Returns the nth child node of this node.  See get_num_children().  Also see
 * get_children(), if your intention is to iterate through the complete list
 * of children; get_children() is preferable in this case.
 */
INLINE PandaNode *PandaNode::
get_child(int n, Thread *current_thread) const {
  CDReader cdata(_cycler, current_thread);
  CPT(Down) down = cdata->get_down();
  nassertr(n >= 0 && n < (int)down->size(), nullptr);
  return (*down)[n].get_child();
}

/**
 * Returns the sort index of the nth child node of this node (that is, the
 * number that was passed to add_child()).  See get_num_children().
 */
INLINE int PandaNode::
get_child_sort(int n, Thread *current_thread) const {
  CDReader cdata(_cycler, current_thread);
  CPT(Down) down = cdata->get_down();
  nassertr(n >= 0 && n < (int)down->size(), -1);
  return (*down)[n].get_sort();
}

/**
 * Returns the index of the indicated child node, if it is a child, or -1 if
 * it is not.
 */
INLINE int PandaNode::
find_child(PandaNode *node, Thread *current_thread) const {
  CDReader cdata(_cycler, current_thread);
  return do_find_child(node, cdata->get_down());
}

/**
 * Stashes the indicated child node.  This removes the child from the list of
 * active children and puts it on a special list of stashed children.  This
 * child node no longer contributes to the bounding volume of the PandaNode,
 * and is not visited in normal traversals.  It is invisible and uncollidable.
 * The child may later be restored by calling unstash_child().
 *
 * This function returns true if the child node was successfully stashed, or
 * false if it was not a child of the node in the first place (e.g.  it was
 * previously stashed).
 */
INLINE bool PandaNode::
stash_child(PandaNode *child_node, Thread *current_thread) {
  int child_index = find_child(child_node, current_thread);
  if (child_index < 0) {
    return false;
  }
  stash_child(child_index, current_thread);
  return true;
}

/**
 * Returns the indicated stashed node to normal child status.  This removes
 * the child from the list of stashed children and puts it on the normal list
 * of active children.  This child node once again contributes to the bounding
 * volume of the PandaNode, and will be visited in normal traversals.  It is
 * visible and collidable.
 *
 * This function returns true if the child node was successfully stashed, or
 * false if it was not a child of the node in the first place (e.g.  it was
 * previously stashed).
 */
INLINE bool PandaNode::
unstash_child(PandaNode *child_node, Thread *current_thread) {
  int stashed_index = find_stashed(child_node, current_thread);
  if (stashed_index < 0) {
    return false;
  }
  unstash_child(stashed_index, current_thread);
  return true;
}

/**
 * Returns the number of stashed nodes this node has.  These are former
 * children of the node that have been moved to the special stashed list via
 * stash_child().
 */
INLINE int PandaNode::
get_num_stashed(Thread *current_thread) const {
  CDReader cdata(_cycler, current_thread);
  return cdata->get_stashed()->size();
}

/**
 * Returns the nth stashed child of this node.  See get_num_stashed().  Also
 * see get_stashed(), if your intention is to iterate through the complete
 * list of stashed children; get_stashed() is preferable in this case.
 */
INLINE PandaNode *PandaNode::
get_stashed(int n, Thread *current_thread) const {
  CDReader cdata(_cycler, current_thread);
  CPT(Down) stashed = cdata->get_stashed();
  nassertr(n >= 0 && n < (int)stashed->size(), nullptr);
  return (*stashed)[n].get_child();
}

/**
 * Returns the sort index of the nth stashed node of this node (that is, the
 * number that was passed to add_child()).  See get_num_stashed().
 */
INLINE int PandaNode::
get_stashed_sort(int n, Thread *current_thread) const {
  CDReader cdata(_cycler, current_thread);
  CPT(Down) stashed = cdata->get_stashed();
  nassertr(n >= 0 && n < (int)stashed->size(), -1);
  return (*stashed)[n].get_sort();
}

/**
 * Returns the index of the indicated stashed node, if it is a stashed child,
 * or -1 if it is not.
 */
INLINE int PandaNode::
find_stashed(PandaNode *node, Thread *current_thread) const {
  CDReader cdata(_cycler, current_thread);
  return do_find_child(node, cdata->get_stashed());
}

/**
 * Returns the render attribute of the indicated type, if it is defined on the
 * node, or NULL if it is not.  This checks only what is set on this
 * particular node level, and has nothing to do with what render attributes
 * may be inherited from parent nodes.
 */
INLINE CPT(RenderAttrib) PandaNode::
get_attrib(TypeHandle type) const {
  CDReader cdata(_cycler);
  return cdata->_state->get_attrib(type);
}

/**
 * Returns the render attribute of the indicated type, if it is defined on the
 * node, or NULL if it is not.  This checks only what is set on this
 * particular node level, and has nothing to do with what render attributes
 * may be inherited from parent nodes.
 */
INLINE CPT(RenderAttrib) PandaNode::
get_attrib(int slot) const {
  CDReader cdata(_cycler);
  return cdata->_state->get_attrib(slot);
}

/**
 * Returns true if there is a render attribute of the indicated type defined
 * on this node, or false if there is not.
 */
INLINE bool PandaNode::
has_attrib(TypeHandle type) const {
  CDReader cdata(_cycler);
  return cdata->_state->has_attrib(type);
}

/**
 * Returns true if there is a render attribute of the indicated type defined
 * on this node, or false if there is not.
 */
INLINE bool PandaNode::
has_attrib(int slot) const {
  CDReader cdata(_cycler);
  return cdata->_state->has_attrib(slot);
}

/**
 * Removes the render attribute of the given type from this node.  This node,
 * and the subgraph below, will now inherit the indicated render attribute
 * from the nodes above this one.
 */
INLINE void PandaNode::
clear_attrib(TypeHandle type) {
  RenderAttribRegistry *reg = RenderAttribRegistry::quick_get_global_ptr();
  int slot = reg->get_slot(type);
  clear_attrib(slot);
}

/**
 * Returns the render effect of the indicated type, if it is defined on the
 * node, or NULL if it is not.
 */
INLINE CPT(RenderEffect) PandaNode::
get_effect(TypeHandle type) const {
  CDReader cdata(_cycler);
  int index = cdata->_effects->find_effect(type);
  if (index >= 0) {
    return cdata->_effects->get_effect(index);
  }
  return nullptr;
}

/**
 * Returns true if there is a render effect of the indicated type defined on
 * this node, or false if there is not.
 */
INLINE bool PandaNode::
has_effect(TypeHandle type) const {
  CDReader cdata(_cycler);
  int index = cdata->_effects->find_effect(type);
  return (index >= 0);
}

/**
 * Returns the complete RenderState that will be applied to all nodes at this
 * level and below, as set on this node.  This returns only the RenderState
 * set on this particular node, and has nothing to do with state that might be
 * inherited from above.
 */
INLINE CPT(RenderState) PandaNode::
get_state(Thread *current_thread) const {
  CDReader cdata(_cycler, current_thread);
  return cdata->_state.p();
}

/**
 * Resets this node to leave the render state alone.  Nodes at this level and
 * below will once again inherit their render state unchanged from the nodes
 * above this level.
 */
INLINE void PandaNode::
clear_state(Thread *current_thread) {
  set_state(RenderState::make_empty(), current_thread);
}

/**
 * Returns the complete RenderEffects that will be applied to this node.
 */
INLINE CPT(RenderEffects) PandaNode::
get_effects(Thread *current_thread) const {
  CDReader cdata(_cycler, current_thread);
  return cdata->_effects;
}

/**
 * Resets this node to have no render effects.
 */
INLINE void PandaNode::
clear_effects(Thread *current_thread) {
  set_effects(RenderEffects::make_empty(), current_thread);
}

/**
 * Returns the transform that has been set on this particular node.  This is
 * not the net transform from the root, but simply the transform on this
 * particular node.
 */
INLINE CPT(TransformState) PandaNode::
get_transform(Thread *current_thread) const {
  CDReader cdata(_cycler, current_thread);
  return cdata->_transform.p();
}

/**
 * Resets the transform on this node to the identity transform.
 */
INLINE void PandaNode::
clear_transform(Thread *current_thread) {
  set_transform(TransformState::make_identity(), current_thread);
}

/**
 * Returns the transform that has been set as this node's "previous" position.
 * See set_prev_transform().
 */
INLINE CPT(TransformState) PandaNode::
get_prev_transform(Thread *current_thread) const {
  CDReader cdata(_cycler, current_thread);
  if (_prev_transform_valid == _reset_prev_transform_seq) {
    return cdata->_prev_transform.p();
  } else {
    // If these values are different, someone called reset_prev_transform(),
    // and we haven't changed our transform since then.
    return cdata->_transform.p();
  }
}

/**
 * Returns true if this node has the _dirty_prev_transform flag set, which
 * indicates its _prev_transform is different from its _transform value (in
 * pipeline stage 0).  In this case, the node will be visited by
 * reset_prev_transform().
 *
 * @deprecated Simply check prev_transform != transform instead.
 */
INLINE bool PandaNode::
has_dirty_prev_transform() const {
  CDStageReader cdata(_cycler, 0);
  if (_prev_transform_valid == _reset_prev_transform_seq) {
    return cdata->_prev_transform != cdata->_transform;
  } else {
    // If these values are different, someone called reset_prev_transform(),
    // and we haven't changed our transform since then.
    return false;
  }
}

/**
 * Retrieves the user-defined value that was previously set on this node for
 * the particular key, if any.  If no value has been previously set, returns
 * the empty string.
 */
INLINE std::string PandaNode::
get_tag(const std::string &key, Thread *current_thread) const {
  CDReader cdata(_cycler, current_thread);
  int index = cdata->_tag_data.find(key);
  if (index >= 0) {
    return cdata->_tag_data.get_data((size_t)index);
  } else {
    return std::string();
  }
}

/**
 * Returns true if a value has been defined on this node for the particular
 * key (even if that value is the empty string), or false if no value has been
 * set.
 */
INLINE bool PandaNode::
has_tag(const std::string &key, Thread *current_thread) const {
  CDReader cdata(_cycler, current_thread);
  return cdata->_tag_data.find(key) >= 0;
}

/**
 * Returns the number of tags applied to this node.
 */
INLINE size_t PandaNode::
get_num_tags() const {
  CDReader cdata(_cycler);
  return cdata->_tag_data.size();
}

/**
 * Returns the key of the nth tag applied to this node.
 */
INLINE std::string PandaNode::
get_tag_key(size_t i) const {
  CDReader cdata(_cycler);
  return cdata->_tag_data.get_key(i);
}

/**
 * Returns true if the node has any tags (or any Python tags) at all, false if
 * it has none.
 */
INLINE bool PandaNode::
has_tags() const {
  CDReader cdata(_cycler);
  if (!cdata->_tag_data.is_empty()) {
    return true;
  }
#ifdef HAVE_PYTHON
  // This is a bit awkward, since it doesn't catch cases where the Python tags
  // are cleared.  Maybe we should make this behavior deprecated, so that
  // has_tags will not consider the Python tags.
  if (!_python_tag_data.is_null()) {
    return true;
  }
#endif  // HAVE_PYTHON
  return false;
}

/**
 * Clears the user data pointer stored on the node.
 */
INLINE void PandaNode::
clear_user_data() {
  set_user_data(nullptr);
}

/**
 * Returns true if the node has a user data pointer, false if it does not.
 */
INLINE bool PandaNode::
has_user_data() const {
  return get_user_data() != nullptr;
}

/**
 * Returns the user data pointer that was stored on the node.
 */
INLINE TypedReferenceCount *PandaNode::
get_user_data() const {
  CDReader cdata(_cycler);
  return cdata->_user_data;
}

/**
 * Lists all the nodes at and below the current path hierarchically.
 */
INLINE void PandaNode::
ls(std::ostream &out, int indent_level) const {
  r_list_descendants(out, indent_level);
}

/**
 * Returns the special bit that, when specifically cleared in the node's
 * DrawMask, indicates that the node is hidden to all cameras, regardless of
 * the remaining DrawMask bits.
 */
INLINE DrawMask PandaNode::
get_overall_bit() {
  return _overall_bit;
}

/**
 * Returns a DrawMask that is appropriate for rendering to all cameras.
 */
INLINE DrawMask PandaNode::
get_all_camera_mask() {
  return ~_overall_bit;
}

/**
 * Returns true if the node has been hidden to all cameras by clearing its
 * overall bit.
 */
INLINE bool PandaNode::
is_overall_hidden() const {
  CDReader cdata(_cycler);
  return ((cdata->_draw_show_mask | ~cdata->_draw_control_mask) & _overall_bit).is_zero();
}

/**
 * Sets or clears the hidden flag.  When the hidden flag is true, the node and
 * all of its children are invisible to all cameras, regardless of the setting
 * of any draw masks.  Setting the hidden flag to false restores the previous
 * visibility as established by the draw masks.
 *
 * This actually works by twiddling the reserved _overall_bit in the node's
 * draw mask, which has special meaning.
 */
INLINE void PandaNode::
set_overall_hidden(bool hidden) {
  if (hidden) {
    adjust_draw_mask(DrawMask::all_off(), _overall_bit, DrawMask::all_off());
  } else {
    adjust_draw_mask(DrawMask::all_off(), DrawMask::all_off(), _overall_bit);
  }
}

/**
 * Returns the set of bits in draw_show_mask that are considered meaningful.
 * See adjust_draw_mask().
 */
INLINE DrawMask PandaNode::
get_draw_control_mask() const {
  CDReader cdata(_cycler);
  return cdata->_draw_control_mask;
}

/**
 * Returns the hide/show bits of this particular node.  See
 * adjust_draw_mask().
 */
INLINE DrawMask PandaNode::
get_draw_show_mask() const {
  CDReader cdata(_cycler);
  return cdata->_draw_show_mask;
}

/**
 * Returns the "into" collide mask for this node.
 */
INLINE CollideMask PandaNode::
get_into_collide_mask() const {
  CDReader cdata(_cycler);
  return cdata->_into_collide_mask;
}

/**
 * Reverses the effect of a previous call to set_bounds(), and allows the
 * node's bounding volume to be automatically computed once more based on the
 * contents of the node.
 */
INLINE void PandaNode::
clear_bounds() {
  set_bounds(nullptr);
}

/**
 * Returns the node's internal bounding volume.  This is the bounding volume
 * around the node alone, without including children.  If the user has called
 * set_bounds(), it will be the specified bounding volume.
 */
INLINE CPT(BoundingVolume) PandaNode::
get_internal_bounds(Thread *current_thread) const {
  return get_internal_bounds(current_thread->get_pipeline_stage(),
                             current_thread);
}

/**
 * Returns the total number of vertices that will be rendered by this
 * particular node alone, not accounting for its children.
 *
 * This may not include all vertices for certain dynamic effects.
 */
INLINE int PandaNode::
get_internal_vertices(Thread *current_thread) const {
  return get_internal_vertices(current_thread->get_pipeline_stage(),
                               current_thread);
}

/**
 * Returns true if the bounding volume of this node is stale and will be
 * implicitly recomputed at the next call to get_bounds(), or false if it is
 * fresh and need not be recomputed.
 */
bool PandaNode::
is_bounds_stale() const {
  CDReader cdata(_cycler);
  return (cdata->_last_bounds_update != cdata->_next_update);
}

/**
 * Sets the "final" flag on this PandaNode.  If this is true, than no bounding
 * volume need be tested below it; a positive intersection with this node's
 * bounding volume is deemed to be a positive intersection with all geometry
 * inside.
 *
 * This is useful to quickly force a larger bounding volume around a node when
 * the GeomNodes themselves are inaccurate for some reason, without forcing a
 * recompute of every nested bounding volume.  It's also helpful when the
 * bounding volume is tricked by some special properties, like billboards,
 * that may move geometry out of its bounding volume otherwise.
 */
INLINE void PandaNode::
set_final(bool flag) {
  CDWriter cdata(_cycler);
  cdata->_final_bounds = flag;
  mark_bam_modified();
}

/**
 * Returns the current state of the "final" flag.  Initially, this flag is off
 * (false), but it may be changed by an explicit call to set_final().  See
 * set_final().
 */
INLINE bool PandaNode::
is_final(Thread *current_thread) const {
  CDReader cdata(_cycler, current_thread);
  return cdata->_final_bounds;
}

/**
 * Returns the union of all of the enum FancyBits values corresponding to the
 * various "fancy" attributes that are set on the node.  If this returns 0,
 * the node has nothing interesting about it.  This is intended to speed
 * traversal by quickly skipping past nodes that don't particularly affect the
 * render state.
 */
INLINE int PandaNode::
get_fancy_bits(Thread *current_thread) const {
  CDReader cdata(_cycler, current_thread);
  return cdata->_fancy_bits;
}

/**
 * Returns the node's user bounding volume.  This is the bounding volume
 * specified with get_bounds().  This will return NULL if the user bounding
 * volume has never been set.
 */
INLINE CPT(BoundingVolume) PandaNode::
get_user_bounds(int pipeline_stage, Thread *current_thread) const {
  CDStageReader cdata(_cycler, pipeline_stage, current_thread);
  return cdata->_user_bounds;
}

/**
 * Indicates that the bounding volume, or something that influences the
 * bounding volume (or any of the other things stored in CData, like
 * net_collide_mask), may have changed for this node, and that it must be
 * recomputed.
 */
INLINE void PandaNode::
mark_bounds_stale(int pipeline_stage, Thread *current_thread) const {
  // We check whether it is already marked stale.  If so, we don't have to
  // make the call to force_bounds_stale().
  bool is_stale_bounds;
  {
    CDStageReader cdata(_cycler, pipeline_stage, current_thread);
    is_stale_bounds = (cdata->_last_update != cdata->_next_update);
  }
  // It's important that we don't hold the lock during the call to
  // force_bounds_stale().
  if (!is_stale_bounds) {
    ((PandaNode *)this)->force_bounds_stale(pipeline_stage, current_thread);
  }
}

/**
 * Should be called by a derived class to mark the internal bounding volume
 * stale, so that recompute_internal_bounds() will be called when the bounding
 * volume is next requested.
 */
INLINE void PandaNode::
mark_internal_bounds_stale(int pipeline_stage, Thread *current_thread) {
  {
    CDStageWriter cdata(_cycler, pipeline_stage, current_thread);
    ++cdata->_internal_bounds_mark;
  }
  mark_bounds_stale(pipeline_stage, current_thread);
}

/**
 * Returns an object that can be used to walk through the list of children of
 * the node.  When you intend to visit multiple children, using this is
 * slightly faster than calling get_child() directly on the PandaNode, since
 * this object avoids reopening the PipelineCycler each time.
 *
 * This object also protects you from self-modifying loops (e.g.  adding or
 * removing children during traversal), since a virtual copy of the children
 * is made ahead of time.  The virtual copy is fast--it is a form of copy-on-
 * write, so the list is not actually copied unless it is modified during the
 * traversal.
 */
INLINE PandaNode::Children PandaNode::
get_children(Thread *current_thread) const {
  CDReader cdata(_cycler, current_thread);
  return Children(cdata);
}

/**
 * Returns an object that can be used to walk through the list of children of
 * the node.  When you intend to visit multiple children, using this is
 * slightly faster than calling get_stashed() directly on the PandaNode, since
 * this object avoids reopening the PipelineCycler each time.
 *
 * This object also protects you from self-modifying loops (e.g.  adding or
 * removing children during traversal), since a virtual copy of the children
 * is made ahead of time.  The virtual copy is fast--it is a form of copy-on-
 * write, so the list is not actually copied unless it is modified during the
 * traversal.
 */
INLINE PandaNode::Stashed PandaNode::
get_stashed(Thread *current_thread) const {
  CDReader cdata(_cycler, current_thread);
  return Stashed(cdata);
}

/**
 * Returns an object that can be used to walk through the list of parents of
 * the node, similar to get_children() and get_stashed().
 */
INLINE PandaNode::Parents PandaNode::
get_parents(Thread *current_thread) const {
  CDReader cdata(_cycler, current_thread);
  return Parents(cdata);
}

/**
 * The private implementation of find_parent().
 */
INLINE int PandaNode::
do_find_parent(PandaNode *node, const CData *cdata) const {
  CPT(Up) up = cdata->get_up();
  Up::const_iterator ui = up->find(UpConnection(node));
  if (ui == up->end()) {
    return -1;
  }
  return ui - up->begin();
}

/**
 * Ensures that attaching the indicated child node to this node would not
 * introduce a cycle in the graph.  Returns true if the attachment is valid,
 * false otherwise.
 */
INLINE bool PandaNode::
verify_child_no_cycles(PandaNode *child_node) {
#ifndef NDEBUG
  if (detect_graph_cycles) {
    if (!find_node_above(child_node)) {
      return true;
    }
    report_cycle(child_node);
    return false;
  }
#endif  // NDEBUG
  return true;
}

/**
<<<<<<< HEAD
 * Sets the dirty_prev_transform flag, and adds the node to the
 * _dirty_prev_transforms chain.  Assumes _dirty_prev_transforms._lock is
 * already held.
 */
INLINE void PandaNode::
do_set_dirty_prev_transform() {
  //nassertv(_dirty_prev_transforms._lock.debug_is_locked());
  if (!_dirty_prev_transform) {
    LinkedListNode::insert_before(&_dirty_prev_transforms);
    _dirty_prev_transform = true;
  }
}

/**
 * Clears the dirty_prev_transform flag, and removes the node from the
 * _dirty_prev_transforms chain.  Assumes _dirty_prev_transforms._lock is
 * already held.
 */
INLINE void PandaNode::
do_clear_dirty_prev_transform() {
  //nassertv(_dirty_prev_transforms._lock.debug_is_locked());
  if (_dirty_prev_transform) {
    LinkedListNode::remove_from_list();
    _dirty_prev_transform = false;
  }
}

/**
=======
>>>>>>> 78746e42
 *
 */
INLINE PandaNode::DownConnection::
DownConnection(PandaNode *child, int sort) :
  _child(child),
  _sort(sort)
{
}

/**
 * Provides a partial ordering on the children of a node so that they are
 * ranked first in sort order, and then (by virtue of the ordered_vector) in
 * the order they were added.
 */
INLINE bool PandaNode::DownConnection::
operator < (const DownConnection &other) const {
  return _sort < other._sort;
}

/**
 *
 */
INLINE PandaNode *PandaNode::DownConnection::
get_child() const {
  return _child;
}

/**
 * This is only called by PandaNode::replace_child().
 */
INLINE void PandaNode::DownConnection::
set_child(PandaNode *child) {
  _child = child;
}

/**
 *
 */
INLINE int PandaNode::DownConnection::
get_sort() const {
  return _sort;
}

/**
 * Returns the net collide mask of this child.  Requires that update_cached()
 * has been called on the parent.
 */
INLINE CollideMask PandaNode::DownConnection::
get_net_collide_mask() const {
  return _net_collide_mask;
}

/**
 * Returns the external bounding volume of this child.  Requires that
 * update_cached() has been called on the parent.
 */
INLINE const GeometricBoundingVolume *PandaNode::DownConnection::
get_bounds() const {
  return _external_bounds;
}

/**
 * Compares the running draw mask computed during a traversal with this child's
 * net draw masks.  Returns true if the child should be traversed into, or
 * false if there is nothing at this level or below that will be visible to
 * the indicated camera_mask.
 */
INLINE bool PandaNode::DownConnection::
compare_draw_mask(DrawMask running_draw_mask, DrawMask camera_mask) const {
  // As a special case, if net_draw_show_mask is all 0, it means either that
  // all nodes under this node are hidden to all cameras, or that none of them
  // are renderable nodes (or some combination). In either case, we might as
  // well short-circuit.
  if (_net_draw_show_mask.is_zero()) {
    return false;
  }

  DrawMask net_draw_control_mask, net_draw_show_mask;
  net_draw_control_mask = _net_draw_control_mask;
  net_draw_show_mask = _net_draw_show_mask;

  // Now the bits that are not in net_draw_control_mask--that is, those bits
  // that are not changed by any of the nodes at this level and below--are
  // taken from running_draw_mask, which is inherited from above.  On the
  // other hand, the bits that *are* in net_draw_control_mask--those bits that
  // are changed by any of the nodes at this level and below--are taken from
  // net_draw_show_mask, which is propagated upwards from below.

  // This way, we will traverse into this node if it has any children which
  // want to be visited by the traversal, but we will avoid traversing into it
  // if all of its children are hidden to this camera.
  DrawMask compare_mask = (running_draw_mask & ~net_draw_control_mask) | (net_draw_show_mask & net_draw_control_mask);

  return !((compare_mask & PandaNode::_overall_bit).is_zero()) && !((compare_mask & camera_mask).is_zero());
}

/**
 *
 */
INLINE PandaNode::UpConnection::
UpConnection(PandaNode *parent) :
  _parent(parent)
{
}

/**
 * Sorts the up connections of a node by pointer.  This is different from the
 * down connections of a node, which are sorted by the specified _sort number.
 * This makes it easy to locate a particular parent of a node by pointer, or
 * to test for a parent-child relationship given two node pointers.
 */
INLINE bool PandaNode::UpConnection::
operator < (const UpConnection &other) const {
  return _parent < other._parent;
}

/**
 *
 */
INLINE PandaNode *PandaNode::UpConnection::
get_parent() const {
  return _parent;
}

/**
 *
 */
INLINE PandaNode::BoundsData::
BoundsData() :
  _internal_bounds(nullptr),
  _internal_vertices(0)
{
  ++_internal_bounds_mark;
}

/**
 *
 */
INLINE PandaNode::BoundsData::
BoundsData(const PandaNode::BoundsData &copy) :
  _internal_bounds(copy._internal_bounds),
  _internal_vertices(copy._internal_vertices),
  _internal_bounds_mark(copy._internal_bounds_mark),
  _internal_bounds_computed(copy._internal_bounds_computed)
{
}

/**
 * Copies just the BoundsData part of the structure.
 */
INLINE void PandaNode::BoundsData::
copy_bounds(const PandaNode::BoundsData &copy) {
  _internal_bounds = copy._internal_bounds;
  _internal_vertices = copy._internal_vertices;
  _internal_bounds_mark = copy._internal_bounds_mark;
  _internal_bounds_computed = copy._internal_bounds_computed;
}

/**
 * Internal function to set (if value is true) or clear (if value is false)
 * the indicated bit(s) in the _fancy_bits member.
 */
INLINE void PandaNode::CData::
set_fancy_bit(int bits, bool value) {
  if (value) {
    _fancy_bits |= bits;
  } else {
    _fancy_bits &= ~bits;
  }
}

/**
 * Returns a read-only pointer to the _down list.
 */
INLINE CPT(PandaNode::Down) PandaNode::CData::
get_down() const {
  return _down.get_read_pointer();
}

/**
 * Returns a modifiable, unique pointer to the _down list.
 */
INLINE PT(PandaNode::Down) PandaNode::CData::
modify_down() {
  return _down.get_write_pointer();
}

/**
 * Returns a read-only pointer to the _stashed list.
 */
INLINE CPT(PandaNode::Down) PandaNode::CData::
get_stashed() const {
  return _stashed.get_read_pointer();
}

/**
 * Returns a modifiable, unique pointer to the _stashed list.
 */
INLINE PT(PandaNode::Down) PandaNode::CData::
modify_stashed() {
  return _stashed.get_write_pointer();
}

/**
 * Returns a read-only pointer to the _up list.
 */
INLINE CPT(PandaNode::Up) PandaNode::CData::
get_up() const {
  return _up.get_read_pointer();
}

/**
 * Returns a modifiable, unique pointer to the _up list.
 */
INLINE PT(PandaNode::Up) PandaNode::CData::
modify_up() {
  return _up.get_write_pointer();
}

/**
 *
 */
INLINE PandaNode::Children::
Children() {
}

/**
 *
 */
INLINE PandaNode::Children::
Children(const PandaNode::CData *cdata) :
  _down(cdata->get_down())
{
}

/**
 *
 */
INLINE PandaNode::Children::
Children(const PandaNode::Children &copy) :
  _down(copy._down)
{
}

/**
 *
 */
INLINE void PandaNode::Children::
operator = (const PandaNode::Children &copy) {
  _down = copy._down;
}

/**
 *
 */
INLINE PandaNode::Children::
Children(PandaNode::Children &&from) noexcept :
  _down(std::move(from._down))
{
}

/**
 *
 */
INLINE void PandaNode::Children::
operator = (PandaNode::Children &&from) noexcept {
  _down = std::move(from._down);
}

/**
 * Returns the number of children of the node.
 */
INLINE size_t PandaNode::Children::
get_num_children() const {
  nassertr(_down != nullptr, 0);
  return _down->size();
}

/**
 * Returns the nth child of the node.
 */
INLINE PandaNode *PandaNode::Children::
get_child(size_t n) const {
  nassertr(_down != nullptr, nullptr);
  nassertr(n < (size_t)_down->size(), nullptr);
  return (*_down)[n].get_child();
}

/**
 * Returns the sort index of the nth child node of this node (that is, the
 * number that was passed to add_child()).  See get_num_children().
 */
INLINE int PandaNode::Children::
get_child_sort(size_t n) const {
  nassertr(_down != nullptr, -1);
  nassertr(n < _down->size(), -1);
  return (*_down)[n].get_sort();
}

/**
 *
 */
INLINE PandaNode::Stashed::
Stashed() {
}

/**
 *
 */
INLINE PandaNode::Stashed::
Stashed(const PandaNode::CData *cdata) :
  _stashed(cdata->get_stashed())
{
}

/**
 *
 */
INLINE PandaNode::Stashed::
Stashed(const PandaNode::Stashed &copy) :
  _stashed(copy._stashed)
{
}

/**
 *
 */
INLINE void PandaNode::Stashed::
operator = (const PandaNode::Stashed &copy) {
  _stashed = copy._stashed;
}

/**
 *
 */
INLINE PandaNode::Stashed::
Stashed(PandaNode::Stashed &&from) noexcept :
  _stashed(std::move(from._stashed))
{
}

/**
 *
 */
INLINE void PandaNode::Stashed::
operator = (PandaNode::Stashed &&from) noexcept {
  _stashed = std::move(from._stashed);
}

/**
 * Returns the number of stashed children of the node.
 */
INLINE size_t PandaNode::Stashed::
get_num_stashed() const {
  nassertr(_stashed != nullptr, 0);
  return _stashed->size();
}

/**
 * Returns the nth stashed child of the node.
 */
INLINE PandaNode *PandaNode::Stashed::
get_stashed(size_t n) const {
  nassertr(_stashed != nullptr, nullptr);
  nassertr(n < _stashed->size(), nullptr);
  return (*_stashed)[n].get_child();
}

/**
 * Returns the sort index of the nth child node of this node (that is, the
 * number that was passed to add_child()).  See get_num_stashed().
 */
INLINE int PandaNode::Stashed::
get_stashed_sort(size_t n) const {
  nassertr(_stashed != nullptr, -1);
  nassertr(n < _stashed->size(), -1);
  return (*_stashed)[n].get_sort();
}

/**
 *
 */
INLINE PandaNode::Parents::
Parents() {
}

/**
 *
 */
INLINE PandaNode::Parents::
Parents(const PandaNode::CData *cdata) :
  _up(cdata->get_up())
{
}

/**
 *
 */
INLINE PandaNode::Parents::
Parents(const PandaNode::Parents &copy) :
  _up(copy._up)
{
}

/**
 *
 */
INLINE void PandaNode::Parents::
operator = (const PandaNode::Parents &copy) {
  _up = copy._up;
}

/**
 *
 */
INLINE PandaNode::Parents::
Parents(PandaNode::Parents &&from) noexcept :
  _up(std::move(from._up))
{
}

/**
 *
 */
INLINE void PandaNode::Parents::
operator = (PandaNode::Parents &&from) noexcept {
  _up = std::move(from._up);
}

/**
 * Returns the number of parents of the node.
 */
INLINE size_t PandaNode::Parents::
get_num_parents() const {
  nassertr(_up != nullptr, 0);
  return _up->size();
}

/**
 * Returns the nth parent of the node.
 */
INLINE PandaNode *PandaNode::Parents::
get_parent(size_t n) const {
  nassertr(_up != nullptr, nullptr);
  nassertr(n < _up->size(), nullptr);
  return (*_up)[n].get_parent();
}

/**
 *
 */
INLINE PandaNodePipelineReader::
PandaNodePipelineReader(const PandaNode *node, Thread *current_thread) :
  _node(node),
  _current_thread(current_thread),
  _cdata(node->_cycler.read_unlocked(current_thread))
{
#ifdef _DEBUG
  nassertv(_node->test_ref_count_nonzero());
#endif // _DEBUG

#ifdef DO_PIPELINING
  // We node_ref the CData pointer, so that if anyone makes changes to the
  // PandaNode while we hold this pointer, it will force a copy--so that this
  // object will remain unchanged (if out-of-date).
  _cdata->node_ref();
#endif  // DO_PIPELINING
}

/**
 *
 */
INLINE PandaNodePipelineReader::
PandaNodePipelineReader(const PandaNodePipelineReader &copy) :
  _node(copy._node),
  _current_thread(copy._current_thread),
  _cdata(copy._cdata)
{
#ifdef DO_PIPELINING
  _cdata->node_ref();
#endif  // DO_PIPELINING

  /*
  if (_cdata != (PandaNode::CData *)NULL) {
    _node->_cycler.increment_read(_cdata);
  }
  */
}

/**
 *
 */
INLINE void PandaNodePipelineReader::
operator = (const PandaNodePipelineReader &copy) {
  nassertv(_current_thread == copy._current_thread);

  /*
  if (_cdata != (PandaNode::CData *)NULL) {
    _node->_cycler.release_read(_cdata);
  }
  */

#ifdef DO_PIPELINING
  node_unref_delete((CycleData *)_cdata);
#endif  // DO_PIPELINING

  _node = copy._node;
  _cdata = copy._cdata;

#ifdef DO_PIPELINING
  _cdata->node_ref();
#endif  // DO_PIPELINING

  /*
  if (_cdata != (PandaNode::CData *)NULL) {
    _node->_cycler.increment_read(_cdata);
  }
  */
}

/**
 *
 */
INLINE PandaNodePipelineReader::
~PandaNodePipelineReader() {
  /*
  if (_cdata != (PandaNode::CData *)NULL) {
    _node->_cycler.release_read(_cdata);
  }
  */

#ifdef DO_PIPELINING
  node_unref_delete((CycleData *)_cdata);
#endif  // DO_PIPELINING

#ifdef _DEBUG
  _node = nullptr;
  _cdata = nullptr;
#endif  // _DEBUG
}

/**
 *
 */
INLINE const PandaNode *PandaNodePipelineReader::
get_node() const {
  return _node;
}

/**
 *
 */
INLINE Thread *PandaNodePipelineReader::
get_current_thread() const {
  return _current_thread;
}

/**
 * Releases the lock on this object.  No future calls will be valid on this
 * object.
 */
INLINE void PandaNodePipelineReader::
release() {
  /*
  if (_cdata != (PandaNode::CData *)NULL) {
    _node->_cycler.release_read(_cdata);
    _cdata = NULL;
  }
  */
}

/**
 * Computes the result of applying this node's draw masks to a running draw
 * mask, as during a traversal.
 */
INLINE void PandaNodePipelineReader::
compose_draw_mask(DrawMask &running_draw_mask) const {
  nassertv(_cdata != nullptr);
  running_draw_mask = (running_draw_mask & ~_cdata->_draw_control_mask) |
    (_cdata->_draw_show_mask & _cdata->_draw_control_mask);
}

/**
 * Compares the running draw mask computed during a traversal with this node's
 * net draw masks.  Returns true if the node should be traversed into, or
 * false if there is nothing at this level or below that will be visible to
 * the indicated camera_mask.
 */
INLINE bool PandaNodePipelineReader::
compare_draw_mask(DrawMask running_draw_mask, DrawMask camera_mask) const {
  nassertr(_cdata != nullptr, false);
  nassertr(_cdata->_last_update == _cdata->_next_update, false);

  // As a special case, if net_draw_show_mask is all 0, it means either that
  // all nodes under this node are hidden to all cameras, or that none of them
  // are renderable nodes (or some combination). In either case, we might as
  // well short-circuit.
  if (_cdata->_net_draw_show_mask.is_zero()) {
    return false;
  }

  DrawMask net_draw_control_mask, net_draw_show_mask;
  net_draw_control_mask = _cdata->_net_draw_control_mask;
  net_draw_show_mask = _cdata->_net_draw_show_mask;

  // Now the bits that are not in net_draw_control_mask--that is, those bits
  // that are not changed by any of the nodes at this level and below--are
  // taken from running_draw_mask, which is inherited from above.  On the
  // other hand, the bits that *are* in net_draw_control_mask--those bits that
  // are changed by any of the nodes at this level and below--are taken from
  // net_draw_show_mask, which is propagated upwards from below.

  // This way, we will traverse into this node if it has any children which
  // want to be visited by the traversal, but we will avoid traversing into it
  // if all of its children are hidden to this camera.
  DrawMask compare_mask = (running_draw_mask & ~net_draw_control_mask) | (net_draw_show_mask & net_draw_control_mask);

  return !((compare_mask & PandaNode::_overall_bit).is_zero()) && !((compare_mask & camera_mask).is_zero());
}

/**
 * Returns the number of parent nodes this node has.  If this number is
 * greater than 1, the node has been multiply instanced.  The order of the
 * parent nodes is not meaningful and is not related to the order in which the
 * node was instanced to them.
 */
INLINE int PandaNodePipelineReader::
get_num_parents() const {
  return _cdata->get_up()->size();
}

/**
 * Returns the nth parent node of this node.  See get_num_parents().  Also see
 * get_parents(), if your intention is to iterate through the complete list of
 * parents; get_parents() is preferable in this case.
 */
INLINE PandaNode *PandaNodePipelineReader::
get_parent(int n) const {
  CPT(PandaNode::Up) up = _cdata->get_up();
  nassertr(n >= 0 && n < (int)up->size(), nullptr);
  return (*up)[n].get_parent();
}

/**
 * Returns the index of the indicated parent node, if it is a parent, or -1 if
 * it is not.
 */
INLINE int PandaNodePipelineReader::
find_parent(PandaNode *node) const {
  return _node->do_find_parent(node, _cdata);
}

/**
 * Returns the number of child nodes this node has.  The order of the child
 * nodes *is* meaningful and is based on the sort number that was passed to
 * add_child(), and also on the order in which the nodes were added.
 */
INLINE int PandaNodePipelineReader::
get_num_children() const {
  return _cdata->get_down()->size();
}

/**
 * Returns the nth child node of this node.  See get_num_children().  Also see
 * get_children(), if your intention is to iterate through the complete list
 * of children; get_children() is preferable in this case.
 */
INLINE PandaNode *PandaNodePipelineReader::
get_child(int n) const {
  CPT(PandaNode::Down) down = _cdata->get_down();
  nassertr(n >= 0 && n < (int)down->size(), nullptr);
  return (*down)[n].get_child();
}

/**
 * Returns the nth child node of this node.  See get_num_children().  Also see
 * get_children(), if your intention is to iterate through the complete list
 * of children; get_children() is preferable in this case.
 */
INLINE const PandaNode::DownConnection &PandaNodePipelineReader::
get_child_connection(int n) const {
  CPT(PandaNode::Down) down = _cdata->get_down();
  //nassertr(n >= 0 && n < (int)down->size(), nullptr);
  return (*down)[n];
}

/**
 * Returns the sort index of the nth child node of this node (that is, the
 * number that was passed to add_child()).  See get_num_children().
 */
INLINE int PandaNodePipelineReader::
get_child_sort(int n) const {
  CPT(PandaNode::Down) down = _cdata->get_down();
  nassertr(n >= 0 && n < (int)down->size(), -1);
  return (*down)[n].get_sort();
}

/**
 * Returns the index of the indicated child node, if it is a child, or -1 if
 * it is not.
 */
INLINE int PandaNodePipelineReader::
find_child(PandaNode *node) const {
  return _node->do_find_child(node, _cdata->get_down());
}

/**
 * Returns the number of stashed nodes this node has.  These are former
 * children of the node that have been moved to the special stashed list via
 * stash_child().
 */
INLINE int PandaNodePipelineReader::
get_num_stashed() const {
  return _cdata->get_stashed()->size();
}

/**
 * Returns the nth stashed child of this node.  See get_num_stashed().  Also
 * see get_stashed(), if your intention is to iterate through the complete
 * list of stashed children; get_stashed() is preferable in this case.
 */
INLINE PandaNode *PandaNodePipelineReader::
get_stashed(int n) const {
  CPT(PandaNode::Down) stashed = _cdata->get_stashed();
  nassertr(n >= 0 && n < (int)stashed->size(), nullptr);
  return (*stashed)[n].get_child();
}

/**
 * Returns the sort index of the nth stashed node of this node (that is, the
 * number that was passed to add_child()).  See get_num_stashed().
 */
INLINE int PandaNodePipelineReader::
get_stashed_sort(int n) const {
  CPT(PandaNode::Down) stashed = _cdata->get_stashed();
  nassertr(n >= 0 && n < (int)stashed->size(), -1);
  return (*stashed)[n].get_sort();
}

/**
 * Returns the index of the indicated stashed node, if it is a stashed child,
 * or -1 if it is not.
 */
INLINE int PandaNodePipelineReader::
find_stashed(PandaNode *node) const {
  return _node->do_find_child(node, _cdata->get_stashed());
}

/**
 * Returns the complete RenderState that will be applied to all nodes at this
 * level and below, as set on this node.  This returns only the RenderState
 * set on this particular node, and has nothing to do with state that might be
 * inherited from above.
 */
INLINE const RenderState *PandaNodePipelineReader::
get_state() const {
  return _cdata->_state;
}

/**
 * Returns the complete RenderEffects that will be applied to this node.
 */
INLINE const RenderEffects *PandaNodePipelineReader::
get_effects() const {
  return _cdata->_effects;
}

/**
 * Returns the transform that has been set on this particular node.  This is
 * not the net transform from the root, but simply the transform on this
 * particular node.
 */
INLINE const TransformState *PandaNodePipelineReader::
get_transform() const {
  return _cdata->_transform;
}

/**
 * Returns the transform that has been set as this node's "previous" position.
 * See set_prev_transform().
 */
const TransformState *PandaNodePipelineReader::
get_prev_transform() const {
  if (_node->_prev_transform_valid == PandaNode::_reset_prev_transform_seq) {
    return _cdata->_prev_transform;
  } else {
    return _cdata->_transform;
  }
}

/**
 * Retrieves the user-defined value that was previously set on this node for
 * the particular key, if any.  If no value has been previously set, returns
 * the empty string.
 */
INLINE std::string PandaNodePipelineReader::
get_tag(const std::string &key) const {
  int index = _cdata->_tag_data.find(key);
  if (index >= 0) {
    return _cdata->_tag_data.get_data((size_t)index);
  } else {
    return std::string();
  }
}

/**
 * Returns true if a value has been defined on this node for the particular
 * key (even if that value is the empty string), or false if no value has been
 * set.
 */
INLINE bool PandaNodePipelineReader::
has_tag(const std::string &key) const {
  return _cdata->_tag_data.find(key) >= 0;
}

/**
 * Returns the union of all into_collide_mask() values set at CollisionNodes
 * at this level and below.
 */
INLINE CollideMask PandaNodePipelineReader::
get_net_collide_mask() const {
  nassertr(_cdata->_last_update == _cdata->_next_update, _cdata->_net_collide_mask);
  return _cdata->_net_collide_mask;
}

/**
 * Returns a ClipPlaneAttrib which represents the union of all of the clip
 * planes that have been turned *off* at this level and below.
 */
INLINE const RenderAttrib *PandaNodePipelineReader::
get_off_clip_planes() const {
  nassertr(_cdata->_last_update == _cdata->_next_update, _cdata->_off_clip_planes);
  return _cdata->_off_clip_planes;
}

/**
 * Returns the external bounding volume of this node: a bounding volume that
 * contains the user bounding volume, the internal bounding volume, and all of
 * the children's bounding volumes.
 */
INLINE const BoundingVolume *PandaNodePipelineReader::
get_bounds() const {
  nassertr(_cdata->_last_bounds_update == _cdata->_next_update, _cdata->_external_bounds);
  return _cdata->_external_bounds;
}

/**
 * Returns the total number of vertices that will be rendered by this node and
 * all of its descendents.
 *
 * This is not necessarily an accurate count of vertices that will actually be
 * rendered, since this will include all vertices of all LOD's, and it will
 * also include hidden nodes.  It may also omit or only approximate certain
 * kinds of dynamic geometry.  However, it will not include stashed nodes.
 */
INLINE int PandaNodePipelineReader::
get_nested_vertices() const {
  nassertr(_cdata->_last_bounds_update == _cdata->_next_update, _cdata->_nested_vertices);
  return _cdata->_nested_vertices;
}

/**
 * Returns the current state of the "final" flag.  Initially, this flag is off
 * (false), but it may be changed by an explicit call to set_final().  See
 * set_final().
 */
INLINE bool PandaNodePipelineReader::
is_final() const {
  return _cdata->_final_bounds;
}

/**
 * Returns the union of all of the enum FancyBits values corresponding to the
 * various "fancy" attributes that are set on the node.  If this returns 0,
 * the node has nothing interesting about it.  This is intended to speed
 * traversal by quickly skipping past nodes that don't particularly affect the
 * render state.
 */
INLINE int PandaNodePipelineReader::
get_fancy_bits() const {
  return _cdata->_fancy_bits;
}

/**
 * Returns an object that can be used to walk through the list of children of
 * the node.  When you intend to visit multiple children, using this is
 * slightly faster than calling get_child() directly on the PandaNode, since
 * this object avoids reopening the PipelineCycler each time.
 *
 * This object also protects you from self-modifying loops (e.g.  adding or
 * removing children during traversal), since a virtual copy of the children
 * is made ahead of time.  The virtual copy is fast--it is a form of copy-on-
 * write, so the list is not actually copied unless it is modified during the
 * traversal.
 */
INLINE PandaNode::Children PandaNodePipelineReader::
get_children() const {
  return PandaNode::Children(_cdata);
}

/**
 * Returns an object that can be used to walk through the list of children of
 * the node.  When you intend to visit multiple children, using this is
 * slightly faster than calling get_stashed() directly on the PandaNode, since
 * this object avoids reopening the PipelineCycler each time.
 *
 * This object also protects you from self-modifying loops (e.g.  adding or
 * removing children during traversal), since a virtual copy of the children
 * is made ahead of time.  The virtual copy is fast--it is a form of copy-on-
 * write, so the list is not actually copied unless it is modified during the
 * traversal.
 */
INLINE PandaNode::Stashed PandaNodePipelineReader::
get_stashed() const {
  return PandaNode::Stashed(_cdata);
}

/**
 * Returns an object that can be used to walk through the list of parents of
 * the node, similar to get_children() and get_stashed().
 */
INLINE PandaNode::Parents PandaNodePipelineReader::
get_parents() const {
  return PandaNode::Parents(_cdata);
}

/**
 *
 */
INLINE PandaNode::BamReaderAuxDataDown::
BamReaderAuxDataDown() :
  _down_list(PandaNode::get_class_type())
{
}<|MERGE_RESOLUTION|>--- conflicted
+++ resolved
@@ -742,37 +742,6 @@
 }
 
 /**
-<<<<<<< HEAD
- * Sets the dirty_prev_transform flag, and adds the node to the
- * _dirty_prev_transforms chain.  Assumes _dirty_prev_transforms._lock is
- * already held.
- */
-INLINE void PandaNode::
-do_set_dirty_prev_transform() {
-  //nassertv(_dirty_prev_transforms._lock.debug_is_locked());
-  if (!_dirty_prev_transform) {
-    LinkedListNode::insert_before(&_dirty_prev_transforms);
-    _dirty_prev_transform = true;
-  }
-}
-
-/**
- * Clears the dirty_prev_transform flag, and removes the node from the
- * _dirty_prev_transforms chain.  Assumes _dirty_prev_transforms._lock is
- * already held.
- */
-INLINE void PandaNode::
-do_clear_dirty_prev_transform() {
-  //nassertv(_dirty_prev_transforms._lock.debug_is_locked());
-  if (_dirty_prev_transform) {
-    LinkedListNode::remove_from_list();
-    _dirty_prev_transform = false;
-  }
-}
-
-/**
-=======
->>>>>>> 78746e42
  *
  */
 INLINE PandaNode::DownConnection::
