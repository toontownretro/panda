/**
 * PANDA 3D SOFTWARE
 * Copyright (c) Carnegie Mellon University.  All rights reserved.
 *
 * All use of this software is subject to the terms of the revised BSD
 * license.  You should have received a copy of this license along
 * with this source code in a file named "LICENSE."
 *
 * @file pandaNode.I
 * @author drose
 * @date 2002-02-20
 */

/**
 * Returns the number of parent nodes this node has.  If this number is
 * greater than 1, the node has been multiply instanced.  The order of the
 * parent nodes is not meaningful and is not related to the order in which the
 * node was instanced to them.
 */
INLINE int PandaNode::
get_num_parents(Thread *current_thread) const {
  CDReader cdata(_cycler, current_thread);
  return cdata->get_up()->size();
}

/**
 * Returns the nth parent node of this node.  See get_num_parents().  Also see
 * get_parents(), if your intention is to iterate through the complete list of
 * parents; get_parents() is preferable in this case.
 */
INLINE PandaNode *PandaNode::
get_parent(int n, Thread *current_thread) const {
  CDReader cdata(_cycler, current_thread);
  CPT(Up) up = cdata->get_up();
  nassertr(n >= 0 && n < (int)up->size(), nullptr);
  return (*up)[n].get_parent();
}

/**
 * Returns the index of the indicated parent node, if it is a parent, or -1 if
 * it is not.
 */
INLINE int PandaNode::
find_parent(PandaNode *node, Thread *current_thread) const {
  CDReader cdata(_cycler, current_thread);
  return do_find_parent(node, cdata);
}

/**
 * Returns the number of child nodes this node has.  The order of the child
 * nodes *is* meaningful and is based on the sort number that was passed to
 * add_child(), and also on the order in which the nodes were added.
 */
INLINE int PandaNode::
get_num_children(Thread *current_thread) const {
  CDReader cdata(_cycler, current_thread);
  return cdata->get_down()->size();
}

/**
 * Returns the nth child node of this node.  See get_num_children().  Also see
 * get_children(), if your intention is to iterate through the complete list
 * of children; get_children() is preferable in this case.
 */
INLINE PandaNode *PandaNode::
get_child(int n, Thread *current_thread) const {
  CDReader cdata(_cycler, current_thread);
  CPT(Down) down = cdata->get_down();
  nassertr(n >= 0 && n < (int)down->size(), nullptr);
  return (*down)[n].get_child();
}

/**
 * Returns the sort index of the nth child node of this node (that is, the
 * number that was passed to add_child()).  See get_num_children().
 */
INLINE int PandaNode::
get_child_sort(int n, Thread *current_thread) const {
  CDReader cdata(_cycler, current_thread);
  CPT(Down) down = cdata->get_down();
  nassertr(n >= 0 && n < (int)down->size(), -1);
  return (*down)[n].get_sort();
}

/**
 * Returns the index of the indicated child node, if it is a child, or -1 if
 * it is not.
 */
INLINE int PandaNode::
find_child(PandaNode *node, Thread *current_thread) const {
  CDReader cdata(_cycler, current_thread);
  return do_find_child(node, cdata->get_down());
}

/**
 * Stashes the indicated child node.  This removes the child from the list of
 * active children and puts it on a special list of stashed children.  This
 * child node no longer contributes to the bounding volume of the PandaNode,
 * and is not visited in normal traversals.  It is invisible and uncollidable.
 * The child may later be restored by calling unstash_child().
 *
 * This function returns true if the child node was successfully stashed, or
 * false if it was not a child of the node in the first place (e.g.  it was
 * previously stashed).
 */
INLINE bool PandaNode::
stash_child(PandaNode *child_node, Thread *current_thread) {
  int child_index = find_child(child_node, current_thread);
  if (child_index < 0) {
    return false;
  }
  stash_child(child_index, current_thread);
  return true;
}

/**
 * Returns the indicated stashed node to normal child status.  This removes
 * the child from the list of stashed children and puts it on the normal list
 * of active children.  This child node once again contributes to the bounding
 * volume of the PandaNode, and will be visited in normal traversals.  It is
 * visible and collidable.
 *
 * This function returns true if the child node was successfully stashed, or
 * false if it was not a child of the node in the first place (e.g.  it was
 * previously stashed).
 */
INLINE bool PandaNode::
unstash_child(PandaNode *child_node, Thread *current_thread) {
  int stashed_index = find_stashed(child_node, current_thread);
  if (stashed_index < 0) {
    return false;
  }
  unstash_child(stashed_index, current_thread);
  return true;
}

/**
 * Returns the number of stashed nodes this node has.  These are former
 * children of the node that have been moved to the special stashed list via
 * stash_child().
 */
INLINE int PandaNode::
get_num_stashed(Thread *current_thread) const {
  CDReader cdata(_cycler, current_thread);
  return cdata->get_stashed()->size();
}

/**
 * Returns the nth stashed child of this node.  See get_num_stashed().  Also
 * see get_stashed(), if your intention is to iterate through the complete
 * list of stashed children; get_stashed() is preferable in this case.
 */
INLINE PandaNode *PandaNode::
get_stashed(int n, Thread *current_thread) const {
  CDReader cdata(_cycler, current_thread);
  CPT(Down) stashed = cdata->get_stashed();
  nassertr(n >= 0 && n < (int)stashed->size(), nullptr);
  return (*stashed)[n].get_child();
}

/**
 * Returns the sort index of the nth stashed node of this node (that is, the
 * number that was passed to add_child()).  See get_num_stashed().
 */
INLINE int PandaNode::
get_stashed_sort(int n, Thread *current_thread) const {
  CDReader cdata(_cycler, current_thread);
  CPT(Down) stashed = cdata->get_stashed();
  nassertr(n >= 0 && n < (int)stashed->size(), -1);
  return (*stashed)[n].get_sort();
}

/**
 * Returns the index of the indicated stashed node, if it is a stashed child,
 * or -1 if it is not.
 */
INLINE int PandaNode::
find_stashed(PandaNode *node, Thread *current_thread) const {
  CDReader cdata(_cycler, current_thread);
  return do_find_child(node, cdata->get_stashed());
}

/**
 * Returns the render attribute of the indicated type, if it is defined on the
 * node, or NULL if it is not.  This checks only what is set on this
 * particular node level, and has nothing to do with what render attributes
 * may be inherited from parent nodes.
 */
INLINE CPT(RenderAttrib) PandaNode::
get_attrib(TypeHandle type) const {
  CDReader cdata(_cycler);
  return cdata->_state->get_attrib(type);
}

/**
 * Returns the render attribute of the indicated type, if it is defined on the
 * node, or NULL if it is not.  This checks only what is set on this
 * particular node level, and has nothing to do with what render attributes
 * may be inherited from parent nodes.
 */
INLINE CPT(RenderAttrib) PandaNode::
get_attrib(int slot) const {
  CDReader cdata(_cycler);
  return cdata->_state->get_attrib(slot);
}

/**
 * Returns true if there is a render attribute of the indicated type defined
 * on this node, or false if there is not.
 */
INLINE bool PandaNode::
has_attrib(TypeHandle type) const {
  CDReader cdata(_cycler);
  return cdata->_state->has_attrib(type);
}

/**
 * Returns true if there is a render attribute of the indicated type defined
 * on this node, or false if there is not.
 */
INLINE bool PandaNode::
has_attrib(int slot) const {
  CDReader cdata(_cycler);
  return cdata->_state->has_attrib(slot);
}

/**
 * Removes the render attribute of the given type from this node.  This node,
 * and the subgraph below, will now inherit the indicated render attribute
 * from the nodes above this one.
 */
INLINE void PandaNode::
clear_attrib(TypeHandle type) {
  RenderAttribRegistry *reg = RenderAttribRegistry::quick_get_global_ptr();
  int slot = reg->get_slot(type);
  clear_attrib(slot);
}

/**
 * Returns the render effect of the indicated type, if it is defined on the
 * node, or NULL if it is not.
 */
INLINE CPT(RenderEffect) PandaNode::
get_effect(TypeHandle type) const {
  CDReader cdata(_cycler);
  int index = cdata->_effects->find_effect(type);
  if (index >= 0) {
    return cdata->_effects->get_effect(index);
  }
  return nullptr;
}

/**
 * Returns true if there is a render effect of the indicated type defined on
 * this node, or false if there is not.
 */
INLINE bool PandaNode::
has_effect(TypeHandle type) const {
  CDReader cdata(_cycler);
  int index = cdata->_effects->find_effect(type);
  return (index >= 0);
}

/**
 * Returns the complete RenderState that will be applied to all nodes at this
 * level and below, as set on this node.  This returns only the RenderState
 * set on this particular node, and has nothing to do with state that might be
 * inherited from above.
 */
INLINE CPT(RenderState) PandaNode::
get_state(Thread *current_thread) const {
  CDReader cdata(_cycler, current_thread);
  return cdata->_state.p();
}

/**
 * Resets this node to leave the render state alone.  Nodes at this level and
 * below will once again inherit their render state unchanged from the nodes
 * above this level.
 */
INLINE void PandaNode::
clear_state(Thread *current_thread) {
  set_state(RenderState::make_empty(), current_thread);
}

/**
 * Returns the complete RenderEffects that will be applied to this node.
 */
INLINE CPT(RenderEffects) PandaNode::
get_effects(Thread *current_thread) const {
  CDReader cdata(_cycler, current_thread);
  return cdata->_effects;
}

/**
 * Resets this node to have no render effects.
 */
INLINE void PandaNode::
clear_effects(Thread *current_thread) {
  set_effects(RenderEffects::make_empty(), current_thread);
}

/**
 * Returns the transform that has been set on this particular node.  This is
 * not the net transform from the root, but simply the transform on this
 * particular node.
 */
INLINE CPT(TransformState) PandaNode::
get_transform(Thread *current_thread) const {
  CDReader cdata(_cycler, current_thread);
  return cdata->_transform.p();
}

/**
 * Resets the transform on this node to the identity transform.
 */
INLINE void PandaNode::
clear_transform(Thread *current_thread) {
  set_transform(TransformState::make_identity(), current_thread);
}

/**
 * Returns the transform that has been set as this node's "previous" position.
 * See set_prev_transform().
 */
INLINE CPT(TransformState) PandaNode::
get_prev_transform(Thread *current_thread) const {
  CDReader cdata(_cycler, current_thread);
  return cdata->_prev_transform.p();
}

/**
 * Returns true if this node has the _dirty_prev_transform flag set, which
 * indicates its _prev_transform is different from its _transform value (in
 * pipeline stage 0).  In this case, the node will be visited by
 * reset_prev_transform().
 */
INLINE bool PandaNode::
has_dirty_prev_transform() const {
  return _dirty_prev_transform;
}

/**
 * Retrieves the user-defined value that was previously set on this node for
 * the particular key, if any.  If no value has been previously set, returns
 * the empty string.
 */
INLINE std::string PandaNode::
get_tag(const std::string &key, Thread *current_thread) const {
  CDReader cdata(_cycler, current_thread);
  int index = cdata->_tag_data.find(key);
  if (index >= 0) {
    return cdata->_tag_data.get_data((size_t)index);
  } else {
    return std::string();
  }
}

/**
 * Returns true if a value has been defined on this node for the particular
 * key (even if that value is the empty string), or false if no value has been
 * set.
 */
INLINE bool PandaNode::
has_tag(const std::string &key, Thread *current_thread) const {
  CDReader cdata(_cycler, current_thread);
  return cdata->_tag_data.find(key) >= 0;
}

/**
 * Returns the number of tags applied to this node.
 */
INLINE size_t PandaNode::
get_num_tags() const {
  CDReader cdata(_cycler);
  return cdata->_tag_data.size();
}

/**
 * Returns the key of the nth tag applied to this node.
 */
INLINE std::string PandaNode::
get_tag_key(size_t i) const {
  CDReader cdata(_cycler);
  return cdata->_tag_data.get_key(i);
}

/**
 * Returns true if the node has any tags (or any Python tags) at all, false if
 * it has none.
 */
INLINE bool PandaNode::
has_tags() const {
  CDReader cdata(_cycler);
  if (!cdata->_tag_data.is_empty()) {
    return true;
  }
#ifdef HAVE_PYTHON
  // This is a bit awkward, since it doesn't catch cases where the Python tags
  // are cleared.  Maybe we should make this behavior deprecated, so that
  // has_tags will not consider the Python tags.
  if (!_python_tag_data.is_null()) {
    return true;
  }
#endif  // HAVE_PYTHON
  return false;
}

/**
 * Clears the user data pointer stored on the node.
 */
INLINE void PandaNode::
clear_user_data() {
  set_user_data(nullptr);
}

/**
 * Returns true if the node has a user data pointer, false if it does not.
 */
INLINE bool PandaNode::
has_user_data() const {
  return get_user_data() != nullptr;
}

/**
 * Returns the user data pointer that was stored on the node.
 */
INLINE TypedReferenceCount *PandaNode::
get_user_data() const {
  CDReader cdata(_cycler);
  return cdata->_user_data;
}

/**
 * Lists all the nodes at and below the current path hierarchically.
 */
INLINE void PandaNode::
ls(std::ostream &out, int indent_level) const {
  r_list_descendants(out, indent_level);
}

/**
 * Returns the special bit that, when specifically cleared in the node's
 * DrawMask, indicates that the node is hidden to all cameras, regardless of
 * the remaining DrawMask bits.
 */
INLINE DrawMask PandaNode::
get_overall_bit() {
  return _overall_bit;
}

/**
 * Returns a DrawMask that is appropriate for rendering to all cameras.
 */
INLINE DrawMask PandaNode::
get_all_camera_mask() {
  return ~_overall_bit;
}

/**
 * Returns true if the node has been hidden to all cameras by clearing its
 * overall bit.
 */
INLINE bool PandaNode::
is_overall_hidden() const {
  CDReader cdata(_cycler);
  return ((cdata->_draw_show_mask | ~cdata->_draw_control_mask) & _overall_bit).is_zero();
}

/**
 * Sets or clears the hidden flag.  When the hidden flag is true, the node and
 * all of its children are invisible to all cameras, regardless of the setting
 * of any draw masks.  Setting the hidden flag to false restores the previous
 * visibility as established by the draw masks.
 *
 * This actually works by twiddling the reserved _overall_bit in the node's
 * draw mask, which has special meaning.
 */
INLINE void PandaNode::
set_overall_hidden(bool hidden) {
  if (hidden) {
    adjust_draw_mask(DrawMask::all_off(), _overall_bit, DrawMask::all_off());
  } else {
    adjust_draw_mask(DrawMask::all_off(), DrawMask::all_off(), _overall_bit);
  }
}

/**
 * Returns the set of bits in draw_show_mask that are considered meaningful.
 * See adjust_draw_mask().
 */
INLINE DrawMask PandaNode::
get_draw_control_mask() const {
  CDReader cdata(_cycler);
  return cdata->_draw_control_mask;
}

/**
 * Returns the hide/show bits of this particular node.  See
 * adjust_draw_mask().
 */
INLINE DrawMask PandaNode::
get_draw_show_mask() const {
  CDReader cdata(_cycler);
  return cdata->_draw_show_mask;
}

/**
 * Returns the "into" collide mask for this node.
 */
INLINE CollideMask PandaNode::
get_into_collide_mask() const {
  CDReader cdata(_cycler);
  return cdata->_into_collide_mask;
}

/**
 * Reverses the effect of a previous call to set_bounds(), and allows the
 * node's bounding volume to be automatically computed once more based on the
 * contents of the node.
 */
INLINE void PandaNode::
clear_bounds() {
  set_bounds(nullptr);
}

/**
 * Returns the node's internal bounding volume.  This is the bounding volume
 * around the node alone, without including children.  If the user has called
 * set_bounds(), it will be the specified bounding volume.
 */
INLINE CPT(BoundingVolume) PandaNode::
get_internal_bounds(Thread *current_thread) const {
  return get_internal_bounds(current_thread->get_pipeline_stage(),
                             current_thread);
}

/**
 * Returns the total number of vertices that will be rendered by this
 * particular node alone, not accounting for its children.
 *
 * This may not include all vertices for certain dynamic effects.
 */
INLINE int PandaNode::
get_internal_vertices(Thread *current_thread) const {
  return get_internal_vertices(current_thread->get_pipeline_stage(),
                               current_thread);
}

/**
 * Returns true if the bounding volume of this node is stale and will be
 * implicitly recomputed at the next call to get_bounds(), or false if it is
 * fresh and need not be recomputed.
 */
bool PandaNode::
is_bounds_stale() const {
  CDReader cdata(_cycler);
  return (cdata->_last_bounds_update != cdata->_next_update);
}

/**
 * Sets the "final" flag on this PandaNode.  If this is true, than no bounding
 * volume need be tested below it; a positive intersection with this node's
 * bounding volume is deemed to be a positive intersection with all geometry
 * inside.
 *
 * This is useful to quickly force a larger bounding volume around a node when
 * the GeomNodes themselves are inaccurate for some reason, without forcing a
 * recompute of every nested bounding volume.  It's also helpful when the
 * bounding volume is tricked by some special properties, like billboards,
 * that may move geometry out of its bounding volume otherwise.
 */
INLINE void PandaNode::
set_final(bool flag) {
  CDWriter cdata(_cycler);
  cdata->_final_bounds = flag;
  mark_bam_modified();
}

/**
 * Returns the current state of the "final" flag.  Initially, this flag is off
 * (false), but it may be changed by an explicit call to set_final().  See
 * set_final().
 */
INLINE bool PandaNode::
is_final(Thread *current_thread) const {
  CDReader cdata(_cycler, current_thread);
  return cdata->_final_bounds;
}

/**
 * Returns the union of all of the enum FancyBits values corresponding to the
 * various "fancy" attributes that are set on the node.  If this returns 0,
 * the node has nothing interesting about it.  This is intended to speed
 * traversal by quickly skipping past nodes that don't particularly affect the
 * render state.
 */
INLINE int PandaNode::
get_fancy_bits(Thread *current_thread) const {
  CDReader cdata(_cycler, current_thread);
  return cdata->_fancy_bits;
}

/**
 * Returns the node's user bounding volume.  This is the bounding volume
 * specified with get_bounds().  This will return NULL if the user bounding
 * volume has never been set.
 */
INLINE CPT(BoundingVolume) PandaNode::
get_user_bounds(int pipeline_stage, Thread *current_thread) const {
  CDStageReader cdata(_cycler, pipeline_stage, current_thread);
  return cdata->_user_bounds;
}

/**
 * Indicates that the bounding volume, or something that influences the
 * bounding volume (or any of the other things stored in CData, like
 * net_collide_mask), may have changed for this node, and that it must be
 * recomputed.
 */
INLINE void PandaNode::
mark_bounds_stale(int pipeline_stage, Thread *current_thread) const {
  // We check whether it is already marked stale.  If so, we don't have to
  // make the call to force_bounds_stale().
  bool is_stale_bounds;
  {
    CDStageReader cdata(_cycler, pipeline_stage, current_thread);
    is_stale_bounds = (cdata->_last_update != cdata->_next_update);
  }
  // It's important that we don't hold the lock during the call to
  // force_bounds_stale().
  if (!is_stale_bounds) {
    ((PandaNode *)this)->force_bounds_stale(pipeline_stage, current_thread);
  }
}

/**
 * Should be called by a derived class to mark the internal bounding volume
 * stale, so that recompute_internal_bounds() will be called when the bounding
 * volume is next requested.
 */
INLINE void PandaNode::
mark_internal_bounds_stale(int pipeline_stage, Thread *current_thread) {
  {
    CDStageWriter cdata(_cycler, pipeline_stage, current_thread);
    ++cdata->_internal_bounds_mark;
  }
  mark_bounds_stale(pipeline_stage, current_thread);
}

/**
 * Returns an object that can be used to walk through the list of children of
 * the node.  When you intend to visit multiple children, using this is
 * slightly faster than calling get_child() directly on the PandaNode, since
 * this object avoids reopening the PipelineCycler each time.
 *
 * This object also protects you from self-modifying loops (e.g.  adding or
 * removing children during traversal), since a virtual copy of the children
 * is made ahead of time.  The virtual copy is fast--it is a form of copy-on-
 * write, so the list is not actually copied unless it is modified during the
 * traversal.
 */
INLINE PandaNode::Children PandaNode::
get_children(Thread *current_thread) const {
  CDReader cdata(_cycler, current_thread);
  return Children(cdata);
}

/**
 * Returns an object that can be used to walk through the list of children of
 * the node.  When you intend to visit multiple children, using this is
 * slightly faster than calling get_stashed() directly on the PandaNode, since
 * this object avoids reopening the PipelineCycler each time.
 *
 * This object also protects you from self-modifying loops (e.g.  adding or
 * removing children during traversal), since a virtual copy of the children
 * is made ahead of time.  The virtual copy is fast--it is a form of copy-on-
 * write, so the list is not actually copied unless it is modified during the
 * traversal.
 */
INLINE PandaNode::Stashed PandaNode::
get_stashed(Thread *current_thread) const {
  CDReader cdata(_cycler, current_thread);
  return Stashed(cdata);
}

/**
 * Returns an object that can be used to walk through the list of parents of
 * the node, similar to get_children() and get_stashed().
 */
INLINE PandaNode::Parents PandaNode::
get_parents(Thread *current_thread) const {
  CDReader cdata(_cycler, current_thread);
  return Parents(cdata);
}

/**
 * The private implementation of find_parent().
 */
INLINE int PandaNode::
do_find_parent(PandaNode *node, const CData *cdata) const {
  CPT(Up) up = cdata->get_up();
  Up::const_iterator ui = up->find(UpConnection(node));
  if (ui == up->end()) {
    return -1;
  }
  return ui - up->begin();
}

/**
 * Ensures that attaching the indicated child node to this node would not
 * introduce a cycle in the graph.  Returns true if the attachment is valid,
 * false otherwise.
 */
INLINE bool PandaNode::
verify_child_no_cycles(PandaNode *child_node) {
#ifndef NDEBUG
  if (detect_graph_cycles) {
    if (!find_node_above(child_node)) {
      return true;
    }
    report_cycle(child_node);
    return false;
  }
#endif  // NDEBUG
  return true;
}

/**
 * Sets the dirty_prev_transform flag, and adds the node to the
 * _dirty_prev_transforms chain.  Assumes _dirty_prev_transforms._lock is
 * already held.
 */
INLINE void PandaNode::
do_set_dirty_prev_transform() {
  //nassertv(_dirty_prev_transforms._lock.debug_is_locked());
  if (!_dirty_prev_transform) {
    LinkedListNode::insert_before(&_dirty_prev_transforms);
    _dirty_prev_transform = true;
  }
}

/**
 * Clears the dirty_prev_transform flag, and removes the node from the
 * _dirty_prev_transforms chain.  Assumes _dirty_prev_transforms._lock is
 * already held.
 */
INLINE void PandaNode::
do_clear_dirty_prev_transform() {
  //nassertv(_dirty_prev_transforms._lock.debug_is_locked());
  if (_dirty_prev_transform) {
    LinkedListNode::remove_from_list();
    _dirty_prev_transform = false;
  }
}

/**
 *
 */
INLINE PandaNode::DownConnection::
DownConnection(PandaNode *child, int sort) :
  _child(child),
  _sort(sort)
{
}

/**
 * Provides a partial ordering on the children of a node so that they are
 * ranked first in sort order, and then (by virtue of the ordered_vector) in
 * the order they were added.
 */
INLINE bool PandaNode::DownConnection::
operator < (const DownConnection &other) const {
  return _sort < other._sort;
}

/**
 *
 */
INLINE PandaNode *PandaNode::DownConnection::
get_child() const {
  return _child;
}

/**
 * This is only called by PandaNode::replace_child().
 */
INLINE void PandaNode::DownConnection::
set_child(PandaNode *child) {
  _child = child;
}

/**
 *
 */
INLINE int PandaNode::DownConnection::
get_sort() const {
  return _sort;
}

/**
<<<<<<< HEAD
=======
 * Returns the net collide mask of this child.  Requires that update_cached()
 * has been called on the parent.
 */
INLINE CollideMask PandaNode::DownConnection::
get_net_collide_mask() const {
  return _net_collide_mask;
}

/**
 * Returns the external bounding volume of this child.  Requires that
 * update_cached() has been called on the parent.
 */
INLINE const GeometricBoundingVolume *PandaNode::DownConnection::
get_bounds() const {
  return _external_bounds;
}

/**
>>>>>>> 9f1ab69e
 * Compares the running draw mask computed during a traversal with this child's
 * net draw masks.  Returns true if the child should be traversed into, or
 * false if there is nothing at this level or below that will be visible to
 * the indicated camera_mask.
 */
INLINE bool PandaNode::DownConnection::
compare_draw_mask(DrawMask running_draw_mask, DrawMask camera_mask) const {
  // As a special case, if net_draw_show_mask is all 0, it means either that
  // all nodes under this node are hidden to all cameras, or that none of them
  // are renderable nodes (or some combination). In either case, we might as
  // well short-circuit.
  if (_net_draw_show_mask.is_zero()) {
    return false;
  }

  DrawMask net_draw_control_mask, net_draw_show_mask;
  net_draw_control_mask = _net_draw_control_mask;
  net_draw_show_mask = _net_draw_show_mask;

  // Now the bits that are not in net_draw_control_mask--that is, those bits
  // that are not changed by any of the nodes at this level and below--are
  // taken from running_draw_mask, which is inherited from above.  On the
  // other hand, the bits that *are* in net_draw_control_mask--those bits that
  // are changed by any of the nodes at this level and below--are taken from
  // net_draw_show_mask, which is propagated upwards from below.

  // This way, we will traverse into this node if it has any children which
  // want to be visited by the traversal, but we will avoid traversing into it
  // if all of its children are hidden to this camera.
  DrawMask compare_mask = (running_draw_mask & ~net_draw_control_mask) | (net_draw_show_mask & net_draw_control_mask);

  return !((compare_mask & PandaNode::_overall_bit).is_zero()) && !((compare_mask & camera_mask).is_zero());
}

/**
 *
 */
INLINE PandaNode::UpConnection::
UpConnection(PandaNode *parent) :
  _parent(parent)
{
}

/**
 * Sorts the up connections of a node by pointer.  This is different from the
 * down connections of a node, which are sorted by the specified _sort number.
 * This makes it easy to locate a particular parent of a node by pointer, or
 * to test for a parent-child relationship given two node pointers.
 */
INLINE bool PandaNode::UpConnection::
operator < (const UpConnection &other) const {
  return _parent < other._parent;
}

/**
 *
 */
INLINE PandaNode *PandaNode::UpConnection::
get_parent() const {
  return _parent;
}

/**
 *
 */
INLINE PandaNode::BoundsData::
BoundsData() :
  _internal_bounds(nullptr),
  _internal_vertices(0)
{
  ++_internal_bounds_mark;
}

/**
 *
 */
INLINE PandaNode::BoundsData::
BoundsData(const PandaNode::BoundsData &copy) :
  _internal_bounds(copy._internal_bounds),
  _internal_vertices(copy._internal_vertices),
  _internal_bounds_mark(copy._internal_bounds_mark),
  _internal_bounds_computed(copy._internal_bounds_computed)
{
}

/**
 * Copies just the BoundsData part of the structure.
 */
INLINE void PandaNode::BoundsData::
copy_bounds(const PandaNode::BoundsData &copy) {
  _internal_bounds = copy._internal_bounds;
  _internal_vertices = copy._internal_vertices;
  _internal_bounds_mark = copy._internal_bounds_mark;
  _internal_bounds_computed = copy._internal_bounds_computed;
}

/**
 * Internal function to set (if value is true) or clear (if value is false)
 * the indicated bit(s) in the _fancy_bits member.
 */
INLINE void PandaNode::CData::
set_fancy_bit(int bits, bool value) {
  if (value) {
    _fancy_bits |= bits;
  } else {
    _fancy_bits &= ~bits;
  }
}

/**
 * Returns a read-only pointer to the _down list.
 */
INLINE CPT(PandaNode::Down) PandaNode::CData::
get_down() const {
  return _down.get_read_pointer();
}

/**
 * Returns a modifiable, unique pointer to the _down list.
 */
INLINE PT(PandaNode::Down) PandaNode::CData::
modify_down() {
  return _down.get_write_pointer();
}

/**
 * Returns a read-only pointer to the _stashed list.
 */
INLINE CPT(PandaNode::Down) PandaNode::CData::
get_stashed() const {
  return _stashed.get_read_pointer();
}

/**
 * Returns a modifiable, unique pointer to the _stashed list.
 */
INLINE PT(PandaNode::Down) PandaNode::CData::
modify_stashed() {
  return _stashed.get_write_pointer();
}

/**
 * Returns a read-only pointer to the _up list.
 */
INLINE CPT(PandaNode::Up) PandaNode::CData::
get_up() const {
  return _up.get_read_pointer();
}

/**
 * Returns a modifiable, unique pointer to the _up list.
 */
INLINE PT(PandaNode::Up) PandaNode::CData::
modify_up() {
  return _up.get_write_pointer();
}

/**
 *
 */
INLINE PandaNode::Children::
Children() {
}

/**
 *
 */
INLINE PandaNode::Children::
Children(const PandaNode::CData *cdata) :
  _down(cdata->get_down())
{
}

/**
 *
 */
INLINE PandaNode::Children::
Children(const PandaNode::Children &copy) :
  _down(copy._down)
{
}

/**
 *
 */
INLINE void PandaNode::Children::
operator = (const PandaNode::Children &copy) {
  _down = copy._down;
}

/**
 *
 */
INLINE PandaNode::Children::
Children(PandaNode::Children &&from) noexcept :
  _down(std::move(from._down))
{
}

/**
 *
 */
INLINE void PandaNode::Children::
operator = (PandaNode::Children &&from) noexcept {
  _down = std::move(from._down);
}

/**
 * Returns the number of children of the node.
 */
INLINE size_t PandaNode::Children::
get_num_children() const {
  nassertr(_down != nullptr, 0);
  return _down->size();
}

/**
 * Returns the nth child of the node.
 */
INLINE PandaNode *PandaNode::Children::
get_child(size_t n) const {
  nassertr(_down != nullptr, nullptr);
  nassertr(n < (size_t)_down->size(), nullptr);
  return (*_down)[n].get_child();
}

/**
 * Returns the sort index of the nth child node of this node (that is, the
 * number that was passed to add_child()).  See get_num_children().
 */
INLINE int PandaNode::Children::
get_child_sort(size_t n) const {
  nassertr(_down != nullptr, -1);
  nassertr(n < _down->size(), -1);
  return (*_down)[n].get_sort();
}

/**
 *
 */
INLINE PandaNode::Stashed::
Stashed() {
}

/**
 *
 */
INLINE PandaNode::Stashed::
Stashed(const PandaNode::CData *cdata) :
  _stashed(cdata->get_stashed())
{
}

/**
 *
 */
INLINE PandaNode::Stashed::
Stashed(const PandaNode::Stashed &copy) :
  _stashed(copy._stashed)
{
}

/**
 *
 */
INLINE void PandaNode::Stashed::
operator = (const PandaNode::Stashed &copy) {
  _stashed = copy._stashed;
}

/**
 *
 */
INLINE PandaNode::Stashed::
Stashed(PandaNode::Stashed &&from) noexcept :
  _stashed(std::move(from._stashed))
{
}

/**
 *
 */
INLINE void PandaNode::Stashed::
operator = (PandaNode::Stashed &&from) noexcept {
  _stashed = std::move(from._stashed);
}

/**
 * Returns the number of stashed children of the node.
 */
INLINE size_t PandaNode::Stashed::
get_num_stashed() const {
  nassertr(_stashed != nullptr, 0);
  return _stashed->size();
}

/**
 * Returns the nth stashed child of the node.
 */
INLINE PandaNode *PandaNode::Stashed::
get_stashed(size_t n) const {
  nassertr(_stashed != nullptr, nullptr);
  nassertr(n < _stashed->size(), nullptr);
  return (*_stashed)[n].get_child();
}

/**
 * Returns the sort index of the nth child node of this node (that is, the
 * number that was passed to add_child()).  See get_num_stashed().
 */
INLINE int PandaNode::Stashed::
get_stashed_sort(size_t n) const {
  nassertr(_stashed != nullptr, -1);
  nassertr(n < _stashed->size(), -1);
  return (*_stashed)[n].get_sort();
}

/**
 *
 */
INLINE PandaNode::Parents::
Parents() {
}

/**
 *
 */
INLINE PandaNode::Parents::
Parents(const PandaNode::CData *cdata) :
  _up(cdata->get_up())
{
}

/**
 *
 */
INLINE PandaNode::Parents::
Parents(const PandaNode::Parents &copy) :
  _up(copy._up)
{
}

/**
 *
 */
INLINE void PandaNode::Parents::
operator = (const PandaNode::Parents &copy) {
  _up = copy._up;
}

/**
 *
 */
INLINE PandaNode::Parents::
Parents(PandaNode::Parents &&from) noexcept :
  _up(std::move(from._up))
{
}

/**
 *
 */
INLINE void PandaNode::Parents::
operator = (PandaNode::Parents &&from) noexcept {
  _up = std::move(from._up);
}

/**
 * Returns the number of parents of the node.
 */
INLINE size_t PandaNode::Parents::
get_num_parents() const {
  nassertr(_up != nullptr, 0);
  return _up->size();
}

/**
 * Returns the nth parent of the node.
 */
INLINE PandaNode *PandaNode::Parents::
get_parent(size_t n) const {
  nassertr(_up != nullptr, nullptr);
  nassertr(n < _up->size(), nullptr);
  return (*_up)[n].get_parent();
}

/**
 *
 */
INLINE PandaNodePipelineReader::
PandaNodePipelineReader(const PandaNode *node, Thread *current_thread) :
  _node(node),
  _current_thread(current_thread),
  _cdata(node->_cycler.read_unlocked(current_thread))
{
#ifdef _DEBUG
  nassertv(_node->test_ref_count_nonzero());
#endif // _DEBUG

#ifdef DO_PIPELINING
  // We node_ref the CData pointer, so that if anyone makes changes to the
  // PandaNode while we hold this pointer, it will force a copy--so that this
  // object will remain unchanged (if out-of-date).
  _cdata->node_ref();
#endif  // DO_PIPELINING
}

/**
 *
 */
INLINE PandaNodePipelineReader::
PandaNodePipelineReader(const PandaNodePipelineReader &copy) :
  _node(copy._node),
  _current_thread(copy._current_thread),
  _cdata(copy._cdata)
{
#ifdef DO_PIPELINING
  _cdata->node_ref();
#endif  // DO_PIPELINING

  /*
  if (_cdata != (PandaNode::CData *)NULL) {
    _node->_cycler.increment_read(_cdata);
  }
  */
}

/**
 *
 */
INLINE void PandaNodePipelineReader::
operator = (const PandaNodePipelineReader &copy) {
  nassertv(_current_thread == copy._current_thread);

  /*
  if (_cdata != (PandaNode::CData *)NULL) {
    _node->_cycler.release_read(_cdata);
  }
  */

#ifdef DO_PIPELINING
  node_unref_delete((CycleData *)_cdata);
#endif  // DO_PIPELINING

  _node = copy._node;
  _cdata = copy._cdata;

#ifdef DO_PIPELINING
  _cdata->node_ref();
#endif  // DO_PIPELINING

  /*
  if (_cdata != (PandaNode::CData *)NULL) {
    _node->_cycler.increment_read(_cdata);
  }
  */
}

/**
 *
 */
INLINE PandaNodePipelineReader::
~PandaNodePipelineReader() {
  /*
  if (_cdata != (PandaNode::CData *)NULL) {
    _node->_cycler.release_read(_cdata);
  }
  */

#ifdef DO_PIPELINING
  node_unref_delete((CycleData *)_cdata);
#endif  // DO_PIPELINING

#ifdef _DEBUG
  _node = nullptr;
  _cdata = nullptr;
#endif  // _DEBUG
}

/**
 *
 */
INLINE const PandaNode *PandaNodePipelineReader::
get_node() const {
  return _node;
}

/**
 *
 */
INLINE Thread *PandaNodePipelineReader::
get_current_thread() const {
  return _current_thread;
}

/**
 * Releases the lock on this object.  No future calls will be valid on this
 * object.
 */
INLINE void PandaNodePipelineReader::
release() {
  /*
  if (_cdata != (PandaNode::CData *)NULL) {
    _node->_cycler.release_read(_cdata);
    _cdata = NULL;
  }
  */
}

/**
 * Computes the result of applying this node's draw masks to a running draw
 * mask, as during a traversal.
 */
INLINE void PandaNodePipelineReader::
compose_draw_mask(DrawMask &running_draw_mask) const {
  nassertv(_cdata != nullptr);
  running_draw_mask = (running_draw_mask & ~_cdata->_draw_control_mask) |
    (_cdata->_draw_show_mask & _cdata->_draw_control_mask);
}

/**
 * Compares the running draw mask computed during a traversal with this node's
 * net draw masks.  Returns true if the node should be traversed into, or
 * false if there is nothing at this level or below that will be visible to
 * the indicated camera_mask.
 */
INLINE bool PandaNodePipelineReader::
compare_draw_mask(DrawMask running_draw_mask, DrawMask camera_mask) const {
  nassertr(_cdata != nullptr, false);
  nassertr(_cdata->_last_update == _cdata->_next_update, false);

  // As a special case, if net_draw_show_mask is all 0, it means either that
  // all nodes under this node are hidden to all cameras, or that none of them
  // are renderable nodes (or some combination). In either case, we might as
  // well short-circuit.
  if (_cdata->_net_draw_show_mask.is_zero()) {
    return false;
  }

  DrawMask net_draw_control_mask, net_draw_show_mask;
  net_draw_control_mask = _cdata->_net_draw_control_mask;
  net_draw_show_mask = _cdata->_net_draw_show_mask;

  // Now the bits that are not in net_draw_control_mask--that is, those bits
  // that are not changed by any of the nodes at this level and below--are
  // taken from running_draw_mask, which is inherited from above.  On the
  // other hand, the bits that *are* in net_draw_control_mask--those bits that
  // are changed by any of the nodes at this level and below--are taken from
  // net_draw_show_mask, which is propagated upwards from below.

  // This way, we will traverse into this node if it has any children which
  // want to be visited by the traversal, but we will avoid traversing into it
  // if all of its children are hidden to this camera.
  DrawMask compare_mask = (running_draw_mask & ~net_draw_control_mask) | (net_draw_show_mask & net_draw_control_mask);

  return !((compare_mask & PandaNode::_overall_bit).is_zero()) && !((compare_mask & camera_mask).is_zero());
}

/**
 * Returns the number of parent nodes this node has.  If this number is
 * greater than 1, the node has been multiply instanced.  The order of the
 * parent nodes is not meaningful and is not related to the order in which the
 * node was instanced to them.
 */
INLINE int PandaNodePipelineReader::
get_num_parents() const {
  return _cdata->get_up()->size();
}

/**
 * Returns the nth parent node of this node.  See get_num_parents().  Also see
 * get_parents(), if your intention is to iterate through the complete list of
 * parents; get_parents() is preferable in this case.
 */
INLINE PandaNode *PandaNodePipelineReader::
get_parent(int n) const {
  CPT(PandaNode::Up) up = _cdata->get_up();
  nassertr(n >= 0 && n < (int)up->size(), nullptr);
  return (*up)[n].get_parent();
}

/**
 * Returns the index of the indicated parent node, if it is a parent, or -1 if
 * it is not.
 */
INLINE int PandaNodePipelineReader::
find_parent(PandaNode *node) const {
  return _node->do_find_parent(node, _cdata);
}

/**
 * Returns the number of child nodes this node has.  The order of the child
 * nodes *is* meaningful and is based on the sort number that was passed to
 * add_child(), and also on the order in which the nodes were added.
 */
INLINE int PandaNodePipelineReader::
get_num_children() const {
  return _cdata->get_down()->size();
}

/**
 * Returns the nth child node of this node.  See get_num_children().  Also see
 * get_children(), if your intention is to iterate through the complete list
 * of children; get_children() is preferable in this case.
 */
INLINE PandaNode *PandaNodePipelineReader::
get_child(int n) const {
  CPT(PandaNode::Down) down = _cdata->get_down();
  nassertr(n >= 0 && n < (int)down->size(), nullptr);
  return (*down)[n].get_child();
}

/**
 * Returns the nth child node of this node.  See get_num_children().  Also see
 * get_children(), if your intention is to iterate through the complete list
 * of children; get_children() is preferable in this case.
 */
INLINE const PandaNode::DownConnection &PandaNodePipelineReader::
get_child_connection(int n) const {
  CPT(PandaNode::Down) down = _cdata->get_down();
  //nassertr(n >= 0 && n < (int)down->size(), nullptr);
  return (*down)[n];
}

/**
 * Returns the sort index of the nth child node of this node (that is, the
 * number that was passed to add_child()).  See get_num_children().
 */
INLINE int PandaNodePipelineReader::
get_child_sort(int n) const {
  CPT(PandaNode::Down) down = _cdata->get_down();
  nassertr(n >= 0 && n < (int)down->size(), -1);
  return (*down)[n].get_sort();
}

/**
 * Returns the index of the indicated child node, if it is a child, or -1 if
 * it is not.
 */
INLINE int PandaNodePipelineReader::
find_child(PandaNode *node) const {
  return _node->do_find_child(node, _cdata->get_down());
}

/**
 * Returns the number of stashed nodes this node has.  These are former
 * children of the node that have been moved to the special stashed list via
 * stash_child().
 */
INLINE int PandaNodePipelineReader::
get_num_stashed() const {
  return _cdata->get_stashed()->size();
}

/**
 * Returns the nth stashed child of this node.  See get_num_stashed().  Also
 * see get_stashed(), if your intention is to iterate through the complete
 * list of stashed children; get_stashed() is preferable in this case.
 */
INLINE PandaNode *PandaNodePipelineReader::
get_stashed(int n) const {
  CPT(PandaNode::Down) stashed = _cdata->get_stashed();
  nassertr(n >= 0 && n < (int)stashed->size(), nullptr);
  return (*stashed)[n].get_child();
}

/**
 * Returns the sort index of the nth stashed node of this node (that is, the
 * number that was passed to add_child()).  See get_num_stashed().
 */
INLINE int PandaNodePipelineReader::
get_stashed_sort(int n) const {
  CPT(PandaNode::Down) stashed = _cdata->get_stashed();
  nassertr(n >= 0 && n < (int)stashed->size(), -1);
  return (*stashed)[n].get_sort();
}

/**
 * Returns the index of the indicated stashed node, if it is a stashed child,
 * or -1 if it is not.
 */
INLINE int PandaNodePipelineReader::
find_stashed(PandaNode *node) const {
  return _node->do_find_child(node, _cdata->get_stashed());
}

/**
 * Returns the complete RenderState that will be applied to all nodes at this
 * level and below, as set on this node.  This returns only the RenderState
 * set on this particular node, and has nothing to do with state that might be
 * inherited from above.
 */
INLINE const RenderState *PandaNodePipelineReader::
get_state() const {
  return _cdata->_state;
}

/**
 * Returns the complete RenderEffects that will be applied to this node.
 */
INLINE const RenderEffects *PandaNodePipelineReader::
get_effects() const {
  return _cdata->_effects;
}

/**
 * Returns the transform that has been set on this particular node.  This is
 * not the net transform from the root, but simply the transform on this
 * particular node.
 */
INLINE const TransformState *PandaNodePipelineReader::
get_transform() const {
  return _cdata->_transform;
}

/**
 * Returns the transform that has been set as this node's "previous" position.
 * See set_prev_transform().
 */
const TransformState *PandaNodePipelineReader::
get_prev_transform() const {
  return _cdata->_prev_transform;
}

/**
 * Retrieves the user-defined value that was previously set on this node for
 * the particular key, if any.  If no value has been previously set, returns
 * the empty string.
 */
INLINE std::string PandaNodePipelineReader::
get_tag(const std::string &key) const {
  int index = _cdata->_tag_data.find(key);
  if (index >= 0) {
    return _cdata->_tag_data.get_data((size_t)index);
  } else {
    return std::string();
  }
}

/**
 * Returns true if a value has been defined on this node for the particular
 * key (even if that value is the empty string), or false if no value has been
 * set.
 */
INLINE bool PandaNodePipelineReader::
has_tag(const std::string &key) const {
  return _cdata->_tag_data.find(key) >= 0;
}

/**
 * Returns the union of all into_collide_mask() values set at CollisionNodes
 * at this level and below.
 */
INLINE CollideMask PandaNodePipelineReader::
get_net_collide_mask() const {
  nassertr(_cdata->_last_update == _cdata->_next_update, _cdata->_net_collide_mask);
  return _cdata->_net_collide_mask;
}

/**
 * Returns a ClipPlaneAttrib which represents the union of all of the clip
 * planes that have been turned *off* at this level and below.
 */
INLINE const RenderAttrib *PandaNodePipelineReader::
get_off_clip_planes() const {
  nassertr(_cdata->_last_update == _cdata->_next_update, _cdata->_off_clip_planes);
  return _cdata->_off_clip_planes;
}

/**
 * Returns the external bounding volume of this node: a bounding volume that
 * contains the user bounding volume, the internal bounding volume, and all of
 * the children's bounding volumes.
 */
INLINE const BoundingVolume *PandaNodePipelineReader::
get_bounds() const {
  nassertr(_cdata->_last_bounds_update == _cdata->_next_update, _cdata->_external_bounds);
  return _cdata->_external_bounds;
}

/**
 * Returns the total number of vertices that will be rendered by this node and
 * all of its descendents.
 *
 * This is not necessarily an accurate count of vertices that will actually be
 * rendered, since this will include all vertices of all LOD's, and it will
 * also include hidden nodes.  It may also omit or only approximate certain
 * kinds of dynamic geometry.  However, it will not include stashed nodes.
 */
INLINE int PandaNodePipelineReader::
get_nested_vertices() const {
  nassertr(_cdata->_last_bounds_update == _cdata->_next_update, _cdata->_nested_vertices);
  return _cdata->_nested_vertices;
}

/**
 * Returns the current state of the "final" flag.  Initially, this flag is off
 * (false), but it may be changed by an explicit call to set_final().  See
 * set_final().
 */
INLINE bool PandaNodePipelineReader::
is_final() const {
  return _cdata->_final_bounds;
}


/**
 * Returns the union of all of the enum FancyBits values corresponding to the
 * various "fancy" attributes that are set on the node.  If this returns 0,
 * the node has nothing interesting about it.  This is intended to speed
 * traversal by quickly skipping past nodes that don't particularly affect the
 * render state.
 */
INLINE int PandaNodePipelineReader::
get_fancy_bits() const {
  return _cdata->_fancy_bits;
}

/**
 * Returns an object that can be used to walk through the list of children of
 * the node.  When you intend to visit multiple children, using this is
 * slightly faster than calling get_child() directly on the PandaNode, since
 * this object avoids reopening the PipelineCycler each time.
 *
 * This object also protects you from self-modifying loops (e.g.  adding or
 * removing children during traversal), since a virtual copy of the children
 * is made ahead of time.  The virtual copy is fast--it is a form of copy-on-
 * write, so the list is not actually copied unless it is modified during the
 * traversal.
 */
INLINE PandaNode::Children PandaNodePipelineReader::
get_children() const {
  return PandaNode::Children(_cdata);
}

/**
 * Returns an object that can be used to walk through the list of children of
 * the node.  When you intend to visit multiple children, using this is
 * slightly faster than calling get_stashed() directly on the PandaNode, since
 * this object avoids reopening the PipelineCycler each time.
 *
 * This object also protects you from self-modifying loops (e.g.  adding or
 * removing children during traversal), since a virtual copy of the children
 * is made ahead of time.  The virtual copy is fast--it is a form of copy-on-
 * write, so the list is not actually copied unless it is modified during the
 * traversal.
 */
INLINE PandaNode::Stashed PandaNodePipelineReader::
get_stashed() const {
  return PandaNode::Stashed(_cdata);
}

/**
 * Returns an object that can be used to walk through the list of parents of
 * the node, similar to get_children() and get_stashed().
 */
INLINE PandaNode::Parents PandaNodePipelineReader::
get_parents() const {
  return PandaNode::Parents(_cdata);
}

/**
 *
 */
INLINE PandaNode::BamReaderAuxDataDown::
BamReaderAuxDataDown() :
  _down_list(PandaNode::get_class_type())
{
}<|MERGE_RESOLUTION|>--- conflicted
+++ resolved
@@ -799,8 +799,6 @@
 }
 
 /**
-<<<<<<< HEAD
-=======
  * Returns the net collide mask of this child.  Requires that update_cached()
  * has been called on the parent.
  */
@@ -819,7 +817,6 @@
 }
 
 /**
->>>>>>> 9f1ab69e
  * Compares the running draw mask computed during a traversal with this child's
  * net draw masks.  Returns true if the child should be traversed into, or
  * false if there is nothing at this level or below that will be visible to
