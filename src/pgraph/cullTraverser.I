/**
 * PANDA 3D SOFTWARE
 * Copyright (c) Carnegie Mellon University.  All rights reserved.
 *
 * All use of this software is subject to the terms of the revised BSD
 * license.  You should have received a copy of this license along
 * with this source code in a file named "LICENSE."
 *
 * @file cullTraverser.I
 * @author drose
 * @date 2002-02-23
 */

/**
 * Returns the GraphicsStateGuardian in effect.
 */
INLINE GraphicsStateGuardianBase *CullTraverser::
get_gsg() const {
  return _gsg;
}

/**
 * Returns the currently-executing thread object, as passed to the
 * CullTraverser constructor.
 */
INLINE Thread *CullTraverser::
get_current_thread() const {
  return _current_thread;
}

/**
 * Returns the SceneSetup object.
 */
INLINE SceneSetup *CullTraverser::
get_scene() const {
  return _scene_setup;
}

/**
 * Returns true if a nonempty tag state key has been specified for the scene's
 * camera, false otherwise.
 */
INLINE bool CullTraverser::
has_tag_state_key() const {
  return _has_tag_state_key;
}

/**
 * Returns the tag state key that has been specified for the scene's camera,
 * if any.
 */
INLINE const std::string &CullTraverser::
get_tag_state_key() const {
  return _tag_state_key;
}

/**
 * Returns the position of the camera relative to the starting node.
 */
INLINE const TransformState *CullTraverser::
get_camera_transform() const {
  return _scene_setup->get_camera_transform();
}

/**
 * Returns the position of the starting node relative to the camera.  This is
 * the inverse of the camera transform.
 *
 * Note that this value is always the position of the starting node, not the
 * current node, even if it is sampled during a traversal.  To get the
 * transform of the current node use
 * CullTraverserData::get_modelview_transform().
 */
INLINE const TransformState *CullTraverser::
get_world_transform() const {
  return _scene_setup->get_world_transform();
}

/**
 * Returns the initial RenderState at the top of the scene graph we are
 * traversing, or the empty state if the initial state was never set.
 */
INLINE const RenderState *CullTraverser::
get_initial_state() const {
  return _initial_state;
}

/**
 * Returns true, as depth offsets are the only way that we implement decals
 * nowadays.
 */
INLINE bool CullTraverser::
get_depth_offset_decals() const {
  return true;
}

/**
 * Changes the visibility mask for the camera viewing the scene.  This is
 * normally set automatically at the time setup_scene() is called; you should
 * change this only if you want to render some set of objects different from
 * what the camera normally would draw.
 */
INLINE void CullTraverser::
set_camera_mask(const DrawMask &camera_mask) {
  _camera_mask = camera_mask;
}

/**
 * Returns the visibility mask from the camera viewing the scene.
 */
INLINE const DrawMask &CullTraverser::
get_camera_mask() const {
  return _camera_mask;
}

/**
 * Specifies the bounding volume that corresponds to the view frustum.  Any
 * primitives that fall entirely outside of this volume are not drawn.
 *
 * Nowadays, this gets set automatically by set_scene().
 */
INLINE void CullTraverser::
set_view_frustum(GeometricBoundingVolume *view_frustum) {
  _view_frustum = view_frustum;
}

/**
 * Returns the bounding volume that corresponds to the view frustum, or NULL
 * if the view frustum is not in use or has not been set.
 *
 * Note that the view frustum returned here is always in the coordinate space
 * of the starting node, not the current node, even if it is sampled during a
 * traversal.  To get the view frustum in the current node's coordinate space,
 * check in the current CullTraverserData.
 */
INLINE GeometricBoundingVolume *CullTraverser::
get_view_frustum() const {
  return _view_frustum;
}

/**
 * Specifies the object that will receive the culled Geoms.  This must be set
 * before calling traverse().
 */
INLINE void CullTraverser::
set_cull_handler(CullHandler *cull_handler) {
  _cull_handler = cull_handler;
}

/**
 * Returns the object that will receive the culled Geoms.
 */
INLINE CullHandler *CullTraverser::
get_cull_handler() const {
  return _cull_handler;
}
/**
 * Specifies _portal_clipper object pointer that subsequent traverse() or
 * traverse_below may use.
 */
INLINE void CullTraverser::
set_portal_clipper(PortalClipper *portal_clipper) {
  _portal_clipper = portal_clipper;
}

/**
 * Returns the _portal_clipper pointer
 */
INLINE PortalClipper *CullTraverser::
get_portal_clipper() const {
  return _portal_clipper;
}

/**
 * Indicates whether or not a derived class implements a custom method for
 * view culling nodes.  If true, custom_is_in_view() will be called for each
 * visited node after the view-frustum test has passed.
 */
INLINE void CullTraverser::
set_custom_is_in_view(bool flag) {
  _has_custom_is_in_view = flag;
}

/**
 * Returns true if a dervied class implements a custom method for view
 * culling nodes.  See set_custom_is_in_view().
 */
INLINE bool CullTraverser::
has_custom_is_in_view() const {
  return _has_custom_is_in_view;
}

/**
 * Returns true if the cull traversal is effectively in incomplete_render
 * state, considering both the GSG's incomplete_render and the current
 * DisplayRegion's incomplete_render flags.  This returns the flag during the
 * cull traversal; see GSG::get_effective_incomplete_render() for this same
 * flag during the draw traversal.
 */
INLINE bool CullTraverser::
get_effective_incomplete_render() const {
  return _effective_incomplete_render;
}

/**
 * Returns true if fake view frustum culling is active.
 */
INLINE bool CullTraverser::
get_fake_view_frustum_cull() const {
  return _fake_view_frustum_cull;
}

/**
 * Flushes the PStatCollectors used during traversal.
 */
INLINE void CullTraverser::
flush_level() {
  _nodes_pcollector.flush_level();
  _geom_nodes_pcollector.flush_level();
  _geoms_pcollector.flush_level();
  _geoms_occluded_pcollector.flush_level();
}

/**
<<<<<<< HEAD
 * Traverses a child of the given node/data.
 */
INLINE void CullTraverser::
traverse_child(const CullTraverserData &data, PandaNode *node) {
  traverse_child(data, node, data._net_transform, data._state);
}

/**
 * Traverses a child of the given node/data, overriding the transform and state.
 */
INLINE void CullTraverser::
traverse_child(const CullTraverserData &data, PandaNode *node,
=======
 * Calls traverse_down on each child.
 */
INLINE void CullTraverser::
traverse_below(CullTraverserData &data) {
  PandaNodePipelineReader *node_reader = data.node_reader();
  PandaNode::Children children = node_reader->get_children();
  node_reader->release();
  int num_children = children.get_num_children();
  for (int i = 0; i < num_children; ++i) {
    traverse_down(data, children.get_child_connection(i), data._state);
  }
}

/**
 * Traverses a child of the given node/data.
 */
INLINE void CullTraverser::
traverse_down(const CullTraverserData &data, PandaNode *node) {
  traverse_down(data, node, data._net_transform, data._state);
}

/**
 * Traverses down into the given node/data, overriding the current transform
 * and state.  Note that the state and transform on the given node are still
 * applied.
 */
INLINE void CullTraverser::
traverse_down(const CullTraverserData &data, PandaNode *node,
>>>>>>> 9f1ab69e
               const TransformState *net_transform, const RenderState *state) {
  PandaNodePipelineReader node_reader(node, data._node_reader.get_current_thread());

  int result = data.is_child_in_view(node_reader, _camera_mask);
  if (result == BoundingVolume::IF_no_intersection) {
<<<<<<< HEAD
    return;
  }

  // If a derived class implements a custom view cull, allow it to test the
  // node now.
  bool keep_testing = data._keep_testing_custom_in_view;
  if (_has_custom_is_in_view && keep_testing) {
    int custom_result = custom_is_in_view(data, node_reader, net_transform);

    if (custom_result == BoundingVolume::IF_no_intersection) {
      return;

    } else if ((custom_result & BoundingVolume::IF_all) != 0 || node_reader.is_final()) {
      // This is the final answer for the rest of the subgraph.
      keep_testing = false;
    }
  }

  GeometricBoundingVolume *view_frustum = nullptr;
  if ((result & BoundingVolume::IF_all) == 0 && !node_reader.is_final()) {
    view_frustum = data._view_frustum;
  }

  CullTraverserData next_data(data, std::move(node_reader), net_transform, state, view_frustum);
  next_data._keep_testing_custom_in_view = keep_testing;

  if (!data._cull_planes->is_empty() &&
      !next_data.apply_cull_planes(data._cull_planes, next_data._node_reader.get_bounds()->as_geometric_bounding_volume())) {
    return;
  }

  if (!data._cull_lights->is_empty()) {
    next_data.apply_cull_lights(data._cull_lights, next_data._node_reader.get_bounds()->as_geometric_bounding_volume());
  }

  do_traverse(next_data);
}

/**
 * Traverses a child of the given node/data.
 */
INLINE void CullTraverser::
traverse_child(const CullTraverserData &data, const PandaNode::DownConnection &child) {
  traverse_child(data, child, data._state);
}

/**
 * Traverses a child of the given node/data, overriding the state.
 */
INLINE void CullTraverser::
traverse_child(const CullTraverserData &data, const PandaNode::DownConnection &child, const RenderState *state) {
  int result = data.is_child_in_view(child, _camera_mask);
  if (result == BoundingVolume::IF_no_intersection) {
    return;
  }

  PandaNodePipelineReader node_reader(child.get_child(), data._node_reader.get_current_thread());

  // If a derived class implements a custom view cull, allow it to test the
  // node now.
  bool keep_testing = data._keep_testing_custom_in_view;
  if (_has_custom_is_in_view && keep_testing) {
    int custom_result = custom_is_in_view(data, node_reader, data._net_transform);

    if (custom_result == BoundingVolume::IF_no_intersection) {
      return;

    } else if ((custom_result & BoundingVolume::IF_all) != 0 || node_reader.is_final()) {
      // This is the final answer for the rest of the subgraph.
      keep_testing = false;
    }
  }

  GeometricBoundingVolume *view_frustum = nullptr;
  if ((result & BoundingVolume::IF_all) == 0 && !node_reader.is_final()) {
    view_frustum = data._view_frustum;
  }

  CullTraverserData next_data(data, std::move(node_reader), data._net_transform, state, view_frustum);
  next_data._keep_testing_custom_in_view = keep_testing;

  if (!data._cull_planes->is_empty() &&
      !next_data.apply_cull_planes(data._cull_planes, child.get_bounds())) {
    return;
  }

  if (!data._cull_lights->is_empty()) {
    next_data.apply_cull_lights(data._cull_lights, child.get_bounds());
  }

  do_traverse(next_data);
}

/**
 *
 */
INLINE void CullTraverser::
do_traverse(CullTraverserData &data) {
  if (pgraph_cat.is_spam()) {
    pgraph_cat.spam()
      << "\n" << data.get_node_path()
      << " " << data._draw_mask << "\n";
  }

  PandaNodePipelineReader *node_reader = data.node_reader();
  int fancy_bits = node_reader->get_fancy_bits();

  if (fancy_bits == 0 && data._cull_planes->is_empty() && data._cull_lights->is_empty()) {
    // Nothing interesting in this node; just move on.

  } else {
    // Something in this node is worth taking a closer look.
    const RenderEffects *node_effects = node_reader->get_effects();
    if (node_effects->has_show_bounds()) {
      // If we should show the bounding volume for this node, make it up
      // now.
      show_bounds(data, node_effects->has_show_tight_bounds());
    }

    data.apply_transform_and_state(this);

    const FogAttrib *fog = (const FogAttrib *)
      node_reader->get_state()->get_attrib(FogAttrib::get_class_slot());

    if (fog != nullptr && fog->get_fog() != nullptr) {
      // If we just introduced a FogAttrib here, call adjust_to_camera()
      // now.  This maybe isn't the perfect time to call it, but it's good
      // enough; and at this time we have all the information we need for
      // it.
      fog->get_fog()->adjust_to_camera(get_camera_transform());
=======
#ifdef NDEBUG
    return;
#else
    if (UNLIKELY(_fake_view_frustum_cull)) {
      do_fake_cull(data, node, net_transform, state);
    }
    return;
#endif
  }

  GeometricBoundingVolume *view_frustum = nullptr;
  if ((result & BoundingVolume::IF_all) == 0 && !node_reader.is_final()) {
    view_frustum = data._view_frustum;
  }

  CullTraverserData next_data(data, std::move(node_reader), net_transform, state, view_frustum);
  if (data._cull_planes != nullptr) {
    const GeometricBoundingVolume *node_gbv = node_reader.get_bounds()->as_geometric_bounding_volume();
    if (!next_data.apply_cull_planes(data._cull_planes, node_gbv)) {
      return;
>>>>>>> 9f1ab69e
    }
  }

  do_traverse(next_data);
}

/**
 * Traverses down into the given node, as though it were a child node of the
 * current node.
 */
INLINE void CullTraverser::
traverse_down(const CullTraverserData &data, const PandaNode::DownConnection &child) {
  traverse_down(data, child, data._state);
}

<<<<<<< HEAD
    if (fancy_bits & PandaNode::FB_cull_callback) {
      PandaNode *node = data.node();
      if (!node->cull_callback(this, data)) {
        return;
      }
    }
  }

  traverse_below(data);
=======
/**
 * Traverses down into the given node, as though it were a child node of the
 * current node, except that the current state is ignored and replaced with the
 * given state.  The state on the child node is still applied.
 */
INLINE void CullTraverser::
traverse_down(const CullTraverserData &data, const PandaNode::DownConnection &child, const RenderState *state) {
  int result = data.is_child_in_view(child, _camera_mask);
  if (result == BoundingVolume::IF_no_intersection) {
#ifdef NDEBUG
    return;
#else
    if (UNLIKELY(_fake_view_frustum_cull)) {
      do_fake_cull(data, child.get_child(), data._net_transform, state);
    }
    return;
#endif
  }

  PandaNodePipelineReader node_reader(child.get_child(), data._node_reader.get_current_thread());

  GeometricBoundingVolume *view_frustum = nullptr;
  if ((result & BoundingVolume::IF_all) == 0 && !node_reader.is_final()) {
    view_frustum = data._view_frustum;
  }

  CullTraverserData next_data(data, std::move(node_reader), data._net_transform, state, view_frustum);

  if (data._cull_planes != nullptr &&
      !next_data.apply_cull_planes(data._cull_planes, child.get_bounds())) {
    return;
  }

  do_traverse(next_data);
>>>>>>> 9f1ab69e
}<|MERGE_RESOLUTION|>--- conflicted
+++ resolved
@@ -222,20 +222,6 @@
 }
 
 /**
-<<<<<<< HEAD
- * Traverses a child of the given node/data.
- */
-INLINE void CullTraverser::
-traverse_child(const CullTraverserData &data, PandaNode *node) {
-  traverse_child(data, node, data._net_transform, data._state);
-}
-
-/**
- * Traverses a child of the given node/data, overriding the transform and state.
- */
-INLINE void CullTraverser::
-traverse_child(const CullTraverserData &data, PandaNode *node,
-=======
  * Calls traverse_down on each child.
  */
 INLINE void CullTraverser::
@@ -264,144 +250,11 @@
  */
 INLINE void CullTraverser::
 traverse_down(const CullTraverserData &data, PandaNode *node,
->>>>>>> 9f1ab69e
                const TransformState *net_transform, const RenderState *state) {
   PandaNodePipelineReader node_reader(node, data._node_reader.get_current_thread());
 
   int result = data.is_child_in_view(node_reader, _camera_mask);
   if (result == BoundingVolume::IF_no_intersection) {
-<<<<<<< HEAD
-    return;
-  }
-
-  // If a derived class implements a custom view cull, allow it to test the
-  // node now.
-  bool keep_testing = data._keep_testing_custom_in_view;
-  if (_has_custom_is_in_view && keep_testing) {
-    int custom_result = custom_is_in_view(data, node_reader, net_transform);
-
-    if (custom_result == BoundingVolume::IF_no_intersection) {
-      return;
-
-    } else if ((custom_result & BoundingVolume::IF_all) != 0 || node_reader.is_final()) {
-      // This is the final answer for the rest of the subgraph.
-      keep_testing = false;
-    }
-  }
-
-  GeometricBoundingVolume *view_frustum = nullptr;
-  if ((result & BoundingVolume::IF_all) == 0 && !node_reader.is_final()) {
-    view_frustum = data._view_frustum;
-  }
-
-  CullTraverserData next_data(data, std::move(node_reader), net_transform, state, view_frustum);
-  next_data._keep_testing_custom_in_view = keep_testing;
-
-  if (!data._cull_planes->is_empty() &&
-      !next_data.apply_cull_planes(data._cull_planes, next_data._node_reader.get_bounds()->as_geometric_bounding_volume())) {
-    return;
-  }
-
-  if (!data._cull_lights->is_empty()) {
-    next_data.apply_cull_lights(data._cull_lights, next_data._node_reader.get_bounds()->as_geometric_bounding_volume());
-  }
-
-  do_traverse(next_data);
-}
-
-/**
- * Traverses a child of the given node/data.
- */
-INLINE void CullTraverser::
-traverse_child(const CullTraverserData &data, const PandaNode::DownConnection &child) {
-  traverse_child(data, child, data._state);
-}
-
-/**
- * Traverses a child of the given node/data, overriding the state.
- */
-INLINE void CullTraverser::
-traverse_child(const CullTraverserData &data, const PandaNode::DownConnection &child, const RenderState *state) {
-  int result = data.is_child_in_view(child, _camera_mask);
-  if (result == BoundingVolume::IF_no_intersection) {
-    return;
-  }
-
-  PandaNodePipelineReader node_reader(child.get_child(), data._node_reader.get_current_thread());
-
-  // If a derived class implements a custom view cull, allow it to test the
-  // node now.
-  bool keep_testing = data._keep_testing_custom_in_view;
-  if (_has_custom_is_in_view && keep_testing) {
-    int custom_result = custom_is_in_view(data, node_reader, data._net_transform);
-
-    if (custom_result == BoundingVolume::IF_no_intersection) {
-      return;
-
-    } else if ((custom_result & BoundingVolume::IF_all) != 0 || node_reader.is_final()) {
-      // This is the final answer for the rest of the subgraph.
-      keep_testing = false;
-    }
-  }
-
-  GeometricBoundingVolume *view_frustum = nullptr;
-  if ((result & BoundingVolume::IF_all) == 0 && !node_reader.is_final()) {
-    view_frustum = data._view_frustum;
-  }
-
-  CullTraverserData next_data(data, std::move(node_reader), data._net_transform, state, view_frustum);
-  next_data._keep_testing_custom_in_view = keep_testing;
-
-  if (!data._cull_planes->is_empty() &&
-      !next_data.apply_cull_planes(data._cull_planes, child.get_bounds())) {
-    return;
-  }
-
-  if (!data._cull_lights->is_empty()) {
-    next_data.apply_cull_lights(data._cull_lights, child.get_bounds());
-  }
-
-  do_traverse(next_data);
-}
-
-/**
- *
- */
-INLINE void CullTraverser::
-do_traverse(CullTraverserData &data) {
-  if (pgraph_cat.is_spam()) {
-    pgraph_cat.spam()
-      << "\n" << data.get_node_path()
-      << " " << data._draw_mask << "\n";
-  }
-
-  PandaNodePipelineReader *node_reader = data.node_reader();
-  int fancy_bits = node_reader->get_fancy_bits();
-
-  if (fancy_bits == 0 && data._cull_planes->is_empty() && data._cull_lights->is_empty()) {
-    // Nothing interesting in this node; just move on.
-
-  } else {
-    // Something in this node is worth taking a closer look.
-    const RenderEffects *node_effects = node_reader->get_effects();
-    if (node_effects->has_show_bounds()) {
-      // If we should show the bounding volume for this node, make it up
-      // now.
-      show_bounds(data, node_effects->has_show_tight_bounds());
-    }
-
-    data.apply_transform_and_state(this);
-
-    const FogAttrib *fog = (const FogAttrib *)
-      node_reader->get_state()->get_attrib(FogAttrib::get_class_slot());
-
-    if (fog != nullptr && fog->get_fog() != nullptr) {
-      // If we just introduced a FogAttrib here, call adjust_to_camera()
-      // now.  This maybe isn't the perfect time to call it, but it's good
-      // enough; and at this time we have all the information we need for
-      // it.
-      fog->get_fog()->adjust_to_camera(get_camera_transform());
-=======
 #ifdef NDEBUG
     return;
 #else
@@ -422,7 +275,6 @@
     const GeometricBoundingVolume *node_gbv = node_reader.get_bounds()->as_geometric_bounding_volume();
     if (!next_data.apply_cull_planes(data._cull_planes, node_gbv)) {
       return;
->>>>>>> 9f1ab69e
     }
   }
 
@@ -438,17 +290,6 @@
   traverse_down(data, child, data._state);
 }
 
-<<<<<<< HEAD
-    if (fancy_bits & PandaNode::FB_cull_callback) {
-      PandaNode *node = data.node();
-      if (!node->cull_callback(this, data)) {
-        return;
-      }
-    }
-  }
-
-  traverse_below(data);
-=======
 /**
  * Traverses down into the given node, as though it were a child node of the
  * current node, except that the current state is ignored and replaced with the
@@ -483,5 +324,4 @@
   }
 
   do_traverse(next_data);
->>>>>>> 9f1ab69e
 }