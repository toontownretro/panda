/**
 * PANDA 3D SOFTWARE
 * Copyright (c) Carnegie Mellon University.  All rights reserved.
 *
 * All use of this software is subject to the terms of the revised BSD
 * license.  You should have received a copy of this license along
 * with this source code in a file named "LICENSE."
 *
 * @file cullTraverserData.I
 * @author drose
 * @date 2002-03-06
 */

/**
 *
 */
INLINE CullTraverserData::
CullTraverserData(const NodePath &start,
                  const TransformState *net_transform,
                  CPT(RenderState) state,
                  GeometricBoundingVolume *view_frustum,
                  Thread *current_thread) :
  _next(nullptr),
  _start(start._head),
  _node_reader(start.node(), current_thread),
  _net_transform(net_transform),
  _state(std::move(state)),
  _view_frustum(view_frustum),
<<<<<<< HEAD
  _cull_planes(CullPlanes::make_empty()),
  _cull_lights(CullLights::make_empty()),
=======
>>>>>>> 9f1ab69e
  _draw_mask(DrawMask::all_on()),
  _portal_depth(0),
  _keep_testing_custom_in_view(true)
{
}

/**
 * This constructor creates a CullTraverserData object that reflects the next
 * node down in the traversal.
 */
INLINE CullTraverserData::
CullTraverserData(const CullTraverserData &parent, PandaNode *child,
                  const TransformState *net_transform,
<<<<<<< HEAD
                  const RenderState *state,
=======
                  CPT(RenderState) state,
>>>>>>> 9f1ab69e
                  GeometricBoundingVolume *view_frustum) :
  _next(&parent),
#ifdef _DEBUG
  _start(nullptr),
#endif
  _node_reader(child, parent._node_reader.get_current_thread()),
  _net_transform(net_transform),
<<<<<<< HEAD
  _state(state),
  _view_frustum(view_frustum),
  _cull_planes(parent._cull_planes),
  _cull_lights(parent._cull_lights),
  _draw_mask(parent._draw_mask),
  _portal_depth(parent._portal_depth),
=======
  _state(std::move(state)),
  _view_frustum(view_frustum),
  _instances(parent._instances),
  _draw_mask(parent._draw_mask),
  _portal_depth(parent._portal_depth)
{
}

/**
 * This constructor creates a CullTraverserData object that reflects the next
 * node down in the traversal.
 */
INLINE CullTraverserData::
CullTraverserData(const CullTraverserData &parent,
                  PandaNodePipelineReader &&node_reader,
                  const TransformState *net_transform,
                  CPT(RenderState) state,
                  GeometricBoundingVolume *view_frustum) :
  _next(&parent),
#ifdef _DEBUG
  _start(nullptr),
#endif
  _node_reader(std::move(node_reader)),
  _net_transform(net_transform),
  _state(std::move(state)),
  _view_frustum(view_frustum),
>>>>>>> 9f1ab69e
  _instances(parent._instances),
  _keep_testing_custom_in_view(parent._keep_testing_custom_in_view)
{
  // Only update the bounding volume if we're going to end up needing it.
  bool check_bounds = (!_cull_planes->is_empty()) ||
                    (!_cull_lights->is_empty()) ||
                    (_view_frustum != nullptr);
  _node_reader.check_cached(check_bounds);
}

/**
 * This constructor creates a CullTraverserData object that reflects the next
 * node down in the traversal.
 */
INLINE CullTraverserData::
CullTraverserData(const CullTraverserData &parent,
                  PandaNodePipelineReader &&node_reader,
                  const TransformState *net_transform,
                  const RenderState *state,
                  GeometricBoundingVolume *view_frustum) :
  _next(&parent),
#ifdef _DEBUG
  _start(nullptr),
#endif
  _node_reader(std::move(node_reader)),
  _net_transform(net_transform),
  _state(state),
  _view_frustum(view_frustum),
  _cull_planes(parent._cull_planes),
  _cull_lights(parent._cull_lights),
  _draw_mask(parent._draw_mask),
  _portal_depth(parent._portal_depth),
  _instances(parent._instances),
  _keep_testing_custom_in_view(parent._keep_testing_custom_in_view)
{
<<<<<<< HEAD
  // Only update the bounding volume if we're going to end up needing it.
  bool check_bounds = (!_cull_planes->is_empty()) ||
                    (!_cull_lights->is_empty()) ||
                    (_view_frustum != nullptr);
  _node_reader.check_cached(check_bounds);
=======
>>>>>>> 9f1ab69e
}

/**
 * Returns the node traversed to so far.
 */
INLINE PandaNode *CullTraverserData::
node() const {
  return (PandaNode *)_node_reader.get_node();
}

/**
 * Returns the PipelineReader for the node traversed to so far.
 */
INLINE PandaNodePipelineReader *CullTraverserData::
node_reader() {
  return &_node_reader;
}

/**
 * Returns the PipelineReader for the node traversed to so far.
 */
INLINE const PandaNodePipelineReader *CullTraverserData::
node_reader() const {
  return &_node_reader;
}

/**
 * Constructs and returns an actual NodePath that represents the same path we
 * have just traversed.
 */
INLINE NodePath CullTraverserData::
get_node_path() const {
  NodePath result;
  result._head = r_get_node_path();
  nassertr(result._head != nullptr, NodePath::fail());
  return result;
}

/**
 * Returns the modelview transform: the relative transform from the camera to
 * the model.
 */
INLINE CPT(TransformState) CullTraverserData::
get_modelview_transform(const CullTraverser *trav) const {
  return trav->get_world_transform()->compose(_net_transform);
}

/**
 * Returns the internal transform: the modelview transform in the GSG's
 * internal coordinate system.
 */
INLINE CPT(TransformState) CullTraverserData::
get_internal_transform(const CullTraverser *trav) const {
  const TransformState *cs_world_transform = trav->get_scene()->get_cs_world_transform();
  return cs_world_transform->compose(_net_transform);
}

/**
 * Returns the net transform: the relative transform from root of the scene
 * graph to the current node.
 */
INLINE const TransformState *CullTraverserData::
get_net_transform(const CullTraverser *) const {
  return _net_transform;
}

/**
 * Returns intersection flags if the current node may be within the view
 * frustum, 0 otherwise.
 */
INLINE int CullTraverserData::
is_in_view(const DrawMask &camera_mask) const {
<<<<<<< HEAD
  bool check_bounds = (_view_frustum != nullptr);
=======
  bool check_bounds = (_view_frustum != nullptr || _cull_planes != nullptr);
>>>>>>> 9f1ab69e
  _node_reader.check_cached(check_bounds);

  if (!_node_reader.compare_draw_mask(_draw_mask, camera_mask)) {
    // If there are no draw bits in common with the camera, the node is out.
    return BoundingVolume::IF_no_intersection;
  }

  if (_node_reader.get_transform()->is_invalid()) {
    // If the transform is invalid, forget it.
    return BoundingVolume::IF_no_intersection;
  }

<<<<<<< HEAD
  if (_view_frustum != nullptr && !fake_view_frustum_cull) {
=======
  if (_view_frustum != nullptr) {
>>>>>>> 9f1ab69e
    const GeometricBoundingVolume *node_gbv = _node_reader.get_bounds()->as_geometric_bounding_volume();
    nassertr(node_gbv != nullptr, BoundingVolume::IF_no_intersection);

    return _view_frustum->contains(node_gbv);
  }

  return BoundingVolume::IF_possible;
}

/**
 * Returns intersection flags if the given child of the current node may be
 * within the view frustum, 0 otherwise.
 */
INLINE int CullTraverserData::
is_child_in_view(const PandaNodePipelineReader &node_reader, const DrawMask &camera_mask) const {
<<<<<<< HEAD
  bool check_bounds = (_view_frustum != nullptr);
=======
  bool check_bounds = (_view_frustum != nullptr || _cull_planes != nullptr);
>>>>>>> 9f1ab69e
  node_reader.check_cached(check_bounds);

  if (!node_reader.compare_draw_mask(_draw_mask, camera_mask)) {
    // If there are no draw bits in common with the camera, the node is out.
    return BoundingVolume::IF_no_intersection;
<<<<<<< HEAD
  }

  if (_node_reader.get_transform()->is_invalid()) {
    // If the transform is invalid, forget it.
    return BoundingVolume::IF_no_intersection;
  }

  if (_view_frustum != nullptr && !fake_view_frustum_cull) {
    const GeometricBoundingVolume *node_gbv = node_reader.get_bounds()->as_geometric_bounding_volume();
    nassertr(node_gbv != nullptr, BoundingVolume::IF_no_intersection);

    return _view_frustum->contains(node_gbv);
=======
>>>>>>> 9f1ab69e
  }
  return BoundingVolume::IF_possible;
}

<<<<<<< HEAD
/**
 * Returns intersection flags if the given child of the current node may be
 * within the view frustum, 0 otherwise.
 */
INLINE int CullTraverserData::
is_child_in_view(const PandaNode::DownConnection &child, const DrawMask &camera_mask) const {
  if (!child.compare_draw_mask(_draw_mask, camera_mask)) {
    // If there are no draw bits in common with the camera, the node is out.
    return BoundingVolume::IF_no_intersection;
  }

  if (_view_frustum != nullptr && !fake_view_frustum_cull) {
=======
  if (_node_reader.get_transform()->is_invalid()) {
    // If the transform is invalid, forget it.
    return BoundingVolume::IF_no_intersection;
  }

  if (_view_frustum != nullptr) {
    const GeometricBoundingVolume *node_gbv = node_reader.get_bounds()->as_geometric_bounding_volume();
    nassertr(node_gbv != nullptr, BoundingVolume::IF_no_intersection);

    return _view_frustum->contains(node_gbv);
  }
  return BoundingVolume::IF_possible;
}

/**
 * Returns intersection flags if the given child of the current node may be
 * within the view frustum, 0 otherwise.
 */
INLINE int CullTraverserData::
is_child_in_view(const PandaNode::DownConnection &child, const DrawMask &camera_mask) const {
  // No need to call check_cached here, since we presumably already called it
  // on the parent.
  if (!child.compare_draw_mask(_draw_mask, camera_mask)) {
    // If there are no draw bits in common with the camera, the node is out.
    return BoundingVolume::IF_no_intersection;
  }

  if (_view_frustum != nullptr) {
>>>>>>> 9f1ab69e
    const GeometricBoundingVolume *node_gbv = child.get_bounds();
    nassertr(node_gbv != nullptr, BoundingVolume::IF_no_intersection);

    return _view_frustum->contains(node_gbv);
  }
  return BoundingVolume::IF_possible;
}

/**
 * Returns true if this particular node is hidden, even though we might be
 * traversing past this node to find a child node that has had show_through()
 * called for it.  If this returns true, the node should not be rendered.
 */
INLINE bool CullTraverserData::
is_this_node_hidden(const DrawMask &camera_mask) const {
  return (_draw_mask & PandaNode::get_overall_bit()).is_zero() ||
    (_draw_mask & camera_mask).is_zero();
}<|MERGE_RESOLUTION|>--- conflicted
+++ resolved
@@ -26,11 +26,6 @@
   _net_transform(net_transform),
   _state(std::move(state)),
   _view_frustum(view_frustum),
-<<<<<<< HEAD
-  _cull_planes(CullPlanes::make_empty()),
-  _cull_lights(CullLights::make_empty()),
-=======
->>>>>>> 9f1ab69e
   _draw_mask(DrawMask::all_on()),
   _portal_depth(0),
   _keep_testing_custom_in_view(true)
@@ -44,11 +39,7 @@
 INLINE CullTraverserData::
 CullTraverserData(const CullTraverserData &parent, PandaNode *child,
                   const TransformState *net_transform,
-<<<<<<< HEAD
-                  const RenderState *state,
-=======
                   CPT(RenderState) state,
->>>>>>> 9f1ab69e
                   GeometricBoundingVolume *view_frustum) :
   _next(&parent),
 #ifdef _DEBUG
@@ -56,14 +47,6 @@
 #endif
   _node_reader(child, parent._node_reader.get_current_thread()),
   _net_transform(net_transform),
-<<<<<<< HEAD
-  _state(state),
-  _view_frustum(view_frustum),
-  _cull_planes(parent._cull_planes),
-  _cull_lights(parent._cull_lights),
-  _draw_mask(parent._draw_mask),
-  _portal_depth(parent._portal_depth),
-=======
   _state(std::move(state)),
   _view_frustum(view_frustum),
   _instances(parent._instances),
@@ -90,7 +73,6 @@
   _net_transform(net_transform),
   _state(std::move(state)),
   _view_frustum(view_frustum),
->>>>>>> 9f1ab69e
   _instances(parent._instances),
   _keep_testing_custom_in_view(parent._keep_testing_custom_in_view)
 {
@@ -126,14 +108,6 @@
   _instances(parent._instances),
   _keep_testing_custom_in_view(parent._keep_testing_custom_in_view)
 {
-<<<<<<< HEAD
-  // Only update the bounding volume if we're going to end up needing it.
-  bool check_bounds = (!_cull_planes->is_empty()) ||
-                    (!_cull_lights->is_empty()) ||
-                    (_view_frustum != nullptr);
-  _node_reader.check_cached(check_bounds);
-=======
->>>>>>> 9f1ab69e
 }
 
 /**
@@ -206,11 +180,7 @@
  */
 INLINE int CullTraverserData::
 is_in_view(const DrawMask &camera_mask) const {
-<<<<<<< HEAD
-  bool check_bounds = (_view_frustum != nullptr);
-=======
   bool check_bounds = (_view_frustum != nullptr || _cull_planes != nullptr);
->>>>>>> 9f1ab69e
   _node_reader.check_cached(check_bounds);
 
   if (!_node_reader.compare_draw_mask(_draw_mask, camera_mask)) {
@@ -223,11 +193,7 @@
     return BoundingVolume::IF_no_intersection;
   }
 
-<<<<<<< HEAD
-  if (_view_frustum != nullptr && !fake_view_frustum_cull) {
-=======
   if (_view_frustum != nullptr) {
->>>>>>> 9f1ab69e
     const GeometricBoundingVolume *node_gbv = _node_reader.get_bounds()->as_geometric_bounding_volume();
     nassertr(node_gbv != nullptr, BoundingVolume::IF_no_intersection);
 
@@ -243,49 +209,16 @@
  */
 INLINE int CullTraverserData::
 is_child_in_view(const PandaNodePipelineReader &node_reader, const DrawMask &camera_mask) const {
-<<<<<<< HEAD
-  bool check_bounds = (_view_frustum != nullptr);
-=======
   bool check_bounds = (_view_frustum != nullptr || _cull_planes != nullptr);
->>>>>>> 9f1ab69e
   node_reader.check_cached(check_bounds);
 
   if (!node_reader.compare_draw_mask(_draw_mask, camera_mask)) {
     // If there are no draw bits in common with the camera, the node is out.
     return BoundingVolume::IF_no_intersection;
-<<<<<<< HEAD
-  }
-
-  if (_node_reader.get_transform()->is_invalid()) {
-    // If the transform is invalid, forget it.
-    return BoundingVolume::IF_no_intersection;
-  }
-
-  if (_view_frustum != nullptr && !fake_view_frustum_cull) {
-    const GeometricBoundingVolume *node_gbv = node_reader.get_bounds()->as_geometric_bounding_volume();
-    nassertr(node_gbv != nullptr, BoundingVolume::IF_no_intersection);
-
-    return _view_frustum->contains(node_gbv);
-=======
->>>>>>> 9f1ab69e
-  }
-  return BoundingVolume::IF_possible;
-}
-
-<<<<<<< HEAD
-/**
- * Returns intersection flags if the given child of the current node may be
- * within the view frustum, 0 otherwise.
- */
-INLINE int CullTraverserData::
-is_child_in_view(const PandaNode::DownConnection &child, const DrawMask &camera_mask) const {
-  if (!child.compare_draw_mask(_draw_mask, camera_mask)) {
-    // If there are no draw bits in common with the camera, the node is out.
-    return BoundingVolume::IF_no_intersection;
-  }
-
-  if (_view_frustum != nullptr && !fake_view_frustum_cull) {
-=======
+  }
+  return BoundingVolume::IF_possible;
+}
+
   if (_node_reader.get_transform()->is_invalid()) {
     // If the transform is invalid, forget it.
     return BoundingVolume::IF_no_intersection;
@@ -314,7 +247,6 @@
   }
 
   if (_view_frustum != nullptr) {
->>>>>>> 9f1ab69e
     const GeometricBoundingVolume *node_gbv = child.get_bounds();
     nassertr(node_gbv != nullptr, BoundingVolume::IF_no_intersection);
 
