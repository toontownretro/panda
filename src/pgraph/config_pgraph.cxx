/**
 * PANDA 3D SOFTWARE
 * Copyright (c) Carnegie Mellon University.  All rights reserved.
 *
 * All use of this software is subject to the terms of the revised BSD
 * license.  You should have received a copy of this license along
 * with this source code in a file named "LICENSE."
 *
 * @file config_pgraph.cxx
 * @author drose
 * @date 2002-02-21
 */

#include "config_pgraph.h"

#include "alphaTestAttrib.h"
#include "auxBitplaneAttrib.h"
#include "antialiasAttrib.h"
#include "auxSceneData.h"
#include "billboardEffect.h"
#include "camera.h"
#include "clipPlaneAttrib.h"
#include "colorAttrib.h"
#include "colorBlendAttrib.h"
#include "colorScaleAttrib.h"
#include "colorWriteAttrib.h"
#include "compassEffect.h"
#include "cullFaceAttrib.h"
#include "cullBin.h"
#include "cullBinAttrib.h"
#include "cullResult.h"
#include "cullTraverser.h"
#include "cullableObject.h"
#include "decalEffect.h"
#include "depthBiasAttrib.h"
#include "depthOffsetAttrib.h"
#include "depthTestAttrib.h"
#include "depthWriteAttrib.h"
#include "eventStorePandaNode.h"
#include "findApproxLevelEntry.h"
#include "fog.h"
#include "fogAttrib.h"
#include "geomDrawCallbackData.h"
#include "geomNode.h"
#include "geomTransformer.h"
#include "instanceList.h"
#include "instancedNode.h"
#include "lensNode.h"
#include "light.h"
#include "lightAttrib.h"
#include "lightRampAttrib.h"
#include "loader.h"
#include "loaderFileType.h"
#include "loaderFileTypeBam.h"
#include "loaderFileTypeRegistry.h"
#include "logicOpAttrib.h"
#include "modelFlattenRequest.h"
#include "modelLoadRequest.h"
#include "modelSaveRequest.h"
#include "modelNode.h"
#include "modelRoot.h"
#include "nodePath.h"
#include "nodePathComponent.h"
#include "pandaNode.h"
#include "paramNodePath.h"
#include "planeNode.h"
#include "polylightEffect.h"
#include "polylightNode.h"
#include "portalNode.h"
#include "occluderEffect.h"
#include "occluderNode.h"
#include "portalClipper.h"
#include "renderAttrib.h"
#include "renderAttribRegistry.h"
#include "renderEffect.h"
#include "renderEffects.h"
#include "renderModeAttrib.h"
#include "renderState.h"
#include "rescaleNormalAttrib.h"
#include "sceneSetup.h"
#include "scissorAttrib.h"
#include "scissorEffect.h"
#include "shadeModelAttrib.h"
#include "shaderAttrib.h"
#include "shader.h"
#include "showBoundsEffect.h"
#include "stencilAttrib.h"
#include "stateMunger.h"
#include "texMatrixAttrib.h"
#include "texProjectorEffect.h"
#include "textureAttrib.h"
#include "texGenAttrib.h"
#include "transformState.h"
#include "transparencyAttrib.h"
#include "materialAttrib.h"
#include "depthPrepassAttrib.h"

#include "dconfig.h"

#if !defined(CPPPARSER) && !defined(LINK_ALL_STATIC) && !defined(BUILDING_PANDA_PGRAPH)
  #error Buildsystem error: BUILDING_PANDA_PGRAPH not defined
#endif

ConfigureDef(config_pgraph);
NotifyCategoryDef(pgraph, "");
NotifyCategoryDef(loader, "");
NotifyCategoryDef(portal, "");

ConfigureFn(config_pgraph) {
  init_libpgraph();
}

ConfigVariableBool fake_view_frustum_cull
("fake-view-frustum-cull", false,
 PRC_DESC("Set this true to cause culling to be performed by rendering the "
          "object in red wireframe, rather than actually culling it.  This "
          "helps make culling errors obvious.  This variable only has an "
          "effect when Panda is not compiled for a release build."));

ConfigVariableBool clip_plane_cull
("clip-plane-cull", true,
 PRC_DESC("This is normally true; set it false to disable culling of objects "
          "that are completely behind one or more clip planes (primarily "
          "useful for debugging)  This also disables the use of occluders."));

ConfigVariableBool light_cull
("light-cull", true,
 PRC_DESC("Set this true to enable light culling.  This will enable the "
          "cull traverser to only apply lights onto objects that are "
          "potentially affected by that light."));

ConfigVariableBool allow_portal_cull
("allow-portal-cull", false,
 PRC_DESC("Set this true to enable portal clipping.  This will enable the "
          "renderer to cull more objects that are clipped if not in the "
          "current list of portals.  This is still somewhat experimental."));

ConfigVariableBool debug_portal_cull
("debug-portal-cull", false,
 PRC_DESC("Set this true to enable debug visualization during portal clipping."
          "(You first need to enable portal culling, using the allow-portal-cull"
          "variable.)"));

ConfigVariableBool show_occluder_volumes
("show-occluder-volumes", false,
 PRC_DESC("Set this true to enable debug visualization of the volumes used "
          "to cull objects behind an occluder."));

ConfigVariableBool unambiguous_graph
("unambiguous-graph", false,
 PRC_DESC("Set this true to make ambiguous path warning messages generate an "
          "assertion failure instead of just a warning (which can then be "
          "trapped with assert-abort)."));

ConfigVariableBool detect_graph_cycles
("detect-graph-cycles", true,
 PRC_DESC("Set this true to attempt to detect cycles in the scene graph "
          "(e.g. a node which is its own parent) as soon as they are "
          "made.  This has no effect in NDEBUG mode."));

ConfigVariableBool no_unsupported_copy
("no-unsupported-copy", false,
 PRC_DESC("Set this true to make an attempt to copy an unsupported type "
          "generate an assertion failure instead of just a warning (which "
          "can then be trapped with assert-abort)."));

ConfigVariableBool allow_unrelated_wrt
("allow-unrelated-wrt", true,
 PRC_DESC("Set this true to allow unrelated NodePaths (that is, nodes which "
          "have no common ancestor) to be adjusted relative to each other.  If "
          "true, these will be treated as if they had a common node above "
          "their top nodes."));

ConfigVariableBool paranoid_compose
("paranoid-compose", false,
 PRC_DESC("Set this true to double-check the componentwise transform compose "
          "(or invert) operation against the equivalent matrix-based "
          "operation.  This has no effect if NDEBUG is defined."));

ConfigVariableBool compose_componentwise
("compose-componentwise", true,
 PRC_DESC("Set this true to perform componentwise compose and invert "
          "operations when possible.  If this is false, the compositions "
          "are always computed by matrix."));

ConfigVariableBool paranoid_const
("paranoid-const", false,
 PRC_DESC("Set this true to double-check that nothing is inappropriately "
          "modifying the supposedly const structures like RenderState, "
          "RenderAttrib, TransformState, and RenderEffect.  This has no effect "
          "if NDEBUG is defined."));

ConfigVariableBool auto_break_cycles
("auto-break-cycles", true,
 PRC_DESC("Set this true to automatically detect and break reference-count "
          "cycles in the TransformState and RenderState caches.  When this "
          "is false, you must explicitly call TransformState.clear_cache() "
          "from time to time to prevent gradual memory bloat."));

ConfigVariableBool garbage_collect_states
("garbage-collect-states", true,
 PRC_DESC("Set this true to defer destruction of TransformState and "
          "RenderState objects until the end of the frame (or whenever "
          "TransformState::garbage_collect() and RenderState::garbage_collect() "
          "are called).  This is a particularly useful thing to do when "
          "using multiple threads, because it improves parallelization."));

ConfigVariableDouble garbage_collect_states_rate
("garbage-collect-states-rate", 1.0,
 PRC_DESC("The fraction of the total number of TransformStates "
          "(or RenderStates, or whatever) that are processed with "
          "each garbage collection step.  Setting this smaller than "
          "1.0 will collect fewer states each frame, which may require "
          "less processing time, but risks getting unstable cache "
          "performance if states accumulate faster than they can be "
          "cleaned up."));

ConfigVariableBool transform_cache
("transform-cache", true,
 PRC_DESC("Set this true to enable the cache of TransformState objects.  "
          "Using the cache saves time computing transforms and inverse "
          "transforms, but imposes some overhead for maintaining the "
          "cache itself."));

ALIGN_16BYTE ConfigVariableBool state_cache
("state-cache", true,
 PRC_DESC("Set this true to enable the cache of RenderState objects, "
          "similar to the TransformState cache controlled via "
          "transform-cache."));

ConfigVariableBool uniquify_transforms
("uniquify-transforms", true,
 PRC_DESC("Set this true to ensure that equivalent TransformStates "
          "are pointerwise equal.  This may improve caching performance, "
          "but also adds additional overhead to maintain the cache, "
          "including the need to check for a composition cycle in "
          "the cache."));

ConfigVariableBool uniquify_states
("uniquify-states", true,
 PRC_DESC("Set this true to ensure that equivalent RenderStates "
          "are pointerwise equal.  This may improve caching performance, "
          "but also adds additional overhead to maintain the cache, "
          "including the need to check for a composition cycle in "
          "the cache.  It is highly recommended to keep this on."));

<<<<<<< HEAD
ConfigVariableBool &
get_uniquify_states_ignore_filenames() {
  static ConfigVariableBool *uniquify_states_ignore_filenames = nullptr;
  if (uniquify_states_ignore_filenames == nullptr) {
    uniquify_states_ignore_filenames = new ConfigVariableBool
    ("uniquify-states-ignore-filenames", true,
     PRC_DESC("Set this true to ignore the source filename of a RenderState when "
              "comparing two RenderState objects.  This makes two RenderStates "
              "with identical attribs deemed equivalent, even if the filename "
              "references are different.  It is only useful to turn this off if "
              "you need to write RenderStates and/or Bam files to disk, so the "
              "correct filename references are kept in tact.  You may also have "
              "less flattening capability if this is turned off."));
  }


  return *uniquify_states_ignore_filenames;
}


ConfigVariableBool uniquify_attribs
=======
ALIGN_16BYTE ConfigVariableBool uniquify_attribs
>>>>>>> edc41127
("uniquify-attribs", true,
 PRC_DESC("Set this true to ensure that equivalent RenderAttribs "
          "are pointerwise equal.  This may improve caching performance, "
          "but also adds additional overhead to maintain the cache, "
          "including the need to check for a composition cycle in "
          "the cache."));

ConfigVariableBool retransform_sprites
("retransform-sprites", true,
 PRC_DESC("To render sprite-based particle effects, Panda must convert "
          "the sprite points from object space into clip space, and compute "
          "the corners of the quads in clip space.  When this variable is "
          "false, the resulting quads are then sent to the graphics "
          "hardware in clip space.  When this is true, the quads are "
          "re-transformed back into the original object space, which is "
          "necessary in order for fog to work correctly on the sprites."));

ConfigVariableBool depth_offset_decals
("depth-offset-decals", true,
 PRC_DESC("Set this true to allow decals to be implemented via the advanced "
          "depth offset feature, if supported, instead of via the traditional "
          "(and slower) two-pass approach.  This is currently the only method "
          "by which decals are implemented in Panda3D, and as such, this "
          "setting is ignored."));

ConfigVariableInt max_collect_vertices
("max-collect-vertices", 65534,
 PRC_DESC("Specifies the maximum number of vertices that are allowed to be "
          "accumulated into any one GeomVertexData structure as a result "
          "of collecting objects together during a flatten operation.  "
          "This prevents the accidental generation of large vertex buffers "
          "from lots of smaller vertex buffers, while not "
          "imposing a limit on the original size of any one "
          "GeomVertexData structure."));

ConfigVariableInt max_collect_indices
("max-collect-indices", 65535,
 PRC_DESC("Specifies the maximum number of vertex indices that are allowed "
          "to be accumulated into any one GeomPrimitive as a result "
          "of collecting objects together during a flatten operation.  "
          "This prevents the accidental generation of large index buffers "
          "from lots of smaller index buffers, while not "
          "imposing a limit on the original size of any one "
          "GeomPrimitive."));

ConfigVariableBool premunge_data
("premunge-data", true,
 PRC_DESC("Set this true to preconvert vertex data at model load time to "
          "match the data requirements of the current GSG.  For instance, "
          "color columns are pre-converted to match OpenGL or DirectX "
          "encoding requirements, as appropriate.  When this is false, the "
          "data will be munged at render time instead."));

ConfigVariableBool premunge_remove_unused_vertices
("premunge-remove-unused-vertices", true,
 PRC_DESC("Set this true to remove unused vertices as part of the premunge "
          "which occurs when models are loaded from disk."));

ConfigVariableBool preserve_geom_nodes
("preserve-geom-nodes", false,
 PRC_DESC("This specifies the default value for the \"preserved\" flag on "
          "every GeomNode created.  When this is true, GeomNodes will not "
          "be flattened, so setting this true effectively disables the "
          "use of flatten to combine GeomNodes."));

ConfigVariableBool flatten_geoms
("flatten-geoms", true,
 PRC_DESC("When this is true (the default), NodePath::flatten_strong() and "
          "flatten_medium() will attempt to combine multiple Geoms into "
          "as few Geoms as possible, by combing GeomVertexDatas and then "
          "unifying.  Setting this false disables this behavior, so that "
          "NodePath flatten operations will only reduce nodes.  This affects "
          "only the NodePath interfaces; you may still make the lower-level "
          "SceneGraphReducer calls directly."));

ConfigVariableInt max_lenses
("max-lenses", 100,
 PRC_DESC("Specifies an upper limit on the maximum number of lenses "
          "and the maximum lens index number) that may be associated with "
          "a single LensNode.  There is no technical reason for this "
          "limitation, but very large numbers are probably a mistake, so "
          "this can be used as a simple sanity check.  Set it larger or "
          "smaller to suit your needs."));

ConfigVariableBool polylight_info
("polylight-info", false,
 PRC_DESC("Set this true to view some info statements regarding the polylight. "
          "It is helpful for debugging."));

ConfigVariableBool show_vertex_animation
("show-vertex-animation", false,
 PRC_DESC("Set this true to flash any objects whose vertices are animated "
          "by Panda on the CPU (flash red) or by hardware (flash blue).  "
          "This only has effect when NDEBUG is not defined."));

ConfigVariableBool show_transparency
("show-transparency", false,
 PRC_DESC("Set this true to flash any objects that are rendered in "
          "some transparency mode.  The color chosen is based on the  "
          "particular transparency mode in effect.  This only has effect "
          "when NDEBUG is not defined."));

ConfigVariableBool m_dual
("m-dual", true,
 PRC_DESC("Set this false to disable TransparencyAttrib::M_dual altogether "
          "(and use M_alpha in its place)."));

ConfigVariableBool m_dual_opaque
("m-dual-opaque", true,
 PRC_DESC("Set this false to disable just the opaque part of M_dual."));

ConfigVariableBool m_dual_transparent
("m-dual-transparent", true,
 PRC_DESC("Set this false to disable just the transparent part of M_dual."));

ConfigVariableBool m_dual_flash
("m-dual-flash", false,
 PRC_DESC("Set this true to flash any objects that use M_dual, for debugging."));

ConfigVariableList load_file_type
("load-file-type",
 PRC_DESC("List the model loader modules that Panda will automatically "
          "import when a new, unknown model type is loaded.  This may be "
          "either the name of a module, or a space-separate list of filename "
          "extensions, followed by the name of the module."));

ConfigVariableString default_model_extension
("default-model-extension", "",
 PRC_DESC("This specifies the filename extension (with leading dot) that "
          "should be assumed if an attempt is made to load a filename that "
          "has no extension.  This is primarily designed to support legacy "
          "code that used the now-deprecated implicit-extension feature of "
          "Panda's loader; new code should probably give the correct name "
          "for each model file they intend to load."));

ConfigVariableBool allow_live_flatten
("allow-live-flatten", true,
 PRC_DESC("Set this true to allow the use of flatten_strong() or any "
          "variant on a node that is attached to a live scene graph node, "
          "or false to disallow this.  Flattening a live scene graph node "
          "can cause problems when threading is enabled.  This variable "
          "only has an effect when Panda is not compiled for a release "
          "build."));

ConfigVariableString default_render_state_script_extension
("default-render-state-script-extension", "",
 PRC_DESC("This specifies the filename extension (with leading dot) that "
          "should be assumed if an attempt is made to load a render state "
          "script filename that has no extension.  Note that the extension "
          "is analyzed to determine if the script is binary or text. (.mat "
          "for text, .pmat for binary)"));

ConfigVariableBool filled_wireframe_apply_shader
("filled-wireframe-apply-shader", false,
 PRC_DESC("Set this true to apply any shader configured on nodes onto the "
          "filled wireframe overlay.  The wireframe color is multiplied with "
          "the result of the fragment shader.  This is helpful when the shader "
          "alters the position of the vertices and makes the overlay wrong."));

/**
 * Initializes the library.  This must be called at least once before any of
 * the functions or classes in this library can be used.  Normally it will be
 * called by the static initializers and need not be called explicitly, but
 * special cases exist.
 */
void
init_libpgraph() {
  static bool initialized = false;
  if (initialized) {
    return;
  }
  initialized = true;

  // Initialize the registry now so it's safe to call quick_get_global_ptr().
  RenderAttribRegistry *ra_reg = RenderAttribRegistry::get_global_ptr();

  AlphaTestAttrib::init_type();
  AntialiasAttrib::init_type();
  AuxBitplaneAttrib::init_type();
  AuxSceneData::init_type();
  BillboardEffect::init_type();
  Camera::init_type();
  ClipPlaneAttrib::init_type();
  ColorAttrib::init_type();
  ColorBlendAttrib::init_type();
  ColorScaleAttrib::init_type();
  ColorWriteAttrib::init_type();
  CompassEffect::init_type();
  CullFaceAttrib::init_type();
  CullBin::init_type();
  CullBinAttrib::init_type();
  CullResult::init_type();
  CullTraverser::init_type();
  CullableObject::init_type();
  DecalEffect::init_type();
  DepthBiasAttrib::init_type();
  DepthOffsetAttrib::init_type();
  DepthPrepassAttrib::init_type();
  DepthTestAttrib::init_type();
  DepthWriteAttrib::init_type();
  EventStorePandaNode::init_type();
  FindApproxLevelEntry::init_type();
  Fog::init_type();
  FogAttrib::init_type();
  GeomDrawCallbackData::init_type();
  GeomNode::init_type();
  GeomTransformer::init_type();
  InstanceList::init_type();
  InstancedNode::init_type();
  LensNode::init_type();
  Light::init_type();
  LightAttrib::init_type();
  LightRampAttrib::init_type();
  Loader::init_type();
  LoaderFileType::init_type();
  LoaderFileTypeBam::init_type();
  LogicOpAttrib::init_type();
  MaterialAttrib::init_type();
  ModelFlattenRequest::init_type();
  ModelLoadRequest::init_type();
  ModelSaveRequest::init_type();
  ModelNode::init_type();
  ModelRoot::init_type();
  NodePath::init_type();
  NodePathComponent::init_type();
  PandaNode::init_type();
  PandaNode::DetectCallbackData::init_type();
  PandaNodePipelineReader::init_type();
  ParamNodePath::init_type();
  PlaneNode::init_type();
  PolylightNode::init_type();
  PolylightEffect::init_type();
  PortalNode::init_type();
  OccluderEffect::init_type();
  OccluderNode::init_type();
  PortalClipper::init_type();
  RenderAttrib::init_type();
  RenderEffect::init_type();
  RenderEffects::init_type();
  RenderModeAttrib::init_type();
  RenderState::init_type();
  RescaleNormalAttrib::init_type();
  SceneSetup::init_type();
  ScissorAttrib::init_type();
  ScissorEffect::init_type();
  ShadeModelAttrib::init_type();
  ShaderAttrib::init_type();
  ShowBoundsEffect::init_type();
  StateMunger::init_type();
  StencilAttrib::init_type();
  TexMatrixAttrib::init_type();
  TexProjectorEffect::init_type();
  TextureAttrib::init_type();
  TexGenAttrib::init_type();
  TransformState::init_type();
  TransparencyAttrib::init_type();

  AlphaTestAttrib::register_with_read_factory();
  AntialiasAttrib::register_with_read_factory();
  AuxBitplaneAttrib::register_with_read_factory();
  BillboardEffect::register_with_read_factory();
  Camera::register_with_read_factory();
  ClipPlaneAttrib::register_with_read_factory();
  CompassEffect::register_with_read_factory();
  ColorAttrib::register_with_read_factory();
  ColorBlendAttrib::register_with_read_factory();
  ColorScaleAttrib::register_with_read_factory();
  ColorWriteAttrib::register_with_read_factory();
  CullBinAttrib::register_with_read_factory();
  CullFaceAttrib::register_with_read_factory();
  DecalEffect::register_with_read_factory();
  DepthBiasAttrib::register_with_read_factory();
  DepthOffsetAttrib::register_with_read_factory();
  DepthTestAttrib::register_with_read_factory();
  DepthWriteAttrib::register_with_read_factory();
  Fog::register_with_read_factory();
  FogAttrib::register_with_read_factory();
  GeomNode::register_with_read_factory();
  InstanceList::register_with_read_factory();
  InstancedNode::register_with_read_factory();
  LensNode::register_with_read_factory();
  LightAttrib::register_with_read_factory();
  LightRampAttrib::register_with_read_factory();
  LogicOpAttrib::register_with_read_factory();
  MaterialAttrib::register_with_read_factory();
  ModelNode::register_with_read_factory();
  ModelRoot::register_with_read_factory();
  PandaNode::register_with_read_factory();
  ParamNodePath::register_with_read_factory();
  PlaneNode::register_with_read_factory();
  PolylightNode::register_with_read_factory();
  PortalNode::register_with_read_factory();
  OccluderEffect::register_with_read_factory();
  OccluderNode::register_with_read_factory();
  RenderEffects::register_with_read_factory();
  RenderModeAttrib::register_with_read_factory();
  RenderState::register_with_read_factory();
  RescaleNormalAttrib::register_with_read_factory();
  ScissorAttrib::register_with_read_factory();
  ScissorEffect::register_with_read_factory();
  ShadeModelAttrib::register_with_read_factory();
  ShaderAttrib::register_with_read_factory();
  ShowBoundsEffect::register_with_read_factory();
  TexMatrixAttrib::register_with_read_factory();
  TexProjectorEffect::register_with_read_factory();
  TextureAttrib::register_with_read_factory();
  TexGenAttrib::register_with_read_factory();
  TransformState::register_with_read_factory();
  TransparencyAttrib::register_with_read_factory();

  // By initializing the _states map up front, we also guarantee that the
  // _states_lock mutex gets created before we spawn any threads (assuming no
  // one is creating threads at static init time).
  TransformState::init_states();
  RenderState::init_states();
  RenderEffects::init_states();

  RenderAttrib::init_attribs();

  LoaderFileTypeRegistry *reg = LoaderFileTypeRegistry::get_global_ptr();
  reg->register_type(new LoaderFileTypeBam);
}<|MERGE_RESOLUTION|>--- conflicted
+++ resolved
@@ -244,31 +244,7 @@
           "including the need to check for a composition cycle in "
           "the cache.  It is highly recommended to keep this on."));
 
-<<<<<<< HEAD
-ConfigVariableBool &
-get_uniquify_states_ignore_filenames() {
-  static ConfigVariableBool *uniquify_states_ignore_filenames = nullptr;
-  if (uniquify_states_ignore_filenames == nullptr) {
-    uniquify_states_ignore_filenames = new ConfigVariableBool
-    ("uniquify-states-ignore-filenames", true,
-     PRC_DESC("Set this true to ignore the source filename of a RenderState when "
-              "comparing two RenderState objects.  This makes two RenderStates "
-              "with identical attribs deemed equivalent, even if the filename "
-              "references are different.  It is only useful to turn this off if "
-              "you need to write RenderStates and/or Bam files to disk, so the "
-              "correct filename references are kept in tact.  You may also have "
-              "less flattening capability if this is turned off."));
-  }
-
-
-  return *uniquify_states_ignore_filenames;
-}
-
-
-ConfigVariableBool uniquify_attribs
-=======
 ALIGN_16BYTE ConfigVariableBool uniquify_attribs
->>>>>>> edc41127
 ("uniquify-attribs", true,
  PRC_DESC("Set this true to ensure that equivalent RenderAttribs "
           "are pointerwise equal.  This may improve caching performance, "
