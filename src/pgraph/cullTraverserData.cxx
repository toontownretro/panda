/**
 * PANDA 3D SOFTWARE
 * Copyright (c) Carnegie Mellon University.  All rights reserved.
 *
 * All use of this software is subject to the terms of the revised BSD
 * license.  You should have received a copy of this license along
 * with this source code in a file named "LICENSE."
 *
 * @file cullTraverserData.cxx
 * @author drose
 * @date 2002-03-06
 */

#include "cullTraverserData.h"
#include "cullTraverser.h"
#include "config_pgraph.h"
#include "pandaNode.h"
#include "clipPlaneAttrib.h"
#include "lightAttrib.h"
#include "boundingPlane.h"
#include "billboardEffect.h"
#include "compassEffect.h"
#include "occluderEffect.h"
#include "polylightEffect.h"
#include "renderState.h"


/**
 * Applies the transform and state from the current node onto the current
 * data.  This also evaluates billboards, etc.
 */
void CullTraverserData::
apply_transform_and_state(CullTraverser *trav) {
  CPT(RenderState) node_state = _node_reader.get_state();

  if (trav->has_tag_state_key() &&
      _node_reader.has_tag(trav->get_tag_state_key())) {
    // Here's a node that has been tagged with the special key for our current
    // camera.  This indicates some special state transition for this node,
    // which is unique to this camera.
    const Camera *camera = trav->get_scene()->get_camera_node();
    std::string tag_state = _node_reader.get_tag(trav->get_tag_state_key());
    node_state = node_state->compose(camera->get_tag_state(tag_state));
  }
  _node_reader.compose_draw_mask(_draw_mask);

  const RenderEffects *node_effects = _node_reader.get_effects();
  if (!node_effects->has_cull_callback()) {
    apply_transform(_node_reader.get_transform());
  } else {
    // The cull callback may decide to modify the node_transform.
    CPT(TransformState) node_transform = _node_reader.get_transform();
    node_effects->cull_callback(trav, *this, node_transform, node_state);
    apply_transform(node_transform);

    // The cull callback may have changed the node properties.
    _node_reader.check_cached(false);
  }

  if (!node_state->is_empty()) {
    _state = _state->compose(node_state);
  }

  if (clip_plane_cull) {
    const ClipPlaneAttrib *cpa = (const ClipPlaneAttrib *)
      node_state->get_attrib(ClipPlaneAttrib::get_class_slot());
    const OccluderEffect *occluders = (const OccluderEffect *)
      node_effects->get_effect(OccluderEffect::get_class_type());

    if (cpa != nullptr || occluders != nullptr) {
      CullPlanes::apply_state(_cull_planes, trav, this, cpa,
        (const ClipPlaneAttrib *)_node_reader.get_off_clip_planes(),
        occluders);
    }
  }

  const FogAttrib *fog_attr;
  if (node_state->get_attrib(fog_attr)) {
    Fog *fog = fog_attr->get_fog();
    if (fog != nullptr) {
      // If we just introduced a FogAttrib here, call adjust_to_camera()
      // now.  This maybe isn't the perfect time to call it, but it's good
      // enough; and at this time we have all the information we need for
      // it.
      fog->adjust_to_camera(trav->get_camera_transform());
    }
  }

  if (light_cull) {
    _cull_lights = _cull_lights->apply_state(trav, this,
      (const LightAttrib *)node_state->get_attrib(LightAttrib::get_class_slot()));
  }
}

/**
 * Applies the indicated transform changes onto the current data.
 */
void CullTraverserData::
apply_transform(const TransformState *node_transform) {
  if (!node_transform->is_identity()) {
    if (_instances != nullptr) {
      InstanceList *instances = new InstanceList(*_instances);
      for (InstanceList::Instance &instance : *instances) {
        instance.set_transform(instance.get_transform()->compose(node_transform));
      }
      _instances = std::move(instances);
      return;
    }

    _net_transform = _net_transform->compose(node_transform);

<<<<<<< HEAD
    if (_view_frustum != nullptr || !_cull_planes->is_empty() || !_cull_lights->is_empty()) {
      // We need to move the viewing frustums into the node's coordinate space
      // by applying the node's inverse transform.
      if (node_transform->is_singular()) {
        // But we can't invert a singular transform!  Instead of trying, we'll
        // just give up on frustum culling from this point down.
        _view_frustum = nullptr;
        _cull_planes = CullPlanes::make_empty();
        _cull_lights = CullLights::make_empty();

      } else {
        CPT(TransformState) inv_transform =
          node_transform->invert_compose(TransformState::make_identity());

=======
    if (_view_frustum != nullptr || _cull_planes != nullptr) {
      // We need to move the viewing frustums into the node's coordinate space
      // by applying the node's inverse transform.
      const LMatrix4 *inverse_mat = node_transform->get_inverse_mat();
      if (inverse_mat != nullptr) {
>>>>>>> 9f1ab69e
        // Copy the bounding volumes for the frustums so we can transform
        // them.
        if (_view_frustum != nullptr) {
          _view_frustum = _view_frustum->make_copy()->as_geometric_bounding_volume();
          nassertv(_view_frustum != nullptr);

          _view_frustum->xform(*inverse_mat);
        }

<<<<<<< HEAD
        if (!_cull_planes->is_empty()) {
          _cull_planes = _cull_planes->xform(inv_transform->get_mat());
        }

        if (!_cull_lights->is_empty()) {
          _cull_lights = _cull_lights->xform(inv_transform->get_mat());
        }
=======
        if (_cull_planes != nullptr) {
          _cull_planes = _cull_planes->xform(*inverse_mat);
        }
      }
      else {
        // But we can't invert a singular transform!  Instead of trying, we'll
        // just give up on frustum culling from this point down.
        pgraph_cat.warning()
          << "Singular transformation detected on node: " << get_node_path() << "\n";
        _view_frustum = nullptr;
        _cull_planes = nullptr;
      }
    }
  }
}

/**
 * Returns intersection flags if any of the children under the current node are
 * in view if first transformed by the given transform, false otherwise.
 */
bool CullTraverserData::
is_instance_in_view(const TransformState *instance_transform, const DrawMask &camera_mask) const {
  PT(GeometricBoundingVolume) view_frustum_p;
  const GeometricBoundingVolume *view_frustum = nullptr;

  if (_view_frustum != nullptr) {
    if (!instance_transform->is_identity()) {
      // We need to move the viewing frustums into the node's coordinate space
      // by applying the node's inverse transform.
      const LMatrix4 *inverse_mat = instance_transform->get_inverse_mat();
      if (inverse_mat != nullptr) {
        // Copy the bounding volumes for the frustums so we can transform them.
        view_frustum_p = _view_frustum->make_copy()->as_geometric_bounding_volume();
        nassertr(view_frustum_p != nullptr, false);

        view_frustum_p->xform(*inverse_mat);
        view_frustum = view_frustum_p;
      } else {
        // Don't render instances with a singular transformation.
        return false;
>>>>>>> 9f1ab69e
      }
    } else {
      view_frustum = _view_frustum;
    }
  }

  PandaNode::Children children = _node_reader.get_children();
  int num_children = children.get_num_children();
  for (int i = 0; i < num_children; ++i) {
    const PandaNode::DownConnection &child = children.get_child_connection(i);

    if (!child.compare_draw_mask(_draw_mask, camera_mask)) {
      // If there are no draw bits in common with the camera, the node is out.
      continue;
    }

    if (view_frustum == nullptr) {
      return true;
    }

    const GeometricBoundingVolume *node_gbv = child.get_bounds();
    nassertd(node_gbv != nullptr) continue;

    if (view_frustum->contains(node_gbv)) {
      return true;
    }
  }
  return false;
}

/**
 * The private, recursive implementation of get_node_path(), this returns the
 * NodePathComponent representing the NodePath.
 */
PT(NodePathComponent) CullTraverserData::
r_get_node_path() const {
  if (_next == nullptr) {
    nassertr(_start != nullptr, nullptr);
    return _start;
  }

#ifdef _DEBUG
  nassertr(_start == nullptr, nullptr);
#endif
  nassertr(node() != nullptr, nullptr);

  PT(NodePathComponent) comp = _next->r_get_node_path();
  nassertr(comp != nullptr, nullptr);

  Thread *current_thread = Thread::get_current_thread();
  int pipeline_stage = current_thread->get_pipeline_stage();
  PT(NodePathComponent) result =
    PandaNode::get_component(comp, node(), pipeline_stage, current_thread);
  if (result == nullptr) {
    // This means we found a disconnected chain in the CullTraverserData's
    // ancestry: the node above this node isn't connected.  In this case,
    // don't attempt to go higher; just truncate the NodePath at the bottom of
    // the disconnect.
    return PandaNode::get_top_component(node(), true, pipeline_stage, current_thread);
  }

  return result;
}

/**
 * Applies the cull planes.  Returns true if the node should still be rendered,
 * false if it should be culled.
 */
bool CullTraverserData::
apply_cull_planes(const CullPlanes *planes, const GeometricBoundingVolume *node_gbv) {
<<<<<<< HEAD
  if (_node_reader.get_transform()->is_invalid()) {
    // If the transform is invalid, forget it.
    return false;
  }

  if (!planes->is_empty()) {
    // Also cull against the current clip planes.
    int result;
    CPT(CullPlanes) new_planes = planes->do_cull(result, _state, node_gbv);

    if (pgraph_cat.is_spam()) {
      pgraph_cat.spam()
        << get_node_path() << " cull planes cull result = " << std::hex
        << result << std::dec << "\n";
      new_planes->write(pgraph_cat.spam(false));
    }

    if (result == BoundingVolume::IF_no_intersection) {
      // No intersection at all.  Cull.
      return false;
    }
    else if ((result & BoundingVolume::IF_all) != 0) {
      // The node and its descendants are completely in front of all of the
      // clip planes and occluders.  The do_cull() call should therefore have
      // removed all of the clip planes and occluders.
      nassertr(new_planes->is_empty(), true);
    }
    else if (!_node_reader.is_final()) {
      _cull_planes = std::move(new_planes);
    }
  }

  return true;
}

/**
 * Removes any lights from the state that do not intersect with the indicated
 * bounding volume.
 */
void CullTraverserData::
apply_cull_lights(const CullLights *lights, const GeometricBoundingVolume *node_gbv) {
  if (!lights->is_empty()) {
    int result;
    CPT(CullLights) new_lights = lights->do_cull(result, _state, node_gbv);
=======
  if (!planes->is_empty()) {
    // Also cull against the current clip planes.
    int result;
    CPT(CullPlanes) new_planes = planes->do_cull(result, _state, node_gbv);
>>>>>>> 9f1ab69e

    if (pgraph_cat.is_spam()) {
      pgraph_cat.spam()
        << get_node_path() << " cull lights cull result = " << std::hex
        << result << std::dec << "\n";
<<<<<<< HEAD
      new_lights->write(pgraph_cat.spam(false));
    }

    if (!_node_reader.is_final()) {
      _cull_lights = std::move(new_lights);
    }
  }
}

/**
 * Returns a RenderState for rendering stuff in red wireframe, strictly for
 * the fake_view_frustum_cull effect.
 */
const RenderState *CullTraverserData::
get_fake_view_frustum_cull_state() {
#ifdef NDEBUG
  return nullptr;
#else
  // Once someone asks for this pointer, we hold its reference count and never
  // free it.
  static CPT(RenderState) state;
  if (state == nullptr) {
    state = RenderState::make
      (ColorAttrib::make_flat(LColor(1.0f, 0.0f, 0.0f, 1.0f)),
       TextureAttrib::make_all_off(),
       RenderModeAttrib::make(RenderModeAttrib::M_wireframe),
       RenderState::get_max_priority());
  }
  return state;
#endif
=======
      new_planes->write(pgraph_cat.spam(false));
    }

    if (result == BoundingVolume::IF_no_intersection) {
      // No intersection at all.  Cull.
      return false;
    }
    else if ((result & BoundingVolume::IF_all) != 0) {
      // The node and its descendants are completely in front of all of the
      // clip planes and occluders.  The do_cull() call should therefore have
      // removed all of the clip planes and occluders.
      nassertr(new_planes->is_empty(), true);
    }
    else if (!_node_reader.is_final() && !new_planes->is_empty()) {
      _cull_planes = std::move(new_planes);
    }
  }

  return true;
>>>>>>> 9f1ab69e
}<|MERGE_RESOLUTION|>--- conflicted
+++ resolved
@@ -109,28 +109,11 @@
 
     _net_transform = _net_transform->compose(node_transform);
 
-<<<<<<< HEAD
-    if (_view_frustum != nullptr || !_cull_planes->is_empty() || !_cull_lights->is_empty()) {
-      // We need to move the viewing frustums into the node's coordinate space
-      // by applying the node's inverse transform.
-      if (node_transform->is_singular()) {
-        // But we can't invert a singular transform!  Instead of trying, we'll
-        // just give up on frustum culling from this point down.
-        _view_frustum = nullptr;
-        _cull_planes = CullPlanes::make_empty();
-        _cull_lights = CullLights::make_empty();
-
-      } else {
-        CPT(TransformState) inv_transform =
-          node_transform->invert_compose(TransformState::make_identity());
-
-=======
     if (_view_frustum != nullptr || _cull_planes != nullptr) {
       // We need to move the viewing frustums into the node's coordinate space
       // by applying the node's inverse transform.
       const LMatrix4 *inverse_mat = node_transform->get_inverse_mat();
       if (inverse_mat != nullptr) {
->>>>>>> 9f1ab69e
         // Copy the bounding volumes for the frustums so we can transform
         // them.
         if (_view_frustum != nullptr) {
@@ -140,15 +123,6 @@
           _view_frustum->xform(*inverse_mat);
         }
 
-<<<<<<< HEAD
-        if (!_cull_planes->is_empty()) {
-          _cull_planes = _cull_planes->xform(inv_transform->get_mat());
-        }
-
-        if (!_cull_lights->is_empty()) {
-          _cull_lights = _cull_lights->xform(inv_transform->get_mat());
-        }
-=======
         if (_cull_planes != nullptr) {
           _cull_planes = _cull_planes->xform(*inverse_mat);
         }
@@ -189,7 +163,6 @@
       } else {
         // Don't render instances with a singular transformation.
         return false;
->>>>>>> 9f1ab69e
       }
     } else {
       view_frustum = _view_frustum;
@@ -260,12 +233,6 @@
  */
 bool CullTraverserData::
 apply_cull_planes(const CullPlanes *planes, const GeometricBoundingVolume *node_gbv) {
-<<<<<<< HEAD
-  if (_node_reader.get_transform()->is_invalid()) {
-    // If the transform is invalid, forget it.
-    return false;
-  }
-
   if (!planes->is_empty()) {
     // Also cull against the current clip planes.
     int result;
@@ -273,7 +240,7 @@
 
     if (pgraph_cat.is_spam()) {
       pgraph_cat.spam()
-        << get_node_path() << " cull planes cull result = " << std::hex
+        << get_node_path() << " cull lights cull result = " << std::hex
         << result << std::dec << "\n";
       new_planes->write(pgraph_cat.spam(false));
     }
@@ -288,84 +255,8 @@
       // removed all of the clip planes and occluders.
       nassertr(new_planes->is_empty(), true);
     }
-    else if (!_node_reader.is_final()) {
-      _cull_planes = std::move(new_planes);
-    }
-  }
-
-  return true;
-}
-
-/**
- * Removes any lights from the state that do not intersect with the indicated
- * bounding volume.
- */
-void CullTraverserData::
-apply_cull_lights(const CullLights *lights, const GeometricBoundingVolume *node_gbv) {
-  if (!lights->is_empty()) {
-    int result;
-    CPT(CullLights) new_lights = lights->do_cull(result, _state, node_gbv);
-=======
-  if (!planes->is_empty()) {
-    // Also cull against the current clip planes.
-    int result;
-    CPT(CullPlanes) new_planes = planes->do_cull(result, _state, node_gbv);
->>>>>>> 9f1ab69e
-
-    if (pgraph_cat.is_spam()) {
-      pgraph_cat.spam()
-        << get_node_path() << " cull lights cull result = " << std::hex
-        << result << std::dec << "\n";
-<<<<<<< HEAD
-      new_lights->write(pgraph_cat.spam(false));
-    }
-
-    if (!_node_reader.is_final()) {
-      _cull_lights = std::move(new_lights);
-    }
-  }
-}
-
-/**
- * Returns a RenderState for rendering stuff in red wireframe, strictly for
- * the fake_view_frustum_cull effect.
- */
-const RenderState *CullTraverserData::
-get_fake_view_frustum_cull_state() {
-#ifdef NDEBUG
-  return nullptr;
-#else
-  // Once someone asks for this pointer, we hold its reference count and never
-  // free it.
-  static CPT(RenderState) state;
-  if (state == nullptr) {
-    state = RenderState::make
-      (ColorAttrib::make_flat(LColor(1.0f, 0.0f, 0.0f, 1.0f)),
-       TextureAttrib::make_all_off(),
-       RenderModeAttrib::make(RenderModeAttrib::M_wireframe),
-       RenderState::get_max_priority());
-  }
-  return state;
-#endif
-=======
-      new_planes->write(pgraph_cat.spam(false));
-    }
-
-    if (result == BoundingVolume::IF_no_intersection) {
-      // No intersection at all.  Cull.
-      return false;
-    }
-    else if ((result & BoundingVolume::IF_all) != 0) {
-      // The node and its descendants are completely in front of all of the
-      // clip planes and occluders.  The do_cull() call should therefore have
-      // removed all of the clip planes and occluders.
-      nassertr(new_planes->is_empty(), true);
-    }
     else if (!_node_reader.is_final() && !new_planes->is_empty()) {
       _cull_planes = std::move(new_planes);
     }
   }
-
-  return true;
->>>>>>> 9f1ab69e
 }