--- conflicted
+++ resolved
@@ -1851,12 +1851,8 @@
   // is declared globally, and lives forever.
   RenderState *state = new RenderState;
   state->local_object();
-<<<<<<< HEAD
+  state->cache_ref_only();
   state->_saved_entry = _states.store(state, nullptr);
-=======
-  state->cache_ref_only();
-  state->_saved_entry = _states->store(state, nullptr);
->>>>>>> a65fdb26
   _empty_state = state;
 }
 
