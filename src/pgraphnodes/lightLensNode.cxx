--- conflicted
+++ resolved
@@ -39,14 +39,8 @@
 LightLensNode::
 LightLensNode(const std::string &name, Lens *lens) :
   Camera(name, lens),
-<<<<<<< HEAD
-  _attrib_count(0),
-  _used_by_auto_shader(false)
-=======
-  _has_specular_color(false),
   _used_by_auto_shader(false),
   _attrib_count(0)
->>>>>>> 78746e42
 {
   set_active(false);
   _shadow_caster = false;
@@ -105,17 +99,10 @@
   Light(copy),
   Camera(copy),
   _sb_size(copy._sb_size),
-<<<<<<< HEAD
+  _shadow_caster(copy._shadow_caster),
   _sb_sort(copy._sb_sort),
-  _attrib_count(0),
-  _used_by_auto_shader(false)
-=======
-  _shadow_caster(copy._shadow_caster),
-  _has_specular_color(copy._has_specular_color),
-  _sb_sort(-10),
   _used_by_auto_shader(false),
   _attrib_count(0)
->>>>>>> 78746e42
 {
   if (_shadow_caster) {
     setup_shadow_map();
