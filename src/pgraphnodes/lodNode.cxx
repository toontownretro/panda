--- conflicted
+++ resolved
@@ -146,19 +146,8 @@
   PN_stdfloat lod_scale = cdata->_lod_scale *
     trav->get_scene()->get_camera_node()->get_lod_scale();
 
-<<<<<<< HEAD
   Children children = get_children();
-  int num_children = std::min(children.get_num_children(), cdata->_switch_vector.size());
-  for (int index = 0; index < num_children; ++index) {
-    const Switch &sw = cdata->_switch_vector[index];
-    bool in_range;
-    if (cdata->_got_force_switch) {
-      in_range = (cdata->_force_switch == index);
-    } else {
-      in_range = sw.in_range_2(dist2 * cdata->_lod_scale
-                   * trav->get_scene()->get_camera_node()->get_lod_scale());
-=======
-  int num_children = std::min(get_num_children(), (int)cdata->_switch_vector.size());
+  int num_children = std::min(children.get_num_children(), (int)cdata->_switch_vector.size());
 
   if (data._instances == nullptr || cdata->_got_force_switch) {
     LPoint3 center = cdata->_center * rel_transform->get_mat();
@@ -175,13 +164,9 @@
 
       if (in_range) {
         // This switch level is in range.  Draw its children.
-        PandaNode *child = get_child(index);
-        if (child != nullptr) {
-          CullTraverserData next_data(data, child);
-          trav->traverse(next_data);
-        }
-      }
->>>>>>> 494d0d83
+        const PandaNode::DownConnection &child = children.get_child_connection(index);
+        trav->traverse_child(data, child);
+      }
     }
   }
   else {
@@ -189,12 +174,6 @@
     size_t num_instances = data._instances->size();
     std::unique_ptr<BitArray[]> in_range(new BitArray[num_children]);
 
-<<<<<<< HEAD
-    if (in_range) {
-      // This switch level is in range.  Draw its children.
-      const PandaNode::DownConnection &child = children.get_child_connection(index);
-      trav->traverse_child(data, child);
-=======
     for (size_t ii = 0; ii < num_instances; ++ii) {
       LPoint3 inst_center = cdata->_center *
         rel_transform->compose((*data._instances)[ii].get_transform())->get_mat();
@@ -216,12 +195,12 @@
         // At least one instance is visible in this switch level.
         PandaNode *child = get_child(index);
         if (child != nullptr) {
-          CullTraverserData next_data(data, child);
+          CullTraverserData next_data(data, child, data._net_transform,
+                                      data._state, data._view_frustum);
           next_data._instances = instances;
           trav->traverse(next_data);
         }
       }
->>>>>>> 494d0d83
     }
   }
 
