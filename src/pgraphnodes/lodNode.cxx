/**
 * PANDA 3D SOFTWARE
 * Copyright (c) Carnegie Mellon University.  All rights reserved.
 *
 * All use of this software is subject to the terms of the revised BSD
 * license.  You should have received a copy of this license along
 * with this source code in a file named "LICENSE."
 *
 * @file lodNode.cxx
 * @author drose
 * @date 2002-03-06
 */

#include "lodNode.h"
#include "fadeLodNode.h"
#include "cullTraverserData.h"
#include "cullTraverser.h"
#include "config_pgraphnodes.h"
#include "geomVertexData.h"
#include "geomVertexWriter.h"
#include "geomVertexFormat.h"
#include "geomTristrips.h"
#include "mathNumbers.h"
#include "geom.h"
#include "geomNode.h"
#include "transformState.h"
#include "renderState.h"
#include "cullFaceAttrib.h"
#include "textureAttrib.h"
#include "boundingSphere.h"
#include "geometricBoundingVolume.h"
#include "look_at.h"
#include "nodePath.h"
#include "shaderAttrib.h"
#include "colorAttrib.h"
#include "clipPlaneAttrib.h"

TypeHandle LODNode::_type_handle;

/**
 * Creates a new LODNode of the type specified by the default-lod-type config
 * variable.
 */
PT(LODNode) LODNode::
make_default_lod(const std::string &name) {
  switch (default_lod_type.get_value()) {
  case LNT_pop:
    return new LODNode(name);

  case LNT_fade:
    return new FadeLODNode(name);

  default:
    pgraph_cat.error()
      << "Invalid LODNodeType value: " << (int)default_lod_type << "\n";
    return new LODNode(name);
  }
}

/**
 * Returns a newly-allocated Node that is a shallow copy of this one.  It will
 * be a different Node pointer, but its internal data may or may not be shared
 * with that of the original Node.
 */
PandaNode *LODNode::
make_copy() const {
  return new LODNode(*this);
}

/**
 * Returns true if it is generally safe to combine this particular kind of
 * PandaNode with other kinds of PandaNodes of compatible type, adding
 * children or whatever.  For instance, an LODNode should not be combined with
 * any other PandaNode, because its set of children is meaningful.
 */
bool LODNode::
safe_to_combine() const {
  return false;
}

/**
 * Returns true if it is generally safe to combine the children of this
 * PandaNode with each other.  For instance, an LODNode's children should not
 * be combined with each other, because the set of children is meaningful.
 */
bool LODNode::
safe_to_combine_children() const {
  return false;
}

/**
 * Transforms the contents of this PandaNode by the indicated matrix, if it
 * means anything to do so.  For most kinds of PandaNodes, this does nothing.
 */
void LODNode::
xform(const LMatrix4 &mat) {
  CDWriter cdata(_cycler);

  cdata->_center = cdata->_center * mat;

  // We'll take just the length of the y axis as the matrix's scale.
  LVector3 y;
  mat.get_row3(y, 1);
  PN_stdfloat factor = y.length();

  SwitchVector::iterator si;
  for (si = cdata->_switch_vector.begin();
       si != cdata->_switch_vector.end();
       ++si) {
    (*si).rescale(factor);
  }
}

/**
 * This function will be called during the cull traversal to perform any
 * additional operations that should be performed at cull time.  This may
 * include additional manipulation of render state or additional
 * visible/invisible decisions, or any other arbitrary operation.
 *
 * Note that this function will *not* be called unless set_cull_callback() is
 * called in the constructor of the derived class.  It is necessary to call
 * set_cull_callback() to indicated that we require cull_callback() to be
 * called.
 *
 * By the time this function is called, the node has already passed the
 * bounding-volume test for the viewing frustum, and the node's transform and
 * state have already been applied to the indicated CullTraverserData object.
 *
 * The return value is true if this node should be visible, or false if it
 * should be culled.
 */
bool LODNode::
cull_callback(CullTraverser *trav, CullTraverserData &data) {
  if (is_any_shown()) {
    return show_switches_cull_callback(trav, data);
  }

  consider_verify_lods(trav, data);

  CDReader cdata(_cycler);

  CPT(TransformState) rel_transform = get_rel_transform(trav, data);
  PN_stdfloat lod_scale = cdata->_lod_scale *
    trav->get_scene()->get_camera_node()->get_lod_scale();

  Children children = get_children();
  int num_children = std::min(children.get_num_children(), cdata->_switch_vector.size());

  if (data._instances == nullptr || cdata->_got_force_switch) {
    LPoint3 center = cdata->_center * rel_transform->get_mat();
    PN_stdfloat size = compute_pixel_diameter_of_sphere(trav, center, 0.5f * lod_scale);
    PN_stdfloat metric = get_lod_metric(size);

    for (int index = 0; index < num_children; ++index) {
      const Switch &sw = cdata->_switch_vector[index];
      bool in_range;
      if (cdata->_got_force_switch) {
        in_range = (cdata->_force_switch == index);
      } else {
        in_range = sw.in_range(metric);
      }

      if (in_range) {
        // This switch level is in range.  Draw its children.
        const PandaNode::DownConnection &child = children.get_child_connection(index);
<<<<<<< HEAD
        trav->traverse_child(data, child);
=======
        trav->traverse_down(data, child);
>>>>>>> 9f1ab69e
      }
    }
  }
  else {
    // Figure out which instances in which switch levels should be visible.
    size_t num_instances = data._instances->size();
    std::unique_ptr<BitArray[]> in_range(new BitArray[num_children]);

    for (size_t ii = 0; ii < num_instances; ++ii) {
      LPoint3 inst_center = cdata->_center *
        rel_transform->compose((*data._instances)[ii].get_transform())->get_mat();

      PN_stdfloat size = compute_pixel_diameter_of_sphere(trav, inst_center, 0.5f * lod_scale);
      PN_stdfloat metric = get_lod_metric(size);

      for (int index = 0; index < num_children; ++index) {
        const Switch &sw = cdata->_switch_vector[index];
        if (!sw.in_range(metric)) {
          in_range[index].set_bit(ii);
        }
      }
    }

    for (int index = 0; index < num_children; ++index) {
      CPT(InstanceList) instances = data._instances->without(in_range[index]);
      if (!instances->empty()) {
        // At least one instance is visible in this switch level.
<<<<<<< HEAD
        PandaNode *child = get_child(index);
        if (child != nullptr) {
          CullTraverserData next_data(data, child, data._net_transform,
                                      data._state, data._view_frustum);
          next_data._instances = instances;
          trav->traverse_below(next_data);
        }
=======
        const PandaNode::DownConnection &child = children.get_child_connection(index);
        trav->traverse_down(data, child);
>>>>>>> 9f1ab69e
      }
    }
  }

  // Now return false indicating that we have already taken care of the
  // traversal from here.
  return false;
}

/**
 *
 */
void LODNode::
output(std::ostream &out) const {
  PandaNode::output(out);
  CDReader cdata(_cycler);
  out << " center(" << cdata->_center << ") ";
  if (cdata->_switch_vector.empty()) {
    out << "no switches.";
  } else {
    SwitchVector::const_iterator si;
    si = cdata->_switch_vector.begin();
    out << "(" << (*si).get_in() << "/" << (*si).get_out() << ")";
    ++si;
    while (si != cdata->_switch_vector.end()) {
      out << " (" << (*si).get_in() << "/" << (*si).get_out() << ")";
      ++si;
    }
  }
}

/**
 * A simple downcast check.  Returns true if this kind of node happens to
 * inherit from LODNode, false otherwise.
 *
 * This is provided as a a faster alternative to calling
 * is_of_type(LODNode::get_class_type()).
 */
bool LODNode::
is_lod_node() const {
  return true;
}

/**
 * This is provided as a debugging aid.  show_switch() will put the LODNode
 * into a special mode where rather than computing and drawing the appropriate
 * level of the LOD, a ring is drawn around the LODNode center indicating the
 * switch distances from the camera for the indicated level, and the geometry
 * of the indicated level is drawn in wireframe.
 *
 * Multiple different levels can be visualized this way at once.  Call
 * hide_switch() or hide_all_switches() to undo this mode and restore the
 * LODNode to its normal behavior.
 */
void LODNode::
show_switch(int index) {
  CDWriter cdata(_cycler);
  do_show_switch(cdata, index, get_default_show_color(index));
  mark_internal_bounds_stale();
}

/**
 * This is provided as a debugging aid.  show_switch() will put the LODNode
 * into a special mode where rather than computing and drawing the appropriate
 * level of the LOD, a ring is drawn around the LODNode center indicating the
 * switch distances from the camera for the indicated level, and the geometry
 * of the indicated level is drawn in wireframe.
 *
 * Multiple different levels can be visualized this way at once.  Call
 * hide_switch() or hide_all_switches() to undo this mode and restore the
 * LODNode to its normal behavior.
 */
void LODNode::
show_switch(int index, const LColor &color) {
  CDWriter cdata(_cycler);
  do_show_switch(cdata, index, color);
  mark_internal_bounds_stale();
}

/**
 * Disables a previous call to show_switch().
 */
void LODNode::
hide_switch(int index) {
  CDWriter cdata(_cycler);
  do_hide_switch(cdata, index);
  mark_internal_bounds_stale();
}

/**
 * Shows all levels in their default colors.
 */
void LODNode::
show_all_switches() {
  CDWriter cdata(_cycler);
  for (int i = 0; i < (int)cdata->_switch_vector.size(); ++i) {
    do_show_switch(cdata, i, get_default_show_color(i));
  }
  mark_internal_bounds_stale();
}

/**
 * Hides all levels, restoring the LODNode to normal operation.
 */
void LODNode::
hide_all_switches() {
  CDWriter cdata(_cycler);
  for (int i = 0; i < (int)cdata->_switch_vector.size(); ++i) {
    do_hide_switch(cdata, i);
  }
  mark_internal_bounds_stale();
}

/**
 * Returns true if the bounding volumes for the geometry of each fhild node
 * entirely fits within the switch_in radius for that child, or false
 * otherwise.  It is almost always a mistake for the geometry of an LOD level
 * to be larger than its switch_in radius.
 */
bool LODNode::
verify_child_bounds() const {
  bool okflag = true;
  CDReader cdata(_cycler);

  for (int index = 0; index < (int)cdata->_switch_vector.size(); ++index) {
    PN_stdfloat suggested_radius;
    if (!do_verify_child_bounds(cdata, index, suggested_radius)) {
      const Switch &sw = cdata->_switch_vector[index];
      pgraph_cat.warning()
        << "Level " << index << " geometry of " << *this
        << " is larger than its switch radius; suggest radius of "
        << suggested_radius << " instead of " << sw.get_in() << "\n";
      okflag = false;
    }
  }

  return okflag;
}

/**
 * Determines which child should be visible according to the current camera
 * position.  If a child is visible, returns its index number; otherwise,
 * returns -1.
 */
int LODNode::
compute_child(CullTraverser *trav, CullTraverserData &data) {
  if (data.get_net_transform(trav)->is_singular()) {
    // If we're under a singular transform, we can't compute the LOD; select
    // none of them instead.
    return -1;
  }

  CDReader cdata(_cycler);

  if (cdata->_got_force_switch) {
    return cdata->_force_switch;
  }

  PN_stdfloat lod_scale = cdata->_lod_scale *
    trav->get_scene()->get_camera_node()->get_lod_scale();

  CPT(TransformState) rel_transform = get_rel_transform(trav, data);
  LPoint3 center;

  if (data._instances == nullptr) {
    center = cdata->_center * rel_transform->get_mat();
  }
  else {
    // Can't really do much with instancing in FadeLODNode; let's instead
    // just calculate the centroid of the visible instances.
    center = LPoint3(0);
    for (const InstanceList::Instance &instance : *data._instances) {
      center += cdata->_center *
        rel_transform->compose(instance.get_transform())->get_mat();
    }
    center *= 1.0 / data._instances->size();
  }

  PN_stdfloat size = compute_pixel_diameter_of_sphere(trav, center, 0.5f * lod_scale);
  PN_stdfloat metric = get_lod_metric(size);

  for (int index = 0; index < (int)cdata->_switch_vector.size(); ++index) {
    if (cdata->_switch_vector[index].in_range(metric)) {
      if (pgraph_cat.is_debug()) {
        pgraph_cat.debug()
          << data.get_node_path() << " at metric " << metric
          << ", selected child " << index << "\n";
      }

      return index;
    }
  }

  if (pgraph_cat.is_debug()) {
    pgraph_cat.debug()
      << data.get_node_path() << " at metric " << metric
      << ", no children in range.\n";
  }

  return -1;
}

/**
 * Calculates the number of on-screen pixels the given sphere takes up.
 *
 * The origin of the sphere is assumed to already be in view space.
 */
PN_stdfloat LODNode::
compute_pixel_diameter_of_sphere(CullTraverser *trav,
                                 LPoint3 &pos, PN_stdfloat radius) const {
  const Lens *lens = trav->get_scene()->get_lens();
  const LMatrix4 &proj_matrix = lens->get_projection_mat();

  LPoint4 test_point1(pos + (LVector3::up() * radius), 1.0);
  LPoint4 test_point2(pos + (LVector3::down() * radius), 1.0);

  LPoint4 clip_pos1 = proj_matrix.xform(test_point1);
  LPoint4 clip_pos2 = proj_matrix.xform(test_point2);

  if (clip_pos1[3] >= 0.001f) {
    clip_pos1[1] /= clip_pos1[3];

  } else {
    clip_pos1[1] *= 1000.0f;
  }

  if (clip_pos2[3] >= 0.001f) {
    clip_pos2[1] /= clip_pos2[3];

  } else {
    clip_pos2[1] *= 1000.0f;
  }

  PN_stdfloat height = trav->get_scene()->get_viewport_height();
  return height * fabs(clip_pos2[1] - clip_pos1[1]);
}

/**
 * Calculates the value that should be used to determine the active switch.
 */
PN_stdfloat LODNode::
get_lod_metric(PN_stdfloat sphere_size) const {
  return (sphere_size != 0.0f) ? (100.0f / sphere_size) : 0.0f;
}

/**
 * A special version of cull_callback() that is to be invoked when the LODNode
 * is in show_switch() mode.  This just draws the rings and the wireframe
 * geometry for the selected switches.
 */
bool LODNode::
show_switches_cull_callback(CullTraverser *trav, CullTraverserData &data) {
  CDReader cdata(_cycler);

  CPT(TransformState) rel_transform = get_rel_transform(trav, data);
  LPoint3 center_view = cdata->_center * rel_transform->get_mat();

  PN_stdfloat size = compute_pixel_diameter_of_sphere(trav, center_view, 0.5f);
  PN_stdfloat metric = get_lod_metric(size);

  // Now orient the disk(s) in camera space such that their origin is at
  // center, and the (0, 0, 0) point in camera space is on the disk.
  LMatrix4 mat;
  look_at(mat, -center_view, LVector3(0.0f, 0.0f, 1.0f));
  mat.set_row(3, center_view);
  CPT(TransformState) viz_transform =
    rel_transform->invert_compose(TransformState::make_mat(mat));

  for (int index = 0; index < (int)cdata->_switch_vector.size(); ++index) {
    const Switch &sw = cdata->_switch_vector[index];
    if (sw.is_shown()) {
      bool in_range;
      if (cdata->_got_force_switch) {
        in_range = (cdata->_force_switch == index);
      } else {
        in_range = sw.in_range(metric);
      }

      if (in_range) {
        // This switch level is in range.  Draw its children in the funny
        // wireframe mode.
        Children children = get_children();
        if (index < children.get_num_children()) {
          const PandaNode::DownConnection &child = children.get_child_connection(index);
<<<<<<< HEAD
          trav->traverse_child(data, child, data._state->compose(sw.get_viz_model_state()));
=======
          trav->traverse_down(data, child, data._state->compose(sw.get_viz_model_state()));
>>>>>>> 9f1ab69e
        }

        // And draw the spindle in this color.
        //CullTraverserData next_data2(data, sw.get_spindle_viz());
        //next_data2.apply_transform(viz_transform);
        //trav->traverse(next_data2);
      }

      // Draw the rings for this switch level.  We do this after we have drawn
      // the geometry and the spindle.
      //CullTraverserData next_data(data, sw.get_ring_viz());
      //next_data.apply_transform(viz_transform);
      //trav->traverse(next_data);
    }
  }

  // Now return false indicating that we have already taken care of the
  // traversal from here.
  return false;
}

/**
 * Returns a newly-allocated BoundingVolume that represents the internal
 * contents of the node.  Should be overridden by PandaNode classes that
 * contain something internally.
 */
void LODNode::
compute_internal_bounds(CPT(BoundingVolume) &internal_bounds,
                        int &internal_vertices,
                        int pipeline_stage,
                        Thread *current_thread) const {
  // First, get ourselves a fresh, empty bounding volume.
  PT(BoundingVolume) bound = new BoundingSphere;

  // If we have any visible rings, those count in the bounding volume.
  if (is_any_shown()) {
    // Now actually compute the bounding volume by putting it around all of
    // our geoms' bounding volumes.
    pvector<const BoundingVolume *> child_volumes;
    pvector<PT(BoundingVolume) > pt_volumes;

    CDStageReader cdata(_cycler, pipeline_stage, current_thread);

    SwitchVector::const_iterator si;
    for (si = cdata->_switch_vector.begin();
         si != cdata->_switch_vector.end();
         ++si) {
      const Switch &sw = (*si);
      if (sw.is_shown()) {
        PT(BoundingVolume) sphere = new BoundingSphere(cdata->_center, sw.get_in());
        child_volumes.push_back(sphere);
        pt_volumes.push_back(sphere);
      }
    }

    const BoundingVolume **child_begin = &child_volumes[0];
    const BoundingVolume **child_end = child_begin + child_volumes.size();

    bound->around(child_begin, child_end);
  }

  internal_bounds = bound;
  internal_vertices = 0;
}

/**
 * Returns the relative transform to convert from the LODNode space to the
 * camera space.
 */
CPT(TransformState) LODNode::
get_rel_transform(CullTraverser *trav, CullTraverserData &data) {
  // Get a pointer to the camera node.
  Camera *camera = trav->get_scene()->get_camera_node();

  // Get the camera space transform.
  CPT(TransformState) rel_transform;

  NodePath lod_center = camera->get_lod_center();
  if (!lod_center.is_empty()) {
    rel_transform =
      lod_center.get_net_transform()->invert_compose(data.get_net_transform(trav));
  } else {
    NodePath cull_center = camera->get_cull_center();
    if (!cull_center.is_empty()) {
      rel_transform =
        cull_center.get_net_transform()->invert_compose(data.get_net_transform(trav));
    } else {
      rel_transform = data.get_modelview_transform(trav);
    }
  }

  return rel_transform;
}

/**
 * The private implementation of show_switch().
 */
void LODNode::
do_show_switch(LODNode::CData *cdata, int index, const LColor &color) {
  nassertv(index >= 0 && index < (int)cdata->_switch_vector.size());

  if (!cdata->_switch_vector[index].is_shown()) {
    ++cdata->_num_shown;
  }
  cdata->_switch_vector[index].show(color);
}

/**
 * The private implementation of hide_switch().
 */
void LODNode::
do_hide_switch(LODNode::CData *cdata, int index) {
  nassertv(index >= 0 && index < (int)cdata->_switch_vector.size());

  if (cdata->_switch_vector[index].is_shown()) {
    --cdata->_num_shown;
  }
  cdata->_switch_vector[index].hide();
}

/**
 * The private implementation of verify_child_bounds(), this checks the
 * bounding volume of just one child.
 *
 * If the return value is false, suggested_radius is filled with a radius that
 * ought to be large enough to include the child.
 */
bool LODNode::
do_verify_child_bounds(const LODNode::CData *cdata, int index,
                       PN_stdfloat &suggested_radius) const {
  suggested_radius = 0.0f;

  if (index < get_num_children()) {
    const Switch &sw = cdata->_switch_vector[index];
    PandaNode *child = get_child(index);
    if (child != nullptr) {
      UpdateSeq seq;
      CPT(BoundingVolume) bv = child->get_bounds(seq);

      if (seq == sw._bounds_seq) {
        // We previously verified this child, and it hasn't changed since
        // then.
        return sw._verify_ok;
      }

      ((Switch &)sw)._bounds_seq = seq;
      ((Switch &)sw)._verify_ok = true;

      if (bv->is_empty()) {
        // This child has no geometry, so no one cares anyway.
        return true;
      }
      if (bv->is_infinite()) {
        // To be strict, we ought to look closer if the child has an infinite
        // bounding volume, but in practice this is probably just a special
        // case (e.g.  the child contains the camera) that we don't really
        // want to check.
        return true;
      }

      const Switch &sw = cdata->_switch_vector[index];

      const GeometricBoundingVolume *gbv;
      DCAST_INTO_R(gbv, bv, false);
      BoundingSphere sphere(cdata->_center, sw.get_in());
      sphere.local_object();

      int flags = sphere.contains(gbv);
      if ((flags & BoundingVolume::IF_all) != 0) {
        // This child's radius completely encloses its bounding volume.
        // Perfect.  (And this is the most common case.)
        return true;
      }

      if (flags == 0) {
        // This child's radius doesn't even come close to containing its
        // volume.
        nassertr(!gbv->is_infinite(), false);
        sphere.extend_by(gbv);
        suggested_radius = sphere.get_radius();
        ((Switch &)sw)._verify_ok = false;
        return false;
      }

      // This child's radius partially encloses its (loose) bounding volume.
      // We have to look closer to determine whether it, in fact, fully
      // encloses its geometry.
      LPoint3 min_point(0.0f, 0.0f, 0.0f);
      LPoint3 max_point(0.0f, 0.0f, 0.0f);

      bool found_any = false;
      child->calc_tight_bounds(min_point, max_point, found_any,
                               TransformState::make_identity(),
                               Thread::get_current_thread());
      if (!found_any) {
        // Hmm, the child has no geometry after all.
        return true;
      }

      // Now we have a bounding box.  Define the largest sphere we can that
      // fits within this box.  All we can say about this sphere is that it
      // should definitely fit entirely within a bounding sphere that contains
      // all the points of the child.
      LPoint3 box_center = (min_point + max_point) / 2.0f;
      PN_stdfloat box_radius = std::min(std::min(max_point[0] - box_center[0],
                                 max_point[1] - box_center[1]),
                             max_point[2] - box_center[2]);

      BoundingSphere box_sphere(box_center, box_radius);
      box_sphere.local_object();

      // So if any part of this inscribed sphere is outside of the radius,
      // then the radius is bad.
      flags = sphere.contains(&box_sphere);
      if ((flags & BoundingVolume::IF_all) == 0) {
        // No good.
        if (gbv->is_infinite()) {
          sphere.extend_by(&box_sphere);
        } else {
          sphere.extend_by(gbv);
        }
        suggested_radius = sphere.get_radius();
        ((Switch &)sw)._verify_ok = false;
        return false;
      }
    }
  }

  return true;
}

/**
 * Called internally by consider_verify_lods().
 */
void LODNode::
do_auto_verify_lods(CullTraverser *trav, CullTraverserData &data) {
  UpdateSeq seq;
  get_bounds(seq);
  CDLockedReader cdata(_cycler);

  if (cdata->_got_force_switch) {
    // If we're forcing a particular switch, don't verify the LOD sizes, since
    // they don't really apply anymore anyway.  Assume the user knows what
    // he's doing.
    return;
  }

  if (seq != cdata->_bounds_seq) {
    // Time to validate the children again.
    for (int index = 0; index < (int)cdata->_switch_vector.size(); ++index) {
      PN_stdfloat suggested_radius;
      if (!do_verify_child_bounds(cdata, index, suggested_radius)) {
        const Switch &sw = cdata->_switch_vector[index];
        std::ostringstream strm;
        strm
          << "Level " << index << " geometry of " << data.get_node_path()
          << " is larger than its switch radius; suggest radius of "
          << suggested_radius << " instead of " << sw.get_in()
          << " (configure verify-lods 0 to ignore this error)";
        nassert_raise(strm.str());
      }
    }
    CDWriter cdataw(_cycler, cdata);
    cdataw->_bounds_seq = seq;
  }
}

/**
 * Returns a default color appropriate for showing the indicated level.
 */
const LColor &LODNode::
get_default_show_color(int index) {
  static LColor default_colors[] = {
    LColor(1.0f, 0.0f, 0.0f, 0.7f),
    LColor(0.0f, 1.0f, 0.0f, 0.7f),
    LColor(0.0f, 0.0f, 1.0f, 0.7f),
    LColor(0.0f, 1.0f, 1.0f, 0.7f),
    LColor(1.0f, 0.0f, 1.0f, 0.7f),
    LColor(1.0f, 1.0f, 0.0f, 0.7f),
  };
  static const int num_default_colors = sizeof(default_colors) / sizeof(LColor);

  return default_colors[index % num_default_colors];
}


/**
 * Tells the BamReader how to create objects of type LODNode.
 */
void LODNode::
register_with_read_factory() {
  BamReader::get_factory()->register_factory(get_class_type(), make_from_bam);
}

/**
 * Writes the contents of this object to the datagram for shipping out to a
 * Bam file.
 */
void LODNode::
write_datagram(BamWriter *manager, Datagram &dg) {
  PandaNode::write_datagram(manager, dg);
  manager->write_cdata(dg, _cycler);
}

/**
 * This function is called by the BamReader's factory when a new object of
 * type LODNode is encountered in the Bam file.  It should create the LODNode
 * and extract its information from the file.
 */
TypedWritable *LODNode::
make_from_bam(const FactoryParams &params) {
  LODNode *node = new LODNode("");

  DatagramIterator scan;
  BamReader *manager;

  parse_params(params, scan, manager);
  node->fillin(scan, manager);

  return node;
}

/**
 * This internal function is called by make_from_bam to read in all of the
 * relevant data from the BamFile for the new LODNode.
 */
void LODNode::
fillin(DatagramIterator &scan, BamReader *manager) {
  PandaNode::fillin(scan, manager);
  manager->read_cdata(scan, _cycler);
}

/**
 *
 */
CycleData *LODNode::CData::
make_copy() const {
  return new CData(*this);
}

/**
 * Ensures that the _lowest and _highest members are set appropriately after a
 * change to the set of switches.
 */
void LODNode::CData::
check_limits() {
  _lowest = 0;
  _highest = 0;
  for (size_t i = 1; i < _switch_vector.size(); ++i) {
    if (_switch_vector[i].get_out() > _switch_vector[_lowest].get_out()) {
      _lowest = i;
    }
    if (_switch_vector[i].get_in() < _switch_vector[_highest].get_in()) {
      _highest = i;
    }
  }
}

/**
 * Writes the contents of this object to the datagram for shipping out to a
 * Bam file.
 */
void LODNode::CData::
write_datagram(BamWriter *manager, Datagram &dg) const {
  _center.write_datagram(dg);

  dg.add_uint16(_switch_vector.size());

  SwitchVector::const_iterator si;
  for (si = _switch_vector.begin();
       si != _switch_vector.end();
       ++si) {
    (*si).write_datagram(dg);
  }
}

/**
 * This internal function is called by make_from_bam to read in all of the
 * relevant data from the BamFile for the new LODNode.
 */
void LODNode::CData::
fillin(DatagramIterator &scan, BamReader *manager) {
  _center.read_datagram(scan);

  _switch_vector.clear();

  int num_switches = scan.get_uint16();
  _switch_vector.reserve(num_switches);
  for (int i = 0; i < num_switches; i++) {
    Switch sw(0, 0);
    sw.read_datagram(scan);

    _switch_vector.push_back(sw);
  }
  _lod_scale = 1;
}

/**
 * Computes a Geom suitable for rendering the ring associated with this
 * switch.
 */
void LODNode::Switch::
compute_ring_viz() {
  // We render the ring as a series of concentric ring-shaped triangle strips,
  // each of which has num_slices quads.
  static const int num_slices = 50;
  static const int num_rings = 1;

  // There are also two more triangle strips, one for the outer edge, and one
  // for the inner edge.
  static const PN_stdfloat edge_ratio = 0.1;  // ratio of edge height to diameter.

  const GeomVertexFormat *format = GeomVertexFormat::get_v3n3c();
  PT(GeomVertexData) vdata = new GeomVertexData("LOD_ring", format, Geom::UH_static);

  // Fill up the vertex table with all of the vertices.
  GeomVertexWriter vertex(vdata, InternalName::get_vertex());
  GeomVertexWriter normal(vdata, InternalName::get_normal());
  GeomVertexWriter color(vdata, InternalName::get_color());

  // First, the vertices for the flat ring.
  int ri, si;
  for (ri = 0; ri <= num_rings; ++ri) {
    // r is in the range [0.0, 1.0].
    PN_stdfloat r = (PN_stdfloat)ri / (PN_stdfloat)num_rings;

    // d is in the range [_out, _in].
    PN_stdfloat d = r * (_in - _out) + _out;

    for (si = 0; si < num_slices; ++si) {
      // s is in the range [0.0, 1.0).
      PN_stdfloat s = (PN_stdfloat)si / (PN_stdfloat)num_slices;

      // t is in the range [0.0, 2pi).
      PN_stdfloat t = MathNumbers::pi * 2.0f * s;

      PN_stdfloat x = ccos(t);
      PN_stdfloat y = csin(t);
      vertex.add_data3(x * d, y * d, 0.0f);
      normal.add_data3(0.0f, 0.0f, 1.0f);
      color.add_data4(_show_color);
    }
  }

  // Next, the vertices for the inner and outer edges.
  for (ri = 0; ri <= 1; ++ri) {
    PN_stdfloat r = (PN_stdfloat)ri;
    PN_stdfloat d = r * (_in - _out) + _out;

    for (si = 0; si < num_slices; ++si) {
      PN_stdfloat s = (PN_stdfloat)si / (PN_stdfloat)num_slices;
      PN_stdfloat t = MathNumbers::pi * 2.0f * s;

      PN_stdfloat x = ccos(t);
      PN_stdfloat y = csin(t);

      vertex.add_data3(x * d, y * d, 0.5f * edge_ratio * d);
      normal.add_data3(x, y, 0.0f);
      color.add_data4(_show_color);
    }

    for (si = 0; si < num_slices; ++si) {
      PN_stdfloat s = (PN_stdfloat)si / (PN_stdfloat)num_slices;
      PN_stdfloat t = MathNumbers::pi * 2.0f * s;

      PN_stdfloat x = ccos(t);
      PN_stdfloat y = csin(t);

      vertex.add_data3(x * d, y * d, -0.5f * edge_ratio * d);
      normal.add_data3(x, y, 0.0f);
      color.add_data4(_show_color);
    }
  }

  // Now create the triangle strips.  One tristrip for each ring.
  PT(GeomTristrips) strips = new GeomTristrips(Geom::UH_static);
  for (ri = 0; ri < num_rings; ++ri) {
    for (si = 0; si < num_slices; ++si) {
      strips->add_vertex(ri * num_slices + si);
      strips->add_vertex((ri + 1) * num_slices + si);
    }
    strips->add_vertex(ri * num_slices);
    strips->add_vertex((ri + 1) * num_slices);
    strips->close_primitive();
  }

  // And then one triangle strip for each of the inner and outer edges.
  for (ri = 0; ri <= 1; ++ri) {
    for (si = 0; si < num_slices; ++si) {
      strips->add_vertex((num_rings + 1 + ri * 2) * num_slices + si);
      strips->add_vertex((num_rings + 1 + ri * 2 + 1) * num_slices + si);
    }
    strips->add_vertex((num_rings + 1 + ri * 2) * num_slices);
    strips->add_vertex((num_rings + 1 + ri * 2 + 1) * num_slices);
    strips->close_primitive();
  }

  PT(Geom) ring_geom = new Geom(vdata);
  ring_geom->add_primitive(strips);

  PT(GeomNode) geom_node = new GeomNode("ring");
  geom_node->add_geom(ring_geom);

  CPT(RenderState) viz_state =
    RenderState::make(CullFaceAttrib::make(CullFaceAttrib::M_cull_none),
                      TextureAttrib::make_off(),
                      ShaderAttrib::make_off(),
                      RenderState::get_max_priority());
  if (_show_color[3] != 1.0f) {
    viz_state = viz_state->add_attrib(TransparencyAttrib::make(TransparencyAttrib::M_alpha),
                                        RenderState::get_max_priority());
  }

  geom_node->set_state(viz_state);

  _ring_viz = geom_node.p();
}

/**
 * Computes a Geom suitable for rendering the LODNode spindle in the color of
 * this switch.
 */
void LODNode::Switch::
compute_spindle_viz() {
  // We render the spindle as a cylinder, which consists of num_rings rings
  // stacked vertically, each of which is a triangle strip of num_slices
  // quads.  The scale is -10 .. 10 vertically, with a radius of 1.0.
  static const int num_slices = 10;
  static const int num_rings = 10;

  const GeomVertexFormat *format = GeomVertexFormat::get_v3n3c();
  PT(GeomVertexData) vdata = new GeomVertexData("LOD_spindle", format, Geom::UH_static);

  // Fill up the vertex table with all of the vertices.
  GeomVertexWriter vertex(vdata, InternalName::get_vertex());
  GeomVertexWriter normal(vdata, InternalName::get_normal());
  GeomVertexWriter color(vdata, InternalName::get_color());

  int ri, si;
  for (ri = 0; ri <= num_rings; ++ri) {
    // r is in the range [0.0, 1.0].
    PN_stdfloat r = (PN_stdfloat)ri / (PN_stdfloat)num_rings;

    // z is in the range [100.0, -100.0]
    PN_stdfloat z = 100.0f - r * 200.0f;

    for (si = 0; si < num_slices; ++si) {
      // s is in the range [0.0, 1.0).
      PN_stdfloat s = (PN_stdfloat)si / (PN_stdfloat)num_slices;

      // t is in the range [0.0, 2pi).
      PN_stdfloat t = MathNumbers::pi * 2.0f * s;

      PN_stdfloat x = ccos(t);
      PN_stdfloat y = csin(t);
      vertex.add_data3(x, y, z);
      normal.add_data3(x, y, 0.0f);
      color.add_data4(_show_color);
    }
  }

  // Now create the triangle strips.  One tristrip for each ring.
  PT(GeomTristrips) strips = new GeomTristrips(Geom::UH_static);
  for (ri = 0; ri < num_rings; ++ri) {
    for (si = 0; si < num_slices; ++si) {
      strips->add_vertex(ri * num_slices + si);
      strips->add_vertex((ri + 1) * num_slices + si);
    }
    strips->add_vertex(ri * num_slices);
    strips->add_vertex((ri + 1) * num_slices);
    strips->close_primitive();
  }

  PT(Geom) spindle_geom = new Geom(vdata);
  spindle_geom->add_primitive(strips);

  PT(GeomNode) geom_node = new GeomNode("spindle");
  geom_node->add_geom(spindle_geom);

  CPT(RenderState) viz_state =
    RenderState::make(CullFaceAttrib::make(CullFaceAttrib::M_cull_clockwise),
                      TextureAttrib::make_off(),
                      ShaderAttrib::make_off(),
                      RenderState::get_max_priority());
  if (_show_color[3] != 1.0f) {
    viz_state = viz_state->add_attrib(TransparencyAttrib::make(TransparencyAttrib::M_alpha),
                                      RenderState::get_max_priority());
  }

  geom_node->set_state(viz_state);

  _spindle_viz = geom_node.p();
}

/**
 * Computes a RenderState for rendering the children of this switch in colored
 * wireframe mode.
 */
void LODNode::Switch::
compute_viz_model_state() {
  // The RenderState::make() function only takes up to four attribs at once.
  // Since we need more attribs than that, we have to make up our state in two
  // steps.
  _viz_model_state = RenderState::make(RenderModeAttrib::make(RenderModeAttrib::M_wireframe),
                                       TextureAttrib::make_off(),
                                       ShaderAttrib::make_off(),
                                       ColorAttrib::make_flat(_show_color),
                                       RenderState::get_max_priority());
  CPT(RenderState) st2 = RenderState::make(TransparencyAttrib::make(TransparencyAttrib::M_none),
                                           RenderState::get_max_priority());
  _viz_model_state = _viz_model_state->compose(st2);
}<|MERGE_RESOLUTION|>--- conflicted
+++ resolved
@@ -163,11 +163,7 @@
       if (in_range) {
         // This switch level is in range.  Draw its children.
         const PandaNode::DownConnection &child = children.get_child_connection(index);
-<<<<<<< HEAD
-        trav->traverse_child(data, child);
-=======
         trav->traverse_down(data, child);
->>>>>>> 9f1ab69e
       }
     }
   }
@@ -195,18 +191,8 @@
       CPT(InstanceList) instances = data._instances->without(in_range[index]);
       if (!instances->empty()) {
         // At least one instance is visible in this switch level.
-<<<<<<< HEAD
-        PandaNode *child = get_child(index);
-        if (child != nullptr) {
-          CullTraverserData next_data(data, child, data._net_transform,
-                                      data._state, data._view_frustum);
-          next_data._instances = instances;
-          trav->traverse_below(next_data);
-        }
-=======
         const PandaNode::DownConnection &child = children.get_child_connection(index);
         trav->traverse_down(data, child);
->>>>>>> 9f1ab69e
       }
     }
   }
@@ -491,11 +477,7 @@
         Children children = get_children();
         if (index < children.get_num_children()) {
           const PandaNode::DownConnection &child = children.get_child_connection(index);
-<<<<<<< HEAD
-          trav->traverse_child(data, child, data._state->compose(sw.get_viz_model_state()));
-=======
           trav->traverse_down(data, child, data._state->compose(sw.get_viz_model_state()));
->>>>>>> 9f1ab69e
         }
 
         // And draw the spindle in this color.
