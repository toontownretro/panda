/**
 * PANDA 3D SOFTWARE
 * Copyright (c) Carnegie Mellon University.  All rights reserved.
 *
 * All use of this software is subject to the terms of the revised BSD
 * license.  You should have received a copy of this license along
 * with this source code in a file named "LICENSE."
 *
 * @file shaderGenerator.h
 * @author jyelon
 * @date 2007-12-15
 * @author weifengh, PandaSE
 * @date 2010-04-15
 */

#ifndef SHADERGENERATOR_H
#define SHADERGENERATOR_H

#include "pandabase.h"
#include "typedReferenceCount.h"
#include "graphicsStateGuardianBase.h"
#include "shaderAttrib.h"
#include "renderState.h"

<<<<<<< HEAD
#include "graphicsStateGuardianBase.h"
=======
#ifdef HAVE_CG

>>>>>>> 157ce5bd
#include "graphicsOutputBase.h"
#include "nodePath.h"
#include "renderAttrib.h"

#include "colorAttrib.h"
#include "lightRampAttrib.h"
#include "texGenAttrib.h"
#include "textureAttrib.h"

class AmbientLight;
class DirectionalLight;
class PointLight;
class Spotlight;
class LightAttrib;
class GeomVertexAnimationSpec;

/**
 * The ShaderGenerator is a device that effectively replaces the classic fixed
 * function pipeline with a 'next-gen' fixed function pipeline.  The next-gen
 * fixed function pipeline supports features like normal mapping, gloss
 * mapping, cartoon lighting, and so forth.  It works by automatically
 * generating a shader from a given RenderState.
 *
 * Currently, there is one ShaderGenerator object per GraphicsStateGuardian.
 * It is our intent that in time, people will write classes that derive from
 * ShaderGenerator but which yield slightly different results.
 *
 * The ShaderGenerator owes its existence to the 'Bamboo Team' at Carnegie
 * Mellon's Entertainment Technology Center.  This is a group of students who,
 * as a semester project, decided that next-gen graphics should be accessible
 * to everyone, even if they don't know shader programming.  The group
 * consisted of:
 *
 * Aaron Lo, Programmer Heegun Lee, Programmer Erin Fernandez, Artist/Tester
 * Joe Grubb, Artist/Tester Ivan Ortega, Technical Artist/Tester
 *
 * Thanks to them!
 *
 */
class EXPCL_PANDA_PGRAPHNODES ShaderGenerator : public TypedReferenceCount {
PUBLISHED:
  ShaderGenerator(const GraphicsStateGuardianBase *gsg);
  virtual ~ShaderGenerator();
  virtual CPT(ShaderAttrib) synthesize_shader(const RenderState *rs,
                                              const GeomVertexAnimationSpec &anim);

  void rehash_generated_shaders();
  void clear_generated_shaders();

protected:
  // Shader register allocation:
  int _ftregs_used;
  void reset_register_allocator();
  const char *alloc_freg();

  bool _use_shadow_filter;
  int _num_indexed_transforms;

  // RenderState analysis information.  Created by analyze_renderstate:

  struct ShaderKey {
    ShaderKey();
    bool operator < (const ShaderKey &other) const;
    bool operator == (const ShaderKey &other) const;
    bool operator != (const ShaderKey &other) const { return !operator ==(other); }

    GeomVertexAnimationSpec _anim_spec;
    enum TextureFlags {
      TF_has_rgb      = 0x001,
      TF_has_alpha    = 0x002,
      TF_has_texscale = 0x004,
      TF_has_texmat   = 0x008,
      TF_saved_result = 0x010,
      TF_map_normal   = 0x020,
      TF_map_height   = 0x040,
      TF_map_glow     = 0x080,
      TF_map_gloss    = 0x100,
      TF_map_emission = 0x001000000,
      TF_uses_color   = 0x200,
      TF_uses_primary_color = 0x400,
      TF_uses_last_saved_result = 0x800,

      TF_rgb_scale_2 = 0x1000,
      TF_rgb_scale_4 = 0x2000,
      TF_alpha_scale_2 = 0x4000,
      TF_alpha_scale_4 = 0x8000,

      TF_COMBINE_RGB_MODE_SHIFT = 16,
      TF_COMBINE_RGB_MODE_MASK = 0x0000f0000,
      TF_COMBINE_ALPHA_MODE_SHIFT = 20,
      TF_COMBINE_ALPHA_MODE_MASK = 0x000f00000,
    };

    ColorAttrib::Type _color_type;
    int _material_flags;
    int _texture_flags;

    struct TextureInfo {
      CPT_InternalName _texcoord_name;
      Texture::TextureType _type;
      TextureStage::Mode _mode;
      TexGenAttrib::Mode _gen_mode;
      int _flags;
      uint16_t _combine_rgb;
      uint16_t _combine_alpha;
    };
    pvector<TextureInfo> _textures;

    enum LightFlags {
      LF_has_shadows = 1,
      LF_has_specular_color = 2,
    };

    struct LightInfo {
      TypeHandle _type;
      int _flags;
    };
    pvector<LightInfo> _lights;
    bool _lighting;
    bool _have_separate_ambient;

    int _fog_mode;

    int _outputs;
    bool _calc_primary_alpha;
    bool _disable_alpha_write;
    RenderAttrib::PandaCompareFunc _alpha_test_mode;
    PN_stdfloat _alpha_test_ref;

    int _num_clip_planes;

    CPT(LightRampAttrib) _light_ramp;
  };

  typedef phash_map<ShaderKey, CPT(ShaderAttrib)> GeneratedShaders;
  GeneratedShaders _generated_shaders;

  void analyze_renderstate(ShaderKey &key, const RenderState *rs);

  static std::string combine_mode_as_string(const ShaderKey::TextureInfo &info,
                      TextureStage::CombineMode c_mode, bool alpha, short texindex);
  static std::string combine_source_as_string(const ShaderKey::TextureInfo &info,
                                         short num, bool alpha, short texindex);
  static const char *texture_type_as_string(Texture::TextureType ttype);

public:
  static TypeHandle get_class_type() {
    return _type_handle;
  }
  static void init_type() {
    TypedReferenceCount::init_type();
    register_type(_type_handle, "ShaderGenerator",
                  TypedReferenceCount::get_class_type());
  }
  virtual TypeHandle get_type() const {
    return get_class_type();
  }
  virtual TypeHandle force_init_type() {init_type(); return get_class_type();}

private:
  static TypeHandle _type_handle;
};

<<<<<<< HEAD
=======
#else

// If we don't have Cg, let's replace this with a stub.
class EXPCL_PANDA_PGRAPHNODES ShaderGenerator : public TypedReferenceCount {
PUBLISHED:
  ShaderGenerator(const GraphicsStateGuardianBase *gsg);
  virtual ~ShaderGenerator();

  virtual CPT(ShaderAttrib) synthesize_shader(const RenderState *rs,
                                              const GeomVertexAnimationSpec &anim);

  void rehash_generated_shaders();
  void clear_generated_shaders();

public:
  static TypeHandle get_class_type() {
    return _type_handle;
  }
  static void init_type() {
    TypedReferenceCount::init_type();
    register_type(_type_handle, "ShaderGenerator",
                  TypedReferenceCount::get_class_type());
  }
  virtual TypeHandle get_type() const {
    return get_class_type();
  }
  virtual TypeHandle force_init_type() {init_type(); return get_class_type();}

private:
  static TypeHandle _type_handle;
};

>>>>>>> 157ce5bd
#include "shaderGenerator.I"

#endif  // SHADERGENERATOR_H<|MERGE_RESOLUTION|>--- conflicted
+++ resolved
@@ -21,13 +21,6 @@
 #include "graphicsStateGuardianBase.h"
 #include "shaderAttrib.h"
 #include "renderState.h"
-
-<<<<<<< HEAD
-#include "graphicsStateGuardianBase.h"
-=======
-#ifdef HAVE_CG
-
->>>>>>> 157ce5bd
 #include "graphicsOutputBase.h"
 #include "nodePath.h"
 #include "renderAttrib.h"
@@ -191,41 +184,6 @@
   static TypeHandle _type_handle;
 };
 
-<<<<<<< HEAD
-=======
-#else
-
-// If we don't have Cg, let's replace this with a stub.
-class EXPCL_PANDA_PGRAPHNODES ShaderGenerator : public TypedReferenceCount {
-PUBLISHED:
-  ShaderGenerator(const GraphicsStateGuardianBase *gsg);
-  virtual ~ShaderGenerator();
-
-  virtual CPT(ShaderAttrib) synthesize_shader(const RenderState *rs,
-                                              const GeomVertexAnimationSpec &anim);
-
-  void rehash_generated_shaders();
-  void clear_generated_shaders();
-
-public:
-  static TypeHandle get_class_type() {
-    return _type_handle;
-  }
-  static void init_type() {
-    TypedReferenceCount::init_type();
-    register_type(_type_handle, "ShaderGenerator",
-                  TypedReferenceCount::get_class_type());
-  }
-  virtual TypeHandle get_type() const {
-    return get_class_type();
-  }
-  virtual TypeHandle force_init_type() {init_type(); return get_class_type();}
-
-private:
-  static TypeHandle _type_handle;
-};
-
->>>>>>> 157ce5bd
 #include "shaderGenerator.I"
 
 #endif  // SHADERGENERATOR_H