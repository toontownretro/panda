--- conflicted
+++ resolved
@@ -270,12 +270,8 @@
       fmod_audio_errcheck("_channel->stop()", result);
     }
   }
-<<<<<<< HEAD
-=======
   _start_time = 0.0;
   _paused = false;
-}
->>>>>>> e36b7f3a
 
   _manager->stopping_sound(this);
 }
@@ -850,15 +846,8 @@
         if (get_loop_count() == 0) {
           // ...we're pausing a looping sound.
           _paused = true;
-<<<<<<< HEAD
-        }
-        // Store off the current time so we can resume from where we paused.
-        _start_time = get_time();
-        stop();
-=======
           _start_time = time;
         }
->>>>>>> e36b7f3a
       }
     }
   }
