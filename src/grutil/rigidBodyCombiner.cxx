--- conflicted
+++ resolved
@@ -145,11 +145,7 @@
   }
 
   // Render the internal scene only--this is the optimized scene.
-<<<<<<< HEAD
-  trav->traverse_child(data, _internal_root);
-=======
   trav->traverse_down(data, _internal_root);
->>>>>>> 9f1ab69e
 
   // Do not directly render the nodes beneath this node.
   return false;
