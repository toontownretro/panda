--- conflicted
+++ resolved
@@ -188,11 +188,7 @@
     PT(PandaNode) node = solid->get_viz(trav, data, false);
     if (node != nullptr) {
       // We don't want to inherit the render state from above for these guys.
-<<<<<<< HEAD
-      trav->traverse_child(data, node, data._net_transform, RenderState::make_empty());
-=======
       trav->traverse_down(data, node, data._net_transform, RenderState::make_empty());
->>>>>>> 9f1ab69e
     }
   }
 
@@ -210,11 +206,7 @@
         CPT(CollisionSolid) solid = (*si).get_read_pointer();
         PT(PandaNode) node = solid->get_viz(trav, data, false);
         if (node != nullptr) {
-<<<<<<< HEAD
-          trav->traverse_child(data, node,
-=======
           trav->traverse_down(data, node,
->>>>>>> 9f1ab69e
             data._net_transform->compose(transform), get_last_pos_state());
         }
       }
