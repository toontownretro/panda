--- conflicted
+++ resolved
@@ -2242,11 +2242,7 @@
     PT(GeomVertexArrayFormat) anim_array_format = new GeomVertexArrayFormat;
     anim_array_format->add_column
       (InternalName::get_transform_blend(), 1,
-<<<<<<< HEAD
-       Geom::NT_uint16, Geom::C_index);
-=======
        Geom::NT_uint16, Geom::C_index, 0, 2);
->>>>>>> aa8cadb8
     temp_format->add_array(anim_array_format);
 
     pmap<string, BitArray> slider_names;
