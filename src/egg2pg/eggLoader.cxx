--- conflicted
+++ resolved
@@ -95,16 +95,13 @@
 #include "uvScrollNode.h"
 #include "textureStagePool.h"
 #include "cmath.h"
-<<<<<<< HEAD
+#include "loaderOptions.h"
 #include "virtualFileSystem.h"
 #include "string_utils.h"
 #include "eggMaterialCollection.h"
 #include "modelIndex.h"
 #include "materialPool.h"
 #include "materialAttrib.h"
-=======
-#include "loaderOptions.h"
->>>>>>> c4d143a9
 
 #include <ctype.h>
 #include <algorithm>
@@ -1337,13 +1334,10 @@
     case EggTexture::F_luminance:
     case EggTexture::F_sluminance:
       break;
-<<<<<<< HEAD
     case EggTexture::F_sluminance:
       tex->set_format(Texture::F_sluminance);
       break;
 
-=======
->>>>>>> c4d143a9
     default:
       egg2pg_cat.warning()
         << "Inappropriate format " << egg_tex->get_format()
@@ -1358,14 +1352,11 @@
     case EggTexture::F_luminance_alphamask:
     case EggTexture::F_sluminance:
       break;
-<<<<<<< HEAD
 
     case EggTexture::F_sluminance_alpha:
       tex->set_format(Texture::F_sluminance_alpha);
       break;
 
-=======
->>>>>>> c4d143a9
     default:
       egg2pg_cat.error()
         << "Inappropriate format " << egg_tex->get_format()
