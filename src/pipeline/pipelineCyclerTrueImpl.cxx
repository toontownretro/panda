--- conflicted
+++ resolved
@@ -24,13 +24,9 @@
 PipelineCyclerTrueImpl::
 PipelineCyclerTrueImpl(CycleData *initial_data, Pipeline *pipeline) :
   _pipeline(pipeline),
-<<<<<<< HEAD
   _dirty(0),
   _lock(this),
   _data{ CycleDataNode() }
-=======
-  _lock(this)
->>>>>>> 97524441
 {
   clear_dirty();
 
@@ -38,25 +34,10 @@
     _pipeline = Pipeline::get_render_pipeline();
   }
 
-<<<<<<< HEAD
   _num_stages = _pipeline->get_num_stages();
   nassertv(_num_stages <= 3);
   for (int i = 0; i < _num_stages; ++i) {
     _data[i]._cdata = initial_data;
-=======
-  int num_stages = _pipeline->get_num_stages();
-  if (num_stages == 1) {
-    _single_data._cdata = initial_data;
-    _data = &_single_data;
-  }
-  else {
-    _data = new CycleDataNode[num_stages];
-    _data[0]._num_stages = num_stages;
-
-    for (int i = 0; i < num_stages; ++i) {
-      _data[i]._cdata = initial_data;
-    }
->>>>>>> 97524441
   }
 
   _pipeline->add_cycler(this);
@@ -68,20 +49,15 @@
 PipelineCyclerTrueImpl::
 PipelineCyclerTrueImpl(const PipelineCyclerTrueImpl &copy) :
   _pipeline(copy._pipeline),
-<<<<<<< HEAD
   _dirty(0),
   _lock(this),
   _data{ CycleDataNode() }
-=======
-  _lock(this)
->>>>>>> 97524441
 {
   clear_dirty();
 
   ReMutexHolder holder(_lock);
   ReMutexHolder holder2(copy._lock);
 
-<<<<<<< HEAD
   _num_stages = _pipeline->get_num_stages();
   nassertv(_num_stages == copy._num_stages && _num_stages <= 3);
 
@@ -90,32 +66,13 @@
   // much and might be a little more efficient, so we do it anyway.
   typedef pmap<CycleData *, PT(CycleData) > Pointers;
   Pointers pointers;
-=======
-  int num_stages = _pipeline->get_num_stages();
-  nassertv(num_stages == copy.get_num_stages());
->>>>>>> 97524441
-
-  if (num_stages == 1) {
-    _single_data._cdata = copy._single_data._cdata->make_copy();
-    _data = &_single_data;
-  }
-  else {
-    _data = new CycleDataNode[num_stages];
-    _data[0]._num_stages = num_stages;
-
-    // It's no longer critically important that we preserve pointerwise
-    // equivalence between different stages in the copy, but it doesn't cost
-    // much and might be a little more efficient, so we do it anyway.
-    typedef pmap<CycleData *, PT(CycleData) > Pointers;
-    Pointers pointers;
-
-    for (int i = 0; i < num_stages; ++i) {
-      PT(CycleData) &new_pt = pointers[copy._data[i]._cdata];
-      if (new_pt == nullptr) {
-        new_pt = copy._data[i]._cdata->make_copy();
-      }
-      _data[i]._cdata = new_pt.p();
-    }
+
+  for (int i = 0; i < _num_stages; ++i) {
+    PT(CycleData) &new_pt = pointers[copy._data[i]._cdata];
+    if (new_pt == nullptr) {
+      new_pt = copy._data[i]._cdata->make_copy();
+    }
+    _data[i]._cdata = new_pt.p();
   }
 
   _pipeline->add_cycler(this, copy.is_dirty());
@@ -130,27 +87,19 @@
   ReMutexHolder holder2(copy._lock);
   nassertv(get_parent_type() == copy.get_parent_type());
 
-  if (_data == &_single_data) {
-    _single_data._cdata = copy._single_data._cdata->make_copy();
-    nassertv(!copy.is_dirty());
-  }
-  else {
-    int num_stages = _data[0]._num_stages;
-
-    typedef pmap<CycleData *, PT(CycleData) > Pointers;
-    Pointers pointers;
-
-    for (int i = 0; i < num_stages; ++i) {
-      PT(CycleData) &new_pt = pointers[copy._data[i]._cdata];
-      if (new_pt == nullptr) {
-        new_pt = copy._data[i]._cdata->make_copy();
-      }
-      _data[i]._cdata = new_pt.p();
-    }
-
-    if (copy.is_dirty() && !is_dirty()) {
-      _pipeline->add_dirty_cycler(this);
-    }
+  typedef pmap<CycleData *, PT(CycleData) > Pointers;
+  Pointers pointers;
+
+  for (int i = 0; i < _num_stages; ++i) {
+    PT(CycleData) &new_pt = pointers[copy._data[i]._cdata];
+    if (new_pt == nullptr) {
+      new_pt = copy._data[i]._cdata->make_copy();
+    }
+    _data[i]._cdata = new_pt.p();
+  }
+
+  if (copy.is_dirty() && !is_dirty()) {
+    _pipeline->add_dirty_cycler(this);
   }
 }
 
@@ -163,14 +112,7 @@
 
   _pipeline->remove_cycler(this);
 
-<<<<<<< HEAD
   _num_stages = 0;
-=======
-  if (_data != &_single_data) {
-    delete[] _data;
-  }
-  _data = nullptr;
->>>>>>> 97524441
 }
 
 /**
@@ -213,7 +155,7 @@
 
       // Now we have differences between some of the data pointers, so we're
       // "dirty".  Mark it so.
-      if (!is_dirty() && _data != &_single_data) {
+      if (!is_dirty()) {
         _pipeline->add_dirty_cycler(this);
       }
     }
@@ -350,41 +292,14 @@
   nassertv(_lock.debug_is_locked());
   nassertv(num_stages >= 0 && num_stages <= 3);
 
-  if (_data == &_single_data) {
-    // We've got only 1 stage.  Allocate an array.
-    if (num_stages > 1) {
-      nassertv(_single_data._writes_outstanding == 0);
-
-      CycleDataNode *new_data = new CycleDataNode[num_stages];
-      new_data[0]._num_stages = num_stages;
-      new_data[0]._cdata = std::move(_single_data._cdata);
-      _single_data._cdata.clear();
-
-      for (int i = 1; i < num_stages; ++i) {
-        new_data[i]._cdata = new_data[0]._cdata;
-      }
-      _data = new_data;
-    }
-  }
-  else if (num_stages == 1) {
-    // Deallocate the array, since we're back to one stage.
-    if (_data != &_single_data) {
-      nassertv(_data[0]._writes_outstanding == 0);
-      _single_data._cdata = std::move(_data[0]._cdata);
-      _data = &_single_data;
-      delete[] _data;
-    }
-  }
-  else if (num_stages <= _data[0]._num_stages) {
+  if (num_stages <= _num_stages) {
     // Don't bother to reallocate the array smaller; we just won't use the
     // rest of the array.
-    int old_stages = _data[0]._num_stages;
-    for (int i = old_stages; i < num_stages; ++i) {
+    for (int i = _num_stages; i < num_stages; ++i) {
       nassertv(_data[i]._writes_outstanding == 0);
       _data[i]._cdata.clear();
     }
 
-<<<<<<< HEAD
     _num_stages = num_stages;
 
   } else {
@@ -396,26 +311,6 @@
     }
 
     _num_stages = num_stages;
-=======
-    _data[0]._num_stages = num_stages;
-  }
-  else {
-    // To increase the array, we must reallocate it larger.
-    int old_stages = _data[0]._num_stages;
-    CycleDataNode *new_data = new CycleDataNode[num_stages];
-    new_data[0]._num_stages = num_stages;
-
-    int i;
-    for (i = 0; i < old_stages; ++i) {
-      nassertv(_data[i]._writes_outstanding == 0);
-      new_data[i]._cdata = _data[i]._cdata;
-    }
-    for (i = old_stages; i < num_stages; ++i) {
-      new_data[i]._cdata = _data[old_stages - 1]._cdata;
-    }
-    delete[] _data;
-    _data = new_data;
->>>>>>> 97524441
   }
 }
 
