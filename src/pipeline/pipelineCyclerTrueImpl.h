--- conflicted
+++ resolved
@@ -123,36 +123,14 @@
     INLINE void operator = (const CycleDataNode &copy);
 
     NPT(CycleData) _cdata;
-    int _writes_outstanding = 0;
-
-    // Take advantage of the extra padding space.
-    // If used as part of _single_cdata, stores the dirty flag.
-    // If used as part of _data[0], stores the number of stages.
-    // Otherwise, this field is unused.
-    union {
-      // This is 0 if it's clean, or set to Pipeline::_next_cycle_seq if it's
-      // scheduled to be cycled during the next cycle() call.
-      unsigned int _dirty;
-
-      int _num_stages;
-    };
+    int _writes_outstanding;
   };
-<<<<<<< HEAD
   // We used to heap allocate this array to the number of pipeline stages,
   // but we're never going to have more than 3 pipeline stages and I want
   // to avoid the extra indirection.
   CycleDataNode _data[3];
   int _num_stages;
-
-  // This is 0 if it's clean, or set to Pipeline::_next_cycle_seq if it's
-  // scheduled to be cycled during the next cycle() call.
   unsigned int _dirty;
-=======
-  // Store a single copy on the class, to optimize the common case of only one
-  // stage.
-  CycleDataNode _single_data;
-  CycleDataNode *_data;
->>>>>>> 97524441
 
   CyclerMutex _lock;
 
