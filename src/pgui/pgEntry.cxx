--- conflicted
+++ resolved
@@ -184,11 +184,7 @@
   }
 
   // Now render the text.
-<<<<<<< HEAD
-  trav->traverse_child(data, _text_render_root.node());
-=======
   trav->traverse_down(data, _text_render_root.node());
->>>>>>> 9f1ab69e
 
   // Now continue to render everything else below this node.
   return true;
