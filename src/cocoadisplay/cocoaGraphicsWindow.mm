/**
 * PANDA 3D SOFTWARE
 * Copyright (c) Carnegie Mellon University.  All rights reserved.
 *
 * All use of this software is subject to the terms of the revised BSD
 * license.  You should have received a copy of this license along
 * with this source code in a file named "LICENSE."
 *
 * @file cocoaGraphicsWindow.mm
 * @author rdb
 * @date 2012-05-14
 */

#include "cocoaGraphicsWindow.h"
#include "cocoaGraphicsStateGuardian.h"
#include "config_cocoadisplay.h"
#include "cocoaGraphicsPipe.h"
#include "cocoaPandaApp.h"

#include "graphicsPipe.h"
#include "keyboardButton.h"
#include "mouseButton.h"
#include "clockObject.h"
#include "pStatTimer.h"
#include "textEncoder.h"
#include "throw_event.h"
#include "lightReMutexHolder.h"
#include "nativeWindowHandle.h"
#include "virtualFileSystem.h"

#import "cocoaPandaView.h"
#import "cocoaPandaWindow.h"
#import "cocoaPandaAppDelegate.h"

#import <ApplicationServices/ApplicationServices.h>
#import <Foundation/NSAutoreleasePool.h>
#import <AppKit/NSApplication.h>
#import <AppKit/NSCursor.h>
#import <AppKit/NSEvent.h>
#import <AppKit/NSImage.h>
#import <AppKit/NSScreen.h>
#import <AppKit/NSText.h>
#import <OpenGL/OpenGL.h>
#import <Carbon/Carbon.h>

TypeHandle CocoaGraphicsWindow::_type_handle;

#ifndef MAC_OS_X_VERSION_10_15
#define NSAppKitVersionNumber10_14 1671
#endif

/**
 *
 */
CocoaGraphicsWindow::
CocoaGraphicsWindow(GraphicsEngine *engine, GraphicsPipe *pipe,
                    const std::string &name,
                    const FrameBufferProperties &fb_prop,
                    const WindowProperties &win_prop,
                    int flags,
                    GraphicsStateGuardian *gsg,
                    GraphicsOutput *host) :
  GraphicsWindow(engine, pipe, name, fb_prop, win_prop, flags, gsg, host)
{
  _window = nil;
  _view = nil;
  _cursor = nil;
  _modifier_keys = 0;
  _mouse_hidden = false;
  _context_needs_update = true;
  _fullscreen_mode = NULL;
  _windowed_mode = NULL;

  // Now that we know for sure we want a window, we can create the Cocoa app.
  // This will cause the application icon to appear and start bouncing.
  if (NSApp == nil) {
    [CocoaPandaApp sharedApplication];

    CocoaPandaAppDelegate *delegate = [[CocoaPandaAppDelegate alloc] init];
    [NSApp setDelegate:delegate];

    [NSApp setActivationPolicy:NSApplicationActivationPolicyRegular];
    NSMenu *mainMenu = [[NSMenu alloc] init];

    NSMenuItem *applicationMenuItem = [[NSMenuItem alloc] init];
    [mainMenu addItem:applicationMenuItem];

    NSMenu *applicationMenu = [[NSMenu alloc] init];

    NSMenuItem *item = [[NSMenuItem alloc] init];
    item.action = @selector(terminate:);
    item.keyEquivalent = @"q";

    NSString *appName = [NSRunningApplication currentApplication].localizedName;
    item.title = [NSString stringWithFormat:@"Quit %@", appName];

    [applicationMenu addItem:item];

    [mainMenu setSubmenu:applicationMenu forItem:applicationMenuItem];
    [NSApp setMainMenu:mainMenu];
    [NSApp finishLaunching];
  }

  PT(GraphicsWindowInputDevice) device =
    GraphicsWindowInputDevice::pointer_and_keyboard(this, "keyboard_mouse");
  _input_devices.push_back(device.p());
  _input = std::move(device);

  CocoaGraphicsPipe *cocoa_pipe;
  DCAST_INTO_V(cocoa_pipe, _pipe);
  _display = cocoa_pipe->_display;
}

/**
 *
 */
CocoaGraphicsWindow::
~CocoaGraphicsWindow() {
}

/**
 * Forces the pointer to the indicated position within the window, if
 * possible.
 *
 * Returns true if successful, false on failure.  This may fail if the mouse
 * is not currently within the window, or if the API doesn't support this
 * operation.
 */
bool CocoaGraphicsWindow::
move_pointer(int device, int x, int y) {
  // Hack!  Will go away when we have floating-point mouse pos.
  MouseData md = get_pointer(device);
  if (md.get_x() == x && md.get_y() == y) {
    return true;
  }

  if (device == 0) {
    CGPoint point;
    if (_properties.get_fullscreen()) {
      point = CGPointMake(x, y + 1);
    } else {
      point = CGPointMake(x + _properties.get_x_origin(),
                          y + _properties.get_y_origin() + 1);
    }

    // I don't know what the difference between these two methods is.  if
    // (CGWarpMouseCursorPosition(point) == kCGErrorSuccess) {
    if (CGDisplayMoveCursorToPoint(_display, point) == kCGErrorSuccess) {
      // Generate a mouse event.
      NSPoint pos = [_window mouseLocationOutsideOfEventStream];
      NSPoint loc = [_view convertPoint:pos fromView:nil];
      BOOL inside = [_view mouse:loc inRect:[_view bounds]];
      handle_mouse_moved_event(inside, loc.x, loc.y, true);
      return true;
    }
  } else {
    // No support for raw mice at the moment.
  }
  return false;
}


/**
 * This function will be called within the draw thread before beginning
 * rendering for a given frame.  It should do whatever setup is required, and
 * return true if the frame should be rendered, or false if it should be
 * skipped.
 */
bool CocoaGraphicsWindow::
begin_frame(FrameMode mode, Thread *current_thread) {
  PStatTimer timer(_make_current_pcollector, current_thread);

  begin_frame_spam(mode);
  if (_gsg == (GraphicsStateGuardian *)NULL) {
    return false;
  }

  CocoaGraphicsStateGuardian *cocoagsg;
  DCAST_INTO_R(cocoagsg, _gsg, false);
  nassertr(cocoagsg->_context != nil, false);
  nassertr(_view != nil, false);

  // Place a lock on the context.
  cocoagsg->lock_context();

  // Set the drawable.
  if (_properties.get_fullscreen()) {
    // Fullscreen.
    CGLSetFullScreenOnDisplay((CGLContextObj) [cocoagsg->_context CGLContextObj], CGDisplayIDToOpenGLDisplayMask(_display));
  } else {
    // Although not recommended, it is technically possible to use the same
    // context with multiple different-sized windows.  If that happens, the
    // context needs to be updated accordingly.
    if ([cocoagsg->_context view] != _view) {
      // XXX I'm not 100% sure that changing the view requires it to update.
      _context_needs_update = true;
      [cocoagsg->_context setView:_view];

      if (cocoadisplay_cat.is_spam()) {
        cocoadisplay_cat.spam()
          << "Switching context to view " << _view << "\n";
      }
    }
  }

  // Update the context if necessary, to make it reallocate buffers etc.
  if (_context_needs_update) {
    [cocoagsg->_context update];
    _context_needs_update = false;
  }

  // Lock the view for drawing.
  if (!_properties.get_fullscreen()) {
    nassertr_always([_view lockFocusIfCanDraw], false);
  }

  // Make the context current.
  [cocoagsg->_context makeCurrentContext];

  // Now that we have made the context current to a window, we can reset the
  // GSG state if this is the first time it has been used.  (We can't just
  // call reset() when we construct the GSG, because reset() requires having a
  // current context.)
  cocoagsg->reset_if_new();

  if (mode == FM_render) {
    // begin_render_texture();
    clear_cube_map_selection();
  }

  _gsg->set_current_properties(&get_fb_properties());
  return _gsg->begin_frame(current_thread);
}

/**
 * This function will be called within the draw thread after rendering is
 * completed for a given frame.  It should do whatever finalization is
 * required.
 */
void CocoaGraphicsWindow::
end_frame(FrameMode mode, Thread *current_thread) {
  end_frame_spam(mode);
  nassertv(_gsg != (GraphicsStateGuardian *)NULL);

  if (!_properties.get_fullscreen()) {
    [_view unlockFocus];
  }
  // Release the context.
  CocoaGraphicsStateGuardian *cocoagsg;
  DCAST_INTO_V(cocoagsg, _gsg);

  cocoagsg->unlock_context();

  if (mode == FM_render) {
    // end_render_texture();
    copy_to_textures();
  }

  _gsg->end_frame(current_thread);

  if (mode == FM_render) {
    trigger_flip();
    clear_cube_map_selection();
  }
}

/**
 * This function will be called within the draw thread after begin_flip() has
 * been called on all windows, to finish the exchange of the front and back
 * buffers.
 *
 * This should cause the window to wait for the flip, if necessary.
 */
void CocoaGraphicsWindow::
end_flip() {
  if (_gsg != (GraphicsStateGuardian *)NULL && _flip_ready) {

    CocoaGraphicsStateGuardian *cocoagsg;
    DCAST_INTO_V(cocoagsg, _gsg);

    if (_vsync_enabled) {
      AtomicAdjust::Integer cur_frame = ClockObject::get_global_clock()->get_frame_count();
      if (AtomicAdjust::set(cocoagsg->_last_wait_frame, cur_frame) != cur_frame) {
        cocoagsg->_swap_lock.lock();
        cocoagsg->_swap_condition.wait();
        cocoagsg->_swap_lock.unlock();
      }
    }

    cocoagsg->lock_context();

    // Swap the front and back buffer.
    [cocoagsg->_context flushBuffer];

    // Flush the window
    [[_view window] flushWindow];

    cocoagsg->unlock_context();
  }
  GraphicsWindow::end_flip();
}

/**
 * Do whatever processing is necessary to ensure that the window responds to
 * user events.  Also, honor any requests recently made via
 * request_properties()
 *
 * This function is called only within the window thread.
 */
void CocoaGraphicsWindow::
process_events() {
  GraphicsWindow::process_events();

  NSAutoreleasePool *pool = [[NSAutoreleasePool alloc] init];
  NSEvent *event = nil;

  while (true) {
    event = [NSApp
      nextEventMatchingMask:NSAnyEventMask
      untilDate:nil
      inMode:NSDefaultRunLoopMode
      dequeue:YES];

    if (event == nil) {
      break;
    }

    // If we're in fullscreen mode, send mouse events directly to the window.
    NSEventType type = [event type];
    if (_properties.get_fullscreen() && (
        type == NSLeftMouseDown || type == NSLeftMouseUp ||
        type == NSRightMouseDown || type == NSRightMouseUp ||
        type == NSOtherMouseDown || type == NSOtherMouseUp ||
        type == NSLeftMouseDragged ||
        type == NSRightMouseDragged ||
        type == NSOtherMouseDragged ||
        type == NSMouseMoved ||
        type == NSScrollWheel)) {
      [_window sendEvent: event];
    } else {
      [NSApp sendEvent: event];
    }
  }

  if (_window != nil) {
    [_window update];
  }

  [pool release];
}

/**
 * Opens the window right now.  Called from the window thread.  Returns true
 * if the window is successfully opened, or false if there was a problem.
 */
bool CocoaGraphicsWindow::
open_window() {
  CocoaGraphicsPipe *cocoa_pipe;
  DCAST_INTO_R(cocoa_pipe, _pipe, false);

  // GSG CreationInitialization
  CocoaGraphicsStateGuardian *cocoagsg;
  if (_gsg == 0) {
    // There is no old gsg.  Create a new one.
    cocoagsg = new CocoaGraphicsStateGuardian(_engine, _pipe, NULL);
    cocoagsg->choose_pixel_format(_fb_properties, cocoa_pipe->_display, false);
    _gsg = cocoagsg;
  } else {
    // If the old gsg has the wrong pixel format, create a new one that shares
    // with the old gsg.
    DCAST_INTO_R(cocoagsg, _gsg, false);
    if (!cocoagsg->get_fb_properties().subsumes(_fb_properties)) {
      cocoagsg = new CocoaGraphicsStateGuardian(_engine, _pipe, cocoagsg);
      cocoagsg->choose_pixel_format(_fb_properties, cocoa_pipe->_display, false);
      _gsg = cocoagsg;
    }
  }

  if (cocoagsg->_context == nil) {
    // Could not obtain a proper context.
    _gsg.clear();
    close_window();
    return false;
  }

  // Fill in the blanks.
  if (!_properties.has_origin()) {
    _properties.set_origin(-2, -2);
  }
  if (!_properties.has_size()) {
    _properties.set_size(100, 100);
  }
  if (!_properties.has_fullscreen()) {
    _properties.set_fullscreen(false);
  }
  if (!_properties.has_foreground()) {
    _properties.set_foreground(true);
  }
  if (!_properties.has_undecorated()) {
    _properties.set_undecorated(false);
  }
  if (!_properties.has_fixed_size()) {
    _properties.set_fixed_size(false);
  }
  if (!_properties.has_minimized()) {
    _properties.set_minimized(false);
  }
  if (!_properties.has_maximized()) {
    _properties.set_maximized(false);
  }
  if (!_properties.has_z_order()) {
    _properties.set_z_order(WindowProperties::Z_normal);
  }
  if (!_properties.has_cursor_hidden()) {
    _properties.set_cursor_hidden(false);
  }

  // Check if we have a parent view.
  NSView *parent_nsview = nil;
  _parent_window_handle = NULL;

  WindowHandle *window_handle = _properties.get_parent_window();
  if (window_handle != NULL) {
    cocoadisplay_cat.info()
      << "Got parent_window " << *window_handle << "\n";

    WindowHandle::OSHandle *os_handle = window_handle->get_os_handle();
    if (os_handle != NULL) {
      cocoadisplay_cat.info()
        << "os_handle type " << os_handle->get_type() << "\n";

      void *ptr_handle = nullptr;

      // Depending on whether the window handle comes from a Carbon or a Cocoa
      // application, it could be either a HIViewRef or an NSView or NSWindow.
      // Currently, we only support a Cocoa NSView, but we could in the future
      // add support for Carbon parents using HICocoaView.

      if (os_handle->is_of_type(NativeWindowHandle::IntHandle::get_class_type())) {
        NativeWindowHandle::IntHandle *int_handle = DCAST(NativeWindowHandle::IntHandle, os_handle);
        ptr_handle = (void*) int_handle->get_handle();
      }

      if (ptr_handle != NULL) {
        NSObject *nsobj = (NSObject *)ptr_handle;
        if ([nsobj isKindOfClass:[NSView class]]) {
          parent_nsview = (NSView *)nsobj;
          _parent_window_handle = window_handle;
          cocoadisplay_cat.info()
            << "Parent window handle is a valid NSView pointer\n";
        } else {
          cocoadisplay_cat.error()
            << "Parent window handle is not a valid NSView pointer!\n";
          return false;
        }
      }
    }
  }

  // Iterate over the screens to find the one with our display ID.
  NSScreen *screen;
  NSEnumerator *e = [[NSScreen screens] objectEnumerator];
  while (screen = (NSScreen *) [e nextObject]) {
    NSNumber *num = [[screen deviceDescription] objectForKey: @"NSScreenNumber"];
    if (cocoa_pipe->_display == (CGDirectDisplayID) [num longValue]) {
      break;
    }
  }

  // Center the window if coordinates were set to -1 or -2 TODO: perhaps in
  // future, in the case of -1, it should use the origin used in a previous
  // run of Panda
  NSRect container;
  if (parent_nsview != NULL) {
    container = [parent_nsview bounds];
  } else {
    container = [screen frame];
    container.origin = NSMakePoint(0, 0);
  }
  int x = _properties.get_x_origin();
  int y = _properties.get_y_origin();

  if (x < 0) {
    x = floor(container.size.width / 2 - _properties.get_x_size() / 2);
  }
  if (y < 0) {
    y = floor(container.size.height / 2 - _properties.get_y_size() / 2);
  }
  _properties.set_origin(x, y);

  if (_parent_window_handle == (WindowHandle *)NULL) {
    // Content rectangle
    NSRect rect;
    if (_properties.get_fullscreen()) {
      rect = container;
    } else {
      rect = NSMakeRect(x, container.size.height - _properties.get_y_size() - y,
                        _properties.get_x_size(), _properties.get_y_size());
    }

    // Configure the window decorations
    NSUInteger windowStyle;
    if (_properties.get_undecorated() || _properties.get_fullscreen()) {
      windowStyle = NSBorderlessWindowMask;
    } else if (_properties.get_fixed_size()) {
      // Fixed size windows should not show the resize button.
      windowStyle = NSTitledWindowMask | NSClosableWindowMask |
                    NSMiniaturizableWindowMask;
    } else {
      windowStyle = NSTitledWindowMask | NSClosableWindowMask |
                    NSMiniaturizableWindowMask | NSResizableWindowMask;
    }

    // Create the window.
    if (cocoadisplay_cat.is_debug()) {
      NSString *str = NSStringFromRect(rect);
      cocoadisplay_cat.debug()
        << "Creating NSWindow with content rect " << [str UTF8String] << "\n";
    }

    _window = [[CocoaPandaWindow alloc]
               initWithContentRect: rect
               styleMask:windowStyle
               screen:screen
               window:this];

    if (_window == nil) {
      cocoadisplay_cat.error()
        << "Failed to create Cocoa window.\n";
      return false;
    }
  }

  // Lock the context, so we can safely operate on it.
  cocoagsg->lock_context();

  // Create the NSView to render to.
  NSRect rect = NSMakeRect(0, 0, _properties.get_x_size(), _properties.get_y_size());
  _view = [[CocoaPandaView alloc] initWithFrame:rect context:cocoagsg->_context window:this];
  if (_parent_window_handle == (WindowHandle *)NULL) {
    [_window setContentView:_view];
    [_window makeFirstResponder:_view];
  }

  // Check if we have an NSView to attach our NSView to.
  if (parent_nsview != NULL) {
    [parent_nsview addSubview:_view];
  }

  // Create a WindowHandle for ourselves.  wxWidgets seems to use the NSView
  // pointer approach, so let's do the same here.
  _window_handle = NativeWindowHandle::make_int((size_t) _view);

  // And tell our parent window that we're now its child.
  if (_parent_window_handle != (WindowHandle *)NULL) {
    _parent_window_handle->attach_child(_window_handle);
  }

  // Always disable application HiDPI support, Cocoa will do the eventual upscaling for us.
  [_view setWantsBestResolutionOpenGLSurface:NO];
  if (_properties.has_icon_filename()) {
    NSImage *image = load_image(_properties.get_icon_filename());
    if (image != nil) {
      // We're technically changing the application icon, but this is most
      // likely what the developer means.  There isn't really a "window icon"
      // in Mac OS X.
      [NSApp setApplicationIconImage:image];
    } else {
      _properties.clear_icon_filename();
    }
  }

  if (_properties.has_cursor_filename()) {
    NSCursor *cursor = load_cursor(_properties.get_cursor_filename());

    if (cursor != nil) {
      if (_cursor != nil) {
        [_cursor release];
      }
      _cursor = cursor;
    } else {
      _properties.clear_cursor_filename();
    }

    // This will ensure that NSView's resetCursorRects gets called, which sets
    // the appropriate cursor rects.
    [[_view window] invalidateCursorRectsForView:_view];
  }

  // Set the properties
  if (_window != nil) {
    if (_properties.has_title()) {
      [_window setTitle: [NSString stringWithUTF8String: _properties.get_title().c_str()]];
    }

    [_window setShowsResizeIndicator: !_properties.get_fixed_size()];

    if (_properties.get_fullscreen()) {
      [_window makeKeyAndOrderFront:nil];
     } else if (_properties.get_minimized()) {
      [_window makeKeyAndOrderFront:nil];
      [_window miniaturize:nil];
    } else if (_properties.get_foreground()) {
      [_window makeKeyAndOrderFront:nil];
    } else {
      [_window orderBack:nil];
    }

    if (_properties.get_fullscreen()) {
      [_window setLevel: NSMainMenuWindowLevel + 1];
    } else {
      switch (_properties.get_z_order()) {
      case WindowProperties::Z_bottom:
        // Seems to work!
        [_window setLevel: NSNormalWindowLevel - 1];
        break;

      case WindowProperties::Z_normal:
        [_window setLevel: NSNormalWindowLevel];
        break;

      case WindowProperties::Z_top:
        [_window setLevel: NSPopUpMenuWindowLevel];
        break;
      }
    }
  }

  if (_properties.get_fullscreen()) {
    // Change the display mode.
<<<<<<< HEAD
    CGDisplayModeRef mode;
=======
#if __MAC_OS_X_VERSION_MAX_ALLOWED >= 1060
    CFMutableArrayRef modes;

    modes = find_display_modes(_properties.get_x_size(),
                               _properties.get_y_size());

    if (CFArrayGetCount(modes) > 0) {
      bool switched = false;
      for (CFIndex i = 0; i < CFArrayGetCount(modes); i++) {
        CGDisplayModeRef mode = (CGDisplayModeRef) CFArrayGetValueAtIndex(modes, i);
        if (do_switch_fullscreen(mode)) {
          switched = true;
          break;
        }
      }
      CFRelease(modes);

      if (!switched) {
        cocoadisplay_cat.error()
          << "Failed to change display mode.\n";
        return false;
      }

    } else {
      cocoadisplay_cat.error()
        << "Could not find a suitable display mode!\n";
      CFRelease(modes);
      return false;
    }
#else
    CFDictionaryRef mode;

>>>>>>> 031ffabf
    mode = find_display_mode(_properties.get_x_size(),
                             _properties.get_y_size());

    if (mode == NULL) {
      cocoadisplay_cat.error()
        << "Could not find a suitable display mode!\n";
      return false;

    } else if (!do_switch_fullscreen(mode)) {
      cocoadisplay_cat.error()
        << "Failed to change display mode.\n";
      return false;
    }
#endif
  }

  // Make the context current.
  _context_needs_update = false;
  [cocoagsg->_context makeCurrentContext];
  [cocoagsg->_context setView:_view];
  [cocoagsg->_context update];

  cocoagsg->reset_if_new();

  // Release the context.
  cocoagsg->unlock_context();

  if (!cocoagsg->is_valid()) {
    close_window();
    return false;
  }

  if (!cocoagsg->get_fb_properties().verify_hardware_software
      (_fb_properties, cocoagsg->get_gl_renderer())) {
    close_window();
    return false;
  }
  _fb_properties = cocoagsg->get_fb_properties();

  // Reset dead key state.
  _dead_key_state = 0;

  // Get the initial mouse position.
  NSPoint pos = [_window mouseLocationOutsideOfEventStream];
  NSPoint loc = [_view convertPoint:pos fromView:nil];
  BOOL inside = [_view mouse:loc inRect:[_view bounds]];
  handle_mouse_moved_event(inside, loc.x, loc.y, true);

  // Enable relative mouse mode, if this was requested.
  if (_properties.has_mouse_mode() &&
      _properties.get_mouse_mode() == WindowProperties::M_relative) {
    mouse_mode_relative();
  }

  _vsync_enabled = sync_video && cocoagsg->setup_vsync();

  return true;
}

/**
 * Closes the window right now.  Called from the window thread.
 */
void CocoaGraphicsWindow::
close_window() {
  if (_mouse_hidden) {
    [NSCursor unhide];
    _mouse_hidden = false;
  }

  if (_cursor != nil) {
    [_cursor release];
    _cursor = nil;
  }

  if (_gsg != (GraphicsStateGuardian *)NULL) {
    CocoaGraphicsStateGuardian *cocoagsg;
    cocoagsg = DCAST(CocoaGraphicsStateGuardian, _gsg);

    if (cocoagsg != NULL && cocoagsg->_context != nil) {
      cocoagsg->lock_context();
      [cocoagsg->_context clearDrawable];
      cocoagsg->unlock_context();
    }
    _gsg.clear();
  }

  if (_window != nil) {
    [_window close];

    // Process events once more so any pending NSEvents are cleared. Not doing
    // this causes the window to stick around after calling [_window close].
    process_events();
    _window = nil;
  }

  if (_view != nil) {
    [_view release];
    _view = nil;
  }

  _vsync_enabled = false;

  GraphicsWindow::close_window();
}

/**
 * Overridden from GraphicsWindow.
 */
void CocoaGraphicsWindow::
mouse_mode_absolute() {
  CGAssociateMouseAndMouseCursorPosition(YES);
}

/**
 * Overridden from GraphicsWindow.
 */
void CocoaGraphicsWindow::
mouse_mode_relative() {
  CGAssociateMouseAndMouseCursorPosition(NO);
}

/**
 * Applies the requested set of properties to the window, if possible, for
 * instance to request a change in size or minimization status.
 *
 * The window properties are applied immediately, rather than waiting until
 * the next frame.  This implies that this method may *only* be called from
 * within the window thread.
 *
 * The return value is true if the properties are set, false if they are
 * ignored.  This is mainly useful for derived classes to implement extensions
 * to this function.
 */
void CocoaGraphicsWindow::
set_properties_now(WindowProperties &properties) {
  if (_pipe == (GraphicsPipe *)NULL) {
    // If the pipe is null, we're probably closing down.
    GraphicsWindow::set_properties_now(properties);
    return;
  }

  GraphicsWindow::set_properties_now(properties);
  if (!properties.is_any_specified()) {
    // The base class has already handled this case.
    return;
  }

  if (properties.has_fullscreen()) {
    if (_properties.get_fullscreen() != properties.get_fullscreen()) {
      if (properties.get_fullscreen()) {
        int width, height;
        if (properties.has_size()) {
          width = properties.get_x_size();
          height = properties.get_y_size();
        } else {
          width = _properties.get_x_size();
          height = _properties.get_y_size();
        }

<<<<<<< HEAD
        CGDisplayModeRef mode;
=======
#if __MAC_OS_X_VERSION_MAX_ALLOWED >= 1060
        CFMutableArrayRef modes = find_display_modes(width, height);

        if (CFArrayGetCount(modes) > 0) {
          bool switched = false;
          for (CFIndex i = 0; i < CFArrayGetCount(modes); i++) {
            CGDisplayModeRef mode = (CGDisplayModeRef) CFArrayGetValueAtIndex(modes, i);
            if (do_switch_fullscreen(mode)) {
              switched = true;
              break;
            }
          }

          if (switched) {
            if (_window != nil) {
              // For some reason, setting the style mask makes it give up its
              // first-responder status.
              if ([_window respondsToSelector:@selector(setStyleMask:)]) {
                [_window setStyleMask:NSBorderlessWindowMask];
              }
              [_window makeFirstResponder:_view];
              [_window setLevel:NSMainMenuWindowLevel+1];
              [_window makeKeyAndOrderFront:nil];
            }

            // We've already set the size property this way; clear it.
            properties.clear_size();
            _properties.set_size(width, height);
            properties.clear_origin();
            _properties.set_origin(0, 0);
            properties.clear_fullscreen();
            _properties.set_fullscreen(true);

          } else {
            cocoadisplay_cat.error()
              << "Failed to change display mode.\n";
          }
        } else {
          cocoadisplay_cat.error()
            << "Could not find a suitable display mode with size " << width
            << "x" << height << "!\n";
        }
        CFRelease(modes);
#else
        CFDictionaryRef mode;
>>>>>>> 031ffabf
        mode = find_display_mode(width, height);

        if (mode == NULL) {
          cocoadisplay_cat.error()
            << "Could not find a suitable display mode with size " << width
            << "x" << height << "!\n";

        } else if (do_switch_fullscreen(mode)) {
          if (_window != nil) {
            // For some reason, setting the style mask makes it give up its
            // first-responder status.
            if ([_window respondsToSelector:@selector(setStyleMask:)]) {
              [_window setStyleMask:NSBorderlessWindowMask];
            }
            [_window makeFirstResponder:_view];
            [_window setLevel:NSMainMenuWindowLevel+1];
            [_window makeKeyAndOrderFront:nil];
          }

          // We've already set the size property this way; clear it.
          properties.clear_size();
          _properties.set_size(width, height);
          properties.clear_origin();
          _properties.set_origin(0, 0);
          properties.clear_fullscreen();
          _properties.set_fullscreen(true);

        } else {
          cocoadisplay_cat.error()
            << "Failed to change display mode.\n";
        }
#endif

      } else {
        do_switch_fullscreen(NULL);
        _properties.set_fullscreen(false);

        // Force properties to be reset to their actual values
        properties.set_undecorated(_properties.get_undecorated());
        properties.set_z_order(_properties.get_z_order());
        properties.clear_fullscreen();
      }
    }
    _context_needs_update = true;
  }

  if (properties.has_minimized() && !_properties.get_fullscreen() && _window != nil) {
    _properties.set_minimized(properties.get_minimized());
    if (properties.get_minimized()) {
      [_window miniaturize:nil];
    } else {
      [_window deminiaturize:nil];
    }
    properties.clear_minimized();
  }

  if (properties.has_size()) {
    int width = properties.get_x_size();
    int height = properties.get_y_size();

    if (!_properties.get_fullscreen()) {
      if (_window != nil) {
        [_window setContentSize:NSMakeSize(width, height)];
      }
      [_view setFrameSize:NSMakeSize(width, height)];

      if (cocoadisplay_cat.is_debug()) {
        cocoadisplay_cat.debug()
          << "Setting size to " << width << ", " << height << "\n";
      }

      // Cocoa doesn't send an event, and the other resize-window handlers
      // will do nothing once the properties have been changed, so do this now
      handle_resize_event();
      properties.clear_size();

    } else {
<<<<<<< HEAD
      CGDisplayModeRef mode = find_display_mode(width, height);

=======
#if __MAC_OS_X_VERSION_MAX_ALLOWED >= 1060
      CFMutableArrayRef modes = find_display_modes(width, height);

      if (CFArrayGetCount(modes) > 0) {
        bool switched = false;
        for (CFIndex i = 0; i < CFArrayGetCount(modes); i++) {
          CGDisplayModeRef mode = (CGDisplayModeRef) CFArrayGetValueAtIndex(modes, i);
          if (do_switch_fullscreen(mode)) {
            switched = true;
            break;
          }
        }

        if (switched) {
          // Yay!  Our resolution has changed.
          _properties.set_size(width, height);
          properties.clear_size();
        } else {
          cocoadisplay_cat.error()
            << "Failed to change display mode.\n";
        }

      } else {
        cocoadisplay_cat.error()
          << "Could not find a suitable display mode with size " << width
          << "x" << height << "!\n";
      }
      CFRelease(modes);

#else
      CFDictionaryRef mode = find_display_mode(width, height);
>>>>>>> 031ffabf
      if (mode == NULL) {
        cocoadisplay_cat.error()
          << "Could not find a suitable display mode with size " << width
          << "x" << height << "!\n";

      } else if (do_switch_fullscreen(mode)) {
        // Yay!  Our resolution has changed.
        _properties.set_size(width, height);
        properties.clear_size();

      } else {
        cocoadisplay_cat.error()
          << "Failed to change display mode.\n";
      }
#endif

    }
  }

  if (properties.has_origin() && !_properties.get_fullscreen()) {
    int x = properties.get_x_origin();
    int y = properties.get_y_origin();

    // Get the frame for the screen
    NSRect frame;
    NSRect container;
    if (_window != nil) {
      frame = [_window contentRectForFrameRect:[_window frame]];
      NSScreen *screen = [_window screen];
      nassertv(screen != nil);
      container = [screen frame];
    } else {
      frame = [_view frame];
      container = [[_view superview] frame];
    }

    if (x < 0) {
      x = floor(container.size.width / 2 - frame.size.width / 2);
    }
    if (y < 0) {
      y = floor(container.size.height / 2 - frame.size.height / 2);
    }
    _properties.set_origin(x, y);

    if (!_properties.get_fullscreen()) {
      // Remember, Mac OS X coordinates are flipped in the vertical axis.
      frame.origin.x = x;
      frame.origin.y = container.size.height - y - frame.size.height;

      if (cocoadisplay_cat.is_debug()) {
        cocoadisplay_cat.debug()
          << "Setting window content origin to "
          << frame.origin.x << ", " << frame.origin.y << "\n";
      }

      if (_window != nil) {
        [_window setFrame:[_window frameRectForContentRect:frame] display:NO];
      } else {
        [_view setFrame:frame];
      }
    }
    properties.clear_origin();
  }

  if (properties.has_maximized() && _window != nil) {
    _properties.set_maximized(properties.get_maximized());
    if (properties.get_maximized() != !![_window isZoomed]) {
      [_window zoom:nil];
    }
    properties.clear_maximized();
  }

  if (properties.has_title() && _window != nil) {
    _properties.set_title(properties.get_title());
    [_window setTitle:[NSString stringWithUTF8String:properties.get_title().c_str()]];
    properties.clear_title();
  }

  if (properties.has_fixed_size() && _window != nil) {
    _properties.set_fixed_size(properties.get_fixed_size());
    [_window setShowsResizeIndicator:!properties.get_fixed_size()];

    if (!_properties.get_fullscreen()) {
      // If our window is decorated, change the style mask to show or hide the
      // resize button appropriately.  However, if we're specifying the
      // 'undecorated' property also, then we'll be setting the style mask
      // about 25 LOC further down, so we won't need to bother setting it
      // here.
      if (!properties.has_undecorated() && !_properties.get_undecorated() &&
          [_window respondsToSelector:@selector(setStyleMask:)]) {
        if (properties.get_fixed_size()) {
          [_window setStyleMask:NSTitledWindowMask | NSClosableWindowMask |
                                NSMiniaturizableWindowMask ];
        } else {
          [_window setStyleMask:NSTitledWindowMask | NSClosableWindowMask |
                                NSMiniaturizableWindowMask | NSResizableWindowMask ];
        }
        [_window makeFirstResponder:_view];
      }
    }

    properties.clear_fixed_size();
  }

  if (properties.has_undecorated() && _window != nil && [_window respondsToSelector:@selector(setStyleMask:)]) {
    _properties.set_undecorated(properties.get_undecorated());

    if (!_properties.get_fullscreen()) {
      if (properties.get_undecorated()) {
        [_window setStyleMask: NSBorderlessWindowMask];
      } else if (_properties.get_fixed_size()) {
        // Fixed size windows should not show the resize button.
        [_window setStyleMask: NSTitledWindowMask | NSClosableWindowMask |
                               NSMiniaturizableWindowMask ];
      } else {
        [_window setStyleMask: NSTitledWindowMask | NSClosableWindowMask |
                               NSMiniaturizableWindowMask | NSResizableWindowMask ];
      }
      [_window makeFirstResponder:_view];
    }

    properties.clear_undecorated();
  }

  if (properties.has_foreground() && !_properties.get_fullscreen() && _window != nil) {
    _properties.set_foreground(properties.get_foreground());
    if (!_properties.get_minimized()) {
      if (properties.get_foreground()) {
        [_window makeKeyAndOrderFront: nil];
      } else {
        [_window orderBack: nil];
      }
    }
    properties.clear_foreground();
  }

  // TODO: support raw mice.

  if (properties.has_cursor_hidden()) {
    if (properties.get_cursor_hidden() != _properties.get_cursor_hidden()) {
      if (properties.get_cursor_hidden() && _input->get_pointer().get_in_window()) {
        [NSCursor hide];
        _mouse_hidden = true;
      } else if (_mouse_hidden) {
        [NSCursor unhide];
        _mouse_hidden = false;
      }
      _properties.set_cursor_hidden(properties.get_cursor_hidden());
    }
    properties.clear_cursor_hidden();
  }

  if (properties.has_icon_filename()) {
    Filename icon_filename = properties.get_icon_filename();
    NSImage *image = load_image(icon_filename);

    if (image != nil || icon_filename.empty()) {
      // We're technically changing the application icon, but this is most
      // likely what the developer means.  There isn't really a "window icon"
      // in Mac OS X.
      [NSApp setApplicationIconImage:image];
      _properties.set_icon_filename(icon_filename);
      properties.clear_icon_filename();
    }
  }

  if (properties.has_cursor_filename()) {
    Filename cursor_filename = properties.get_cursor_filename();

    if (cursor_filename.empty()) {
      // Release the existing cursor.
      if (_cursor != nil) {
        [_cursor release];
        _cursor = nil;
      }
      properties.set_cursor_filename(cursor_filename);
      properties.clear_cursor_filename();
    } else {
      NSCursor *cursor = load_cursor(cursor_filename);
      if (cursor != nil) {
        // Replace the existing cursor.
        if (_cursor != nil) {
          [_cursor release];
        }
        _cursor = cursor;
        _properties.set_cursor_filename(cursor_filename);
        properties.clear_cursor_filename();
      }
    }
    // This will ensure that NSView's resetCursorRects gets called, which sets
    // the appropriate cursor rects.
    [[_view window] invalidateCursorRectsForView:_view];
  }

  if (properties.has_z_order() && _window != nil) {
    _properties.set_z_order(properties.get_z_order());

    if (!_properties.get_fullscreen()) {
      switch (properties.get_z_order()) {
      case WindowProperties::Z_bottom:
        [_window setLevel: NSNormalWindowLevel - 1];
        break;

      case WindowProperties::Z_normal:
        [_window setLevel: NSNormalWindowLevel];
        break;

      case WindowProperties::Z_top:
        [_window setLevel: NSPopUpMenuWindowLevel];
        break;
      }
    }
    properties.clear_z_order();
  }

  if (properties.has_mouse_mode()) {
    switch (properties.get_mouse_mode()) {
    case WindowProperties::M_absolute:
    case WindowProperties::M_confined:  // confined is maintained in mouse move event
      CGAssociateMouseAndMouseCursorPosition(true);
      _properties.set_mouse_mode(properties.get_mouse_mode());
      properties.clear_mouse_mode();
      break;

    case WindowProperties::M_relative:
      CGAssociateMouseAndMouseCursorPosition(false);
      _properties.set_mouse_mode(properties.get_mouse_mode());
      properties.clear_mouse_mode();
      break;
    }
  }
}

/**
 * Returns an appropriate CGDisplayModeRef for the given width and height, or
 * NULL if none was found.
 */
<<<<<<< HEAD
CGDisplayModeRef CocoaGraphicsWindow::
find_display_mode(int width, int height) {
=======
#if __MAC_OS_X_VERSION_MAX_ALLOWED >= 1060
CFMutableArrayRef CocoaGraphicsWindow::
find_display_modes(int width, int height) {
>>>>>>> 031ffabf
  CFDictionaryRef options = NULL;
  // On macOS 10.15+ (Catalina), we want to select the display mode with the
  // samescaling factor as the current view to avoid cropping or scaling issues.
  // This is a workaround until HiDPI display or scaling factor is properly
  // handled. CGDisplayCopyAllDisplayModes() does not return upscaled display
  // mode unless explicitly asked with kCGDisplayShowDuplicateLowResolutionModes
  // (which is undocumented...).
#if __MAC_OS_X_VERSION_MAX_ALLOWED >= 1080
  if (floor(NSAppKitVersionNumber) > NSAppKitVersionNumber10_14) {
    const CFStringRef dictkeys[] = {kCGDisplayShowDuplicateLowResolutionModes};
    const CFBooleanRef dictvalues[] = {kCFBooleanTrue};
    options = CFDictionaryCreate(NULL,
                                 (const void **)dictkeys,
                                 (const void **)dictvalues,
                                 1,
                                 &kCFCopyStringDictionaryKeyCallBacks,
                                 &kCFTypeDictionaryValueCallBacks);
  }
#endif
  CFMutableArrayRef valid_modes;
  valid_modes = CFArrayCreateMutable(NULL, 0, &kCFTypeArrayCallBacks);

  CFArrayRef modes = CGDisplayCopyAllDisplayModes(_display, options);
  if (options != NULL) {
    CFRelease(options);
  }

  size_t num_modes = CFArrayGetCount(modes);
  CGDisplayModeRef mode;

  // Get the current refresh rate and pixel encoding.
  CFStringRef current_pixel_encoding;
  int refresh_rate;
  mode = CGDisplayCopyDisplayMode(_display);

  // First check if the current mode is adequate.
  // This test not done for macOS 10.15 and above as the mode resolution is
  // not enough to identify a mode.
  if (floor(NSAppKitVersionNumber) <= NSAppKitVersionNumber10_14 &&
      CGDisplayModeGetWidth(mode) == width &&
      CGDisplayModeGetHeight(mode) == height) {
    CFArrayAppendValue(valid_modes, mode);
    CGDisplayModeRelease(mode);
    return valid_modes;
  }

  current_pixel_encoding = CGDisplayModeCopyPixelEncoding(mode);
  refresh_rate = CGDisplayModeGetRefreshRate(mode);
#if __MAC_OS_X_VERSION_MAX_ALLOWED >= 1080
  // Calculate the pixel width and height of the fullscreen mode we want using
  // the currentdisplay mode dimensions and pixel dimensions.
  size_t expected_pixel_width = (size_t(width) * CGDisplayModeGetPixelWidth(mode)) / CGDisplayModeGetWidth(mode);
  size_t expected_pixel_height = (size_t(height) * CGDisplayModeGetPixelHeight(mode)) / CGDisplayModeGetHeight(mode);
#endif
  CGDisplayModeRelease(mode);

  for (size_t i = 0; i < num_modes; ++i) {
    mode = (CGDisplayModeRef) CFArrayGetValueAtIndex(modes, i);

    CFStringRef pixel_encoding = CGDisplayModeCopyPixelEncoding(mode);

    // As explained above, we want to select the fullscreen display mode using
    // the same scaling factor, but only for MacOS 10.15+ To do this we check
    // the mode width and height but also actual pixel widh and height.
    if (CGDisplayModeGetWidth(mode) == width &&
        CGDisplayModeGetHeight(mode) == height &&
        CGDisplayModeGetRefreshRate(mode) == refresh_rate &&
#if __MAC_OS_X_VERSION_MAX_ALLOWED >= 1080
        (floor(NSAppKitVersionNumber) <= NSAppKitVersionNumber10_14 ||
        (CGDisplayModeGetPixelWidth(mode) == expected_pixel_width &&
         CGDisplayModeGetPixelHeight(mode) == expected_pixel_height)) &&
#endif
        CFStringCompare(pixel_encoding, current_pixel_encoding, 0) == kCFCompareEqualTo) {

      CFArrayAppendValue(valid_modes, mode);
    }
    CFRelease(pixel_encoding);
  }

  CFRelease(current_pixel_encoding);
  CFRelease(modes);
  return valid_modes;
}

/**
 * Switches to the indicated fullscreen mode, or back to windowed if NULL was
 * given.  Returns true on success, false on failure.
 */
bool CocoaGraphicsWindow::
do_switch_fullscreen(CGDisplayModeRef mode) {
  if (mode == NULL) {
    if (_windowed_mode == NULL) {
      // Already windowed.
      return true;
    }

    // Switch back to the mode we were in when we were still windowed.
    CGDisplaySetDisplayMode(_display, _windowed_mode, NULL);
    CGDisplayModeRelease(_windowed_mode);
    CGDisplayRelease(_display);
    _windowed_mode = NULL;
    _context_needs_update = true;

  } else {
    if (_windowed_mode != NULL && _fullscreen_mode == mode) {
      // Already fullscreen in that size.
      return true;
    }

    // Store the existing mode under _windowed_mode.
    _windowed_mode = CGDisplayCopyDisplayMode(_display);
    _fullscreen_mode = mode;
    _context_needs_update = true;

    CGError err;
    err = CGDisplaySetDisplayMode(_display, _fullscreen_mode, NULL);

    if (err != kCGErrorSuccess) {
      return false;
    }

    CGDisplayCapture(_display);

    NSRect frame = [[[_view window] screen] frame];
    if (cocoadisplay_cat.is_debug()) {
      NSString *str = NSStringFromRect(frame);
      cocoadisplay_cat.debug()
        << "Switched to fullscreen, screen rect is now " << [str UTF8String] << "\n";
    }

    if (_window != nil) {
      [_window setFrame:frame display:YES];
      [_view setFrame:NSMakeRect(0, 0, frame.size.width, frame.size.height)];
      [_window update];
    }
  }

  return true;
}

/**
 * Loads the indicated filename and returns an NSData pointer (which can then
 * be used to create a CGImageSource or NSImage), or NULL on failure.  Must be
 * called from the window thread. May return nil.
 */
NSData *CocoaGraphicsWindow::
load_image_data(const Filename &filename) {
  if (filename.empty()) {
    return nil;
  }

  // Note: perhaps eventually we will need to create an NSImageRep
  // implementation, but for now, Apple seems to support the major image
  // formats.

  // Resolve the filename on the model path.
  VirtualFileSystem *vfs = VirtualFileSystem::get_global_ptr();
  Filename resolved (filename);
  if (!vfs->resolve_filename(resolved, get_model_path())) {
    // The filename doesn't exist.
    cocoadisplay_cat.warning()
      << "Could not find filename " << filename << "\n";
    return 0;
  }

  // Look in our index.
  IconImages::const_iterator it = _images.find(resolved);
  if (it != _images.end()) {
    // Found it.
    return (*it).second;
  }

  cocoadisplay_cat.info()
    << "Loading NSImage from file " << resolved << "\n";

  PT(VirtualFile) vfile = vfs->get_file(resolved);
  if (vfile == NULL) {
    return nil;
  }
  std::istream *str = vfile->open_read_file(true);
  if (str == NULL) {
    cocoadisplay_cat.error()
      << "Could not open file " << filename << " for reading\n";
    return nil;
  }

  size_t size = vfile->get_file_size(str);
  char* buffer = (char*) malloc(size);
  str->read(buffer, size);
  vfile->close_read_file(str);

  NSData *data = [NSData dataWithBytesNoCopy:buffer length:size];
  if (data == nil) {
    cocoadisplay_cat.error()
      << "Could not load image data from file " << filename << "\n";
    return nil;
  }

  _images[resolved] = data;
  return data;
}

/**
 * Wraps image data loaded by load_image_data with an NSImage. The returned
 * pointer is autoreleased. May return nil.
 */
NSImage *CocoaGraphicsWindow::
load_image(const Filename &filename) {
  NSData *image_data = load_image_data(filename);
  NSImage *image = [[[NSImage alloc] initWithData:image_data] autorelease];
  if (image == nil) {
    cocoadisplay_cat.error()
      << "Could not load image from file " << filename << "\n";
    return nil;
  }
  return image;
}

/**
 * Returns a cursor with the proper hotspot if a .cur filename is passed in.
 * You must release the returned pointer. May return nil.
 */
NSCursor *CocoaGraphicsWindow::
load_cursor(const Filename &filename) {
  NSData *image_data = load_image_data(cursor_filename);
  if (image_data == nil) {
    return nil;
  }

  // Read the metadata from the image, which should contain hotspotX and
  // hotspotY properties.
  CGImageSourceRef cg_image = CGImageSourceCreateWithData((CFDataRef)image_data, nullptr);
  if (cg_image == NULL) {
    return nil;
  }

  NSDictionary *image_props = (NSDictionary *)CGImageSourceCopyPropertiesAtIndex(cg_image, 0, nil);
  CFRelease(cg_image);

  if (image_props == nil) {
    return nil;
  }

  CGFloat hotspot_x = 0.0f;
  CGFloat hotspot_y = 0.0f;
  if (NSNumber *number = image_props[@"hotspotX"]) {
    hotspot_x = [number floatValue];
  }
  if (NSNumber *number = image_props[@"hotspotY"]) {
    hotspot_y = [number floatValue];
  }
  [image_props release];

  NSImage *image = [[NSImage alloc] initWithData:image_data];

  NSCursor *cursor = nil;
  if (image != nil) {
    // Apple recognizes that hotspots are usually specified from a .cur
    // file, whose origin is in the top-left, so there's no need to flip
    // it like most other Cocoa coordinates.
    cursor = [[NSCursor alloc] initWithImage:image
                               hotSpot:NSMakePoint(hotspot_x, hotspot_y)];
    [image release];
  }

  return cursor;
}

/**
 * Called by CocoaPandaView or the window delegate when the frame rect
 * changes.
 */
void CocoaGraphicsWindow::
handle_move_event() {
  // Remember, Mac OS X uses flipped coordinates
  NSRect frame;
  int x, y;
  if (_window == nil) {
    frame = [_view frame];
    x = frame.origin.x;
    y = [[_view superview] bounds].size.height - frame.origin.y - frame.size.height;
  } else {
    frame = [_window contentRectForFrameRect:[_window frame]];
    x = frame.origin.x;
    y = [[_window screen] frame].size.height - frame.origin.y - frame.size.height;
  }

  if (x != _properties.get_x_origin() ||
      y != _properties.get_y_origin()) {

    WindowProperties properties;
    properties.set_origin(x, y);

    if (cocoadisplay_cat.is_spam()) {
      cocoadisplay_cat.spam()
        << "Window changed origin to (" << x << ", " << y << ")\n";
    }
    system_changed_properties(properties);
  }
}

/**
 * Called by CocoaPandaView or the window delegate when the frame rect
 * changes.
 */
void CocoaGraphicsWindow::
handle_resize_event() {
  if (_window != nil) {
    NSRect contentRect = [_window contentRectForFrameRect:[_window frame]];
    [_view setFrameSize:contentRect.size];
  }

  NSRect frame = [_view convertRect:[_view bounds] toView:nil];

  WindowProperties properties;
  bool changed = false;

  if (frame.size.width != _properties.get_x_size() ||
      frame.size.height != _properties.get_y_size()) {

    properties.set_size(frame.size.width, frame.size.height);

    if (cocoadisplay_cat.is_spam()) {
      cocoadisplay_cat.spam()
        << "Window changed size to (" << frame.size.width
       << ", " << frame.size.height << ")\n";
    }
    changed = true;
  }

  if (_window != nil) {
    bool is_maximized = [_window isZoomed];
    if (is_maximized != _properties.get_maximized()) {
      properties.set_maximized(is_maximized);
      changed = true;
    }
  }

  if (changed) {
    system_changed_properties(properties);
  }

  _context_needs_update = true;
}

/**
 * Called by the window delegate when the window is miniaturized or
 * deminiaturized.
 */
void CocoaGraphicsWindow::
handle_minimize_event(bool minimized) {
  if (minimized == _properties.get_minimized()) {
    return;
  }

  if (cocoadisplay_cat.is_debug()) {
    if (minimized) {
      cocoadisplay_cat.debug() << "Window was miniaturized\n";
    } else {
      cocoadisplay_cat.debug() << "Window was deminiaturized\n";
    }
  }

  WindowProperties properties;
  properties.set_minimized(minimized);
  system_changed_properties(properties);
}

/**
 * Called by the window delegate when the window is maximized or
 * demaximized.
 */
void CocoaGraphicsWindow::
handle_maximize_event(bool maximized) {
  if (maximized == _properties.get_maximized()) {
    return;
  }

  if (cocoadisplay_cat.is_debug()) {
    if (maximized) {
      cocoadisplay_cat.debug() << "Window was maximized\n";
    } else {
      cocoadisplay_cat.debug() << "Window was demaximized\n";
    }
  }

  WindowProperties properties;
  properties.set_maximized(maximized);
  system_changed_properties(properties);
}



/**
 * Called by the window delegate when the window has become the key window or
 * resigned that status.
 */
void CocoaGraphicsWindow::
handle_foreground_event(bool foreground) {
  if (cocoadisplay_cat.is_debug()) {
    if (foreground) {
      cocoadisplay_cat.debug() << "Window became key\n";
    } else {
      cocoadisplay_cat.debug() << "Window resigned key\n";
    }
  }

  _dead_key_state = 0;

  WindowProperties properties;
  properties.set_foreground(foreground);
  system_changed_properties(properties);

  if (foreground && _properties.get_mouse_mode() != WindowProperties::M_relative) {
    // The mouse position may have changed during the time that we were not
    // the key window.
    NSPoint pos = [_window mouseLocationOutsideOfEventStream];

    NSPoint loc = [_view convertPoint:pos fromView:nil];
    BOOL inside = [_view mouse:loc inRect:[_view bounds]];

    handle_mouse_moved_event(inside, loc.x, loc.y, true);
  }
}

/**
 * Called by the window delegate when the user requests to close the window.
 * This may not always be called, which is why there is also a
 * handle_close_event.  Returns false if the user indicated that he wants to
 * handle the close request himself, true if the operating system should
 * continue closing the window.
 */
bool CocoaGraphicsWindow::
handle_close_request() {
  std::string close_request_event = get_close_request_event();
  if (!close_request_event.empty()) {
    // In this case, the app has indicated a desire to intercept the request
    // and process it directly.
    throw_event(close_request_event);

    if (cocoadisplay_cat.is_debug()) {
      cocoadisplay_cat.debug()
        << "Window requested close.  Rejecting, throwing event "
        << close_request_event << " instead\n";
    }

    // Prevent the operating system from closing the window.
    return false;
  }

  if (cocoadisplay_cat.is_debug()) {
    cocoadisplay_cat.debug()
      << "Window requested close, accepting\n";
  }

  // Let the operating system close the window normally.
  return true;
}

/**
 * Called by the window delegate when the window closes.
 */
void CocoaGraphicsWindow::
handle_close_event() {
  if (cocoadisplay_cat.is_debug()) {
    cocoadisplay_cat.debug() << "Window is about to close\n";
  }

  _window = nil;

  // Get rid of the GSG
  if (_gsg != (GraphicsStateGuardian *)NULL) {
    CocoaGraphicsStateGuardian *cocoagsg;
    cocoagsg = DCAST(CocoaGraphicsStateGuardian, _gsg);

    if (cocoagsg != NULL && cocoagsg->_context != nil) {
      cocoagsg->lock_context();
      [cocoagsg->_context clearDrawable];
      cocoagsg->unlock_context();
    }
    _gsg.clear();
    _vsync_enabled = false;
  }

  // Dump the view, too
  if (_view != nil) {
    [_view release];
    _view = nil;
  }

  // Unhide the mouse cursor
  if (_mouse_hidden) {
    [NSCursor unhide];
    _mouse_hidden = false;
  }

  // Release the cursor.
  if (_cursor != nil) {
    [_cursor release];
    _cursor = nil;
  }

  WindowProperties properties;
  properties.set_open(false);
  properties.set_cursor_hidden(false);
  system_changed_properties(properties);

  GraphicsWindow::close_window();
}

/**
 * This method processes the NSEvent of type NSKeyUp, NSKeyDown or
 * NSFlagsChanged and passes the information on to Panda.  Should only be
 * called by CocoaPandaView.
 */
void CocoaGraphicsWindow::
handle_key_event(NSEvent *event) {
  NSUInteger modifierFlags = [event modifierFlags];

  // NB.  This is actually a on-off toggle, not up-down.  Should we instead
  // rapidly fire two successive up-down events?
  handle_modifier(modifierFlags, NSAlphaShiftKeyMask, KeyboardButton::caps_lock());

  // Check if any of the modifier keys have changed.
  handle_modifier(modifierFlags, NSShiftKeyMask, KeyboardButton::shift());
  handle_modifier(modifierFlags, NSControlKeyMask, KeyboardButton::control());
  handle_modifier(modifierFlags, NSAlternateKeyMask, KeyboardButton::alt());
  handle_modifier(modifierFlags, NSCommandKeyMask, KeyboardButton::meta());

  // These are not documented, but they seem to be a reliable indicator of the
  // status of the leftright modifier keys.
  handle_modifier(modifierFlags, 0x0002, KeyboardButton::lshift());
  handle_modifier(modifierFlags, 0x0004, KeyboardButton::rshift());
  handle_modifier(modifierFlags, 0x0001, KeyboardButton::lcontrol());
  handle_modifier(modifierFlags, 0x2000, KeyboardButton::rcontrol());
  handle_modifier(modifierFlags, 0x0020, KeyboardButton::lalt());
  handle_modifier(modifierFlags, 0x0040, KeyboardButton::ralt());
  handle_modifier(modifierFlags, 0x0008, KeyboardButton::lmeta());
  handle_modifier(modifierFlags, 0x0010, KeyboardButton::rmeta());

  _modifier_keys = modifierFlags;

  // Get the raw button and send it.
  ButtonHandle raw_button = map_raw_key([event keyCode]);
  if (raw_button != ButtonHandle::none()) {
    // This is not perfect.  Eventually, this whole thing should probably be
    // replaced with something that uses IOKit or so.  In particular, the
    // flaws are: - OS eats unmodified F11, F12, scroll lock, pause - no up
    // events for caps lock - no robust way to distinguish updown for modkeys
    if ([event type] == NSKeyUp) {
      _input->raw_button_up(raw_button);

    } else if ([event type] == NSFlagsChanged) {
      bool down = false;
      if (raw_button == KeyboardButton::lshift()) {
        down = (modifierFlags & 0x0002);
      } else if (raw_button == KeyboardButton::rshift()) {
        down = (modifierFlags & 0x0004);
      } else if (raw_button == KeyboardButton::lcontrol()) {
        down = (modifierFlags & 0x0001);
      } else if (raw_button == KeyboardButton::rcontrol()) {
        down = (modifierFlags & 0x2000);
      } else if (raw_button == KeyboardButton::lalt()) {
        down = (modifierFlags & 0x0020);
      } else if (raw_button == KeyboardButton::ralt()) {
        down = (modifierFlags & 0x0040);
      } else if (raw_button == KeyboardButton::lmeta()) {
        down = (modifierFlags & 0x0008);
      } else if (raw_button == KeyboardButton::rmeta()) {
        down = (modifierFlags & 0x0010);
      } else if (raw_button == KeyboardButton::caps_lock()) {
        // Emulate down-up, annoying hack!
        _input->raw_button_down(raw_button);
      }
      if (down) {
        _input->raw_button_down(raw_button);
      } else {
        _input->raw_button_up(raw_button);
      }
    } else if (![event isARepeat]) {
      _input->raw_button_down(raw_button);
    }
  }

  // FlagsChanged events only carry modifier key information.
  if ([event type] == NSFlagsChanged) {
    return;
  }

  TISInputSourceRef input_source = TISCopyCurrentKeyboardLayoutInputSource();
  CFDataRef layout_data = (CFDataRef)TISGetInputSourceProperty(input_source, kTISPropertyUnicodeKeyLayoutData);
  const UCKeyboardLayout *layout = (const UCKeyboardLayout *)CFDataGetBytePtr(layout_data);

  if ([event type] == NSKeyDown) {
    // Translate it to a unicode character for keystrokes.  I would use
    // interpretKeyEvents and insertText, but that doesn't handle dead keys.
    UInt32 modifier_state = (modifierFlags >> 16) & 0xFF;
    UniChar ustr[8];
    UniCharCount length;

    UCKeyTranslate(layout, [event keyCode], kUCKeyActionDown, modifier_state,
                   LMGetKbdType(), 0, &_dead_key_state, sizeof(ustr), &length, ustr);

    for (int i = 0; i < length; ++i) {
      UniChar c = ustr[i];
      if (cocoadisplay_cat.is_spam()) {
        cocoadisplay_cat.spam()
          << "Handling keystroke, character " << (int)c;
        if (c < 128 && isprint(c)) {
          cocoadisplay_cat.spam(false) << " '" << (char)c << "'";
        }
        cocoadisplay_cat.spam(false) << "\n";
      }
      _input->keystroke(c);
    }
  }

  // [NSEvent charactersIgnoringModifiers] doesn't ignore the shift key, so we
  // need to do what that method is doing manually.
  _dead_key_state = 0;
  UniChar c;
  UniCharCount length;
  UCKeyTranslate(layout, [event keyCode], kUCKeyActionDisplay,
    0, LMGetKbdType(), kUCKeyTranslateNoDeadKeysMask, &_dead_key_state,
    sizeof(c), &length, &c);
  CFRelease(input_source);

  if (length != 1) {
    return;
  }

  // If UCKeyTranslate could not map the key into a valid unicode character or
  // reserved symbol (See NSEvent.h), it returns 0x10 as translated character.
  // This happens e.g.e with the combination Fn+F1.. keys.
  // In that case, as fallback, we use charactersIgnoringModifiers to retrieve
  // the character without modifiers.
  if (c == 0x10) {
    NSString *str = [event charactersIgnoringModifiers];
    if (str == nil || [str length] != 1) {
      return;
    }
    c = [str characterAtIndex: 0];
  }

  ButtonHandle button = map_key(c);

  if (button == ButtonHandle::none()) {
    // That done, continue trying to find out the button handle.
    NSString *str = [[NSString alloc] initWithCharacters:&c length:length];
    if ([str canBeConvertedToEncoding: NSASCIIStringEncoding]) {
      // Nhm, ascii character perhaps?
      str = [str lowercaseString];
      const char *c_str = [str cStringUsingEncoding: NSASCIIStringEncoding];
      button = KeyboardButton::ascii_key(c_str[0]);
    }
  }

  if (button == ButtonHandle::none()) {
    cocoadisplay_cat.warning()
      << "Unhandled keypress, character " << (int) c << ", keyCode " << [event keyCode]
      << ", type " << [event type] << ", flags " << [event modifierFlags] << "\n";
    return;
  }

  if (cocoadisplay_cat.is_spam()) {
    cocoadisplay_cat.spam()
      << "Handled keypress, character " << (int) c << ", keyCode " << [event keyCode]
      << ", type " << [event type] << ", flags " << [event modifierFlags] << "\n";
  }

  // Let's get it off our chest.
  if ([event type] == NSKeyUp) {
    _input->button_up(button);
  } else {
    _input->button_down(button);
  }
}

/**
 * Called by handle_key_event to read the state of a modifier key.
 */
void CocoaGraphicsWindow::
handle_modifier(NSUInteger modifierFlags, NSUInteger mask, ButtonHandle button) {
  if ((modifierFlags ^ _modifier_keys) & mask) {
    if (modifierFlags & mask) {
      _input->button_down(button);
    } else {
      _input->button_up(button);
    }
  }
}

/**
 * This method processes the NSEvents related to mouse button presses.  Should
 * only be called by CocoaPandaView.
 */
void CocoaGraphicsWindow::
handle_mouse_button_event(int button, bool down) {
  if (down) {
    _input->button_down(MouseButton::button(button));

    if (cocoadisplay_cat.is_spam()) {
      cocoadisplay_cat.spam()
        << "Mouse button " << button << " down\n";
    }
  } else {
    _input->button_up(MouseButton::button(button));

    if (cocoadisplay_cat.is_spam()) {
      cocoadisplay_cat.spam()
        << "Mouse button " << button << " up\n";
    }
  }
}

/**
 * This method processes the NSEvents of the mouseMoved and mouseDragged
 * types.  Should only be called by CocoaPandaView.
 */
void CocoaGraphicsWindow::
handle_mouse_moved_event(bool in_window, double x, double y, bool absolute) {
  double nx, ny;

  if (absolute) {
    if (cocoadisplay_cat.is_spam()) {
      if (in_window != _input->get_pointer().get_in_window()) {
        if (in_window) {
          cocoadisplay_cat.spam() << "Mouse pointer entered window\n";
        } else {
          cocoadisplay_cat.spam() << "Mouse pointer exited window\n";
        }
      }
    }

    // Strangely enough, in Cocoa, mouse Y coordinates are 1-based.
    nx = x;
    ny = y - 1;

  } else {
    // We received deltas, so add it to the current mouse position.
    MouseData md = _input->get_pointer();
    nx = md.get_x() + x;
    ny = md.get_y() + y;
  }

  if (_properties.get_mouse_mode() == WindowProperties::M_confined
      && !in_window) {
    CGPoint point;

    nx = std::max(0., std::min((double) get_x_size() - 1, nx));
    ny = std::max(0., std::min((double) get_y_size() - 1, ny));

    if (_properties.get_fullscreen()) {
      point = CGPointMake(nx, ny + 1);
    } else {
      point = CGPointMake(nx + _properties.get_x_origin(),
                          ny + _properties.get_y_origin() + 1);
    }

    if (CGWarpMouseCursorPosition(point) == kCGErrorSuccess) {
      in_window = true;
    } else {
      cocoadisplay_cat.warning() << "Failed to return mouse pointer to window\n";
    }
  }

  if (in_window) {
    _input->set_pointer_in_window(nx, ny);
  } else {
    _input->set_pointer_out_of_window();
  }

  if (in_window != _mouse_hidden && _properties.get_cursor_hidden()) {
    // Hide the cursor if the mouse enters the window, and unhide it when the
    // mouse leaves the window.
    if (in_window) {
      [NSCursor hide];
    } else {
      [NSCursor unhide];
    }
    _mouse_hidden = in_window;
  }
}

/**
 * Called by CocoaPandaView to inform that the scroll wheel has been used.
 */
void CocoaGraphicsWindow::
handle_wheel_event(double x, double y) {
  if (cocoadisplay_cat.is_spam()) {
    cocoadisplay_cat.spam()
      << "Wheel delta " << x << ", " << y << "\n";
  }

  if (y > 0.0) {
    _input->button_down(MouseButton::wheel_up());
    _input->button_up(MouseButton::wheel_up());
  } else if (y < 0.0) {
    _input->button_down(MouseButton::wheel_down());
    _input->button_up(MouseButton::wheel_down());
  }

  // TODO: check if this is correct, I don't own a MacBook
  if (x > 0.0) {
    _input->button_down(MouseButton::wheel_right());
    _input->button_up(MouseButton::wheel_right());
  } else if (x < 0.0) {
    _input->button_down(MouseButton::wheel_left());
    _input->button_up(MouseButton::wheel_left());
  }
}

/**
 * Returns a ButtonMap containing the association between raw buttons and
 * virtual buttons.
 */
ButtonMap *CocoaGraphicsWindow::
get_keyboard_map() const {
  TISInputSourceRef input_source;
  CFDataRef layout_data;
  const UCKeyboardLayout *layout;

  // Get the current keyboard layout data.
  input_source = TISCopyCurrentKeyboardLayoutInputSource();
  layout_data = (CFDataRef) TISGetInputSourceProperty(input_source, kTISPropertyUnicodeKeyLayoutData);
  layout = (const UCKeyboardLayout *)CFDataGetBytePtr(layout_data);

  ButtonMap *map = new ButtonMap;

  UniChar chars[4];
  UniCharCount num_chars;

  // Iterate through the known scancode range and see what every scan code is
  // mapped to.
  for (int k = 0; k <= 0x7E; ++k) {
    ButtonHandle raw_button = map_raw_key(k);
    if (raw_button == ButtonHandle::none()) {
      continue;
    }

    UInt32 dead_keys = 0;
    if (UCKeyTranslate(layout, k, kUCKeyActionDisplay, 0, LMGetKbdType(),
                       kUCKeyTranslateNoDeadKeysMask, &dead_keys, 4,
                       &num_chars, chars) == noErr) {
      if (num_chars > 0 && chars[0] != 0x10) {
        ButtonHandle button = ButtonHandle::none();

        if (chars[0] > 0 && chars[0] <= 0x7f) {
          button = KeyboardButton::ascii_key(chars[0]);
        }
        if (button == ButtonHandle::none()) {
          button = map_key(chars[0]);
        }
        if (button != ButtonHandle::none()) {
          map->map_button(raw_button, button);
        }
      } else {
        // A special function key or modifier key, which isn't remapped by the
        // OS.
        map->map_button(raw_button, raw_button);
      }
    }
  }

  CFRelease(input_source);
  return map;
}

/**
 * Maps a unicode key character to a ButtonHandle.
 */
ButtonHandle CocoaGraphicsWindow::
map_key(unsigned short c) const {
  switch (c) {
  case NSEnterCharacter:
    return KeyboardButton::enter();
  case NSBackspaceCharacter:
  case NSDeleteCharacter:
    // NSDeleteCharacter fires when I press backspace.
    return KeyboardButton::backspace();
  case NSTabCharacter:
  case NSBackTabCharacter:
    // BackTabCharacter is sent when shift-tab is used.
    return KeyboardButton::tab();

  case 0x10:
    // No idea where this constant comes from, but it is sent whenever the
    // menu key is pressed.
    return KeyboardButton::menu();

  case 0x1e:
  case NSUpArrowFunctionKey:
    return KeyboardButton::up();
  case 0x1f:
  case NSDownArrowFunctionKey:
    return KeyboardButton::down();
  case 0x1c:
  case NSLeftArrowFunctionKey:
    return KeyboardButton::left();
  case 0x1d:
  case NSRightArrowFunctionKey:
    return KeyboardButton::right();
  case NSF1FunctionKey:
    return KeyboardButton::f1();
  case NSF2FunctionKey:
    return KeyboardButton::f2();
  case NSF3FunctionKey:
    return KeyboardButton::f3();
  case NSF4FunctionKey:
    return KeyboardButton::f4();
  case NSF5FunctionKey:
    return KeyboardButton::f5();
  case NSF6FunctionKey:
    return KeyboardButton::f6();
  case NSF7FunctionKey:
    return KeyboardButton::f7();
  case NSF8FunctionKey:
    return KeyboardButton::f8();
  case NSF9FunctionKey:
    return KeyboardButton::f9();
  case NSF10FunctionKey:
    return KeyboardButton::f10();
  case NSF11FunctionKey:
    return KeyboardButton::f11();
  case NSF12FunctionKey:
    return KeyboardButton::f12();
  case NSF13FunctionKey:
    return KeyboardButton::f13();
  case NSF14FunctionKey:
    return KeyboardButton::f14();
  case NSF15FunctionKey:
    return KeyboardButton::f15();
  case NSF16FunctionKey:
    return KeyboardButton::f16();
  case NSF17FunctionKey:
  case NSF18FunctionKey:
  case NSF19FunctionKey:
  case NSF20FunctionKey:
  case NSF21FunctionKey:
  case NSF22FunctionKey:
  case NSF23FunctionKey:
  case NSF24FunctionKey:
  case NSF25FunctionKey:
  case NSF26FunctionKey:
  case NSF27FunctionKey:
  case NSF28FunctionKey:
  case NSF29FunctionKey:
  case NSF30FunctionKey:
  case NSF31FunctionKey:
  case NSF32FunctionKey:
  case NSF33FunctionKey:
  case NSF34FunctionKey:
  case NSF35FunctionKey:
    break;
  case NSInsertFunctionKey:
    return KeyboardButton::insert();
  case NSDeleteFunctionKey:
    return KeyboardButton::del();
  case 0x01:
  case NSHomeFunctionKey:
    return KeyboardButton::home();
  case NSBeginFunctionKey:
    break;
  case 0x04:
  case NSEndFunctionKey:
    return KeyboardButton::end();
  case 0x0b:
  case NSPageUpFunctionKey:
    return KeyboardButton::page_up();
  case 0x0c:
  case NSPageDownFunctionKey:
    return KeyboardButton::page_down();
  case NSPrintScreenFunctionKey:
    return KeyboardButton::print_screen();
  case NSScrollLockFunctionKey:
    return KeyboardButton::scroll_lock();
  case NSPauseFunctionKey:
    return KeyboardButton::pause();
  case NSSysReqFunctionKey:
  case NSBreakFunctionKey:
  case NSResetFunctionKey:
  case NSStopFunctionKey:
  case NSMenuFunctionKey:
  case NSUserFunctionKey:
  case NSSystemFunctionKey:
  case NSPrintFunctionKey:
    break;
  case NSClearLineFunctionKey:
    return KeyboardButton::num_lock();
  case NSClearDisplayFunctionKey:
  case NSInsertLineFunctionKey:
  case NSDeleteLineFunctionKey:
  case NSInsertCharFunctionKey:
  case NSDeleteCharFunctionKey:
  case NSPrevFunctionKey:
  case NSNextFunctionKey:
  case NSSelectFunctionKey:
  case NSExecuteFunctionKey:
  case NSUndoFunctionKey:
  case NSRedoFunctionKey:
  case NSFindFunctionKey:
    break;
  case 0x05:
  case NSHelpFunctionKey:
    return KeyboardButton::help();
  case NSModeSwitchFunctionKey:
    break;
  }
  return ButtonHandle::none();
}

/**
 * Maps a keycode to a ButtonHandle.
 */
ButtonHandle CocoaGraphicsWindow::
map_raw_key(unsigned short keycode) const {
  if (keycode > 0x7f) {
    return ButtonHandle::none();
  }
  switch ((unsigned char) keycode) {
  /* See HIToolBox/Events.h */
  case 0x00: return KeyboardButton::ascii_key('a');
  case 0x01: return KeyboardButton::ascii_key('s');
  case 0x02: return KeyboardButton::ascii_key('d');
  case 0x03: return KeyboardButton::ascii_key('f');
  case 0x04: return KeyboardButton::ascii_key('h');
  case 0x05: return KeyboardButton::ascii_key('g');
  case 0x06: return KeyboardButton::ascii_key('z');
  case 0x07: return KeyboardButton::ascii_key('x');
  case 0x08: return KeyboardButton::ascii_key('c');
  case 0x09: return KeyboardButton::ascii_key('v');
  case 0x0B: return KeyboardButton::ascii_key('b');
  case 0x0C: return KeyboardButton::ascii_key('q');
  case 0x0D: return KeyboardButton::ascii_key('w');
  case 0x0E: return KeyboardButton::ascii_key('e');
  case 0x0F: return KeyboardButton::ascii_key('r');
  case 0x10: return KeyboardButton::ascii_key('y');
  case 0x11: return KeyboardButton::ascii_key('t');
  case 0x12: return KeyboardButton::ascii_key('1');
  case 0x13: return KeyboardButton::ascii_key('2');
  case 0x14: return KeyboardButton::ascii_key('3');
  case 0x15: return KeyboardButton::ascii_key('4');
  case 0x16: return KeyboardButton::ascii_key('6');
  case 0x17: return KeyboardButton::ascii_key('5');
  case 0x18: return KeyboardButton::ascii_key('=');
  case 0x19: return KeyboardButton::ascii_key('9');
  case 0x1A: return KeyboardButton::ascii_key('7');
  case 0x1B: return KeyboardButton::ascii_key('-');
  case 0x1C: return KeyboardButton::ascii_key('8');
  case 0x1D: return KeyboardButton::ascii_key('0');
  case 0x1E: return KeyboardButton::ascii_key(']');
  case 0x1F: return KeyboardButton::ascii_key('o');
  case 0x20: return KeyboardButton::ascii_key('u');
  case 0x21: return KeyboardButton::ascii_key('[');
  case 0x22: return KeyboardButton::ascii_key('i');
  case 0x23: return KeyboardButton::ascii_key('p');
  case 0x24: return KeyboardButton::enter();
  case 0x25: return KeyboardButton::ascii_key('l');
  case 0x26: return KeyboardButton::ascii_key('j');
  case 0x27: return KeyboardButton::ascii_key('\'');
  case 0x28: return KeyboardButton::ascii_key('k');
  case 0x29: return KeyboardButton::ascii_key(';');
  case 0x2A: return KeyboardButton::ascii_key('\\');
  case 0x2B: return KeyboardButton::ascii_key(',');
  case 0x2C: return KeyboardButton::ascii_key('/');
  case 0x2D: return KeyboardButton::ascii_key('n');
  case 0x2E: return KeyboardButton::ascii_key('m');
  case 0x2F: return KeyboardButton::ascii_key('.');
  case 0x30: return KeyboardButton::tab();
  case 0x31: return KeyboardButton::ascii_key(' ');
  case 0x32: return KeyboardButton::ascii_key('`');
  case 0x33: return KeyboardButton::backspace();
  case 0x35: return KeyboardButton::escape();
  case 0x36: return KeyboardButton::rmeta();
  case 0x37: return KeyboardButton::lmeta();
  case 0x38: return KeyboardButton::lshift();
  case 0x39: return KeyboardButton::caps_lock();
  case 0x3A: return KeyboardButton::lalt();
  case 0x3B: return KeyboardButton::lcontrol();
  case 0x3C: return KeyboardButton::rshift();
  case 0x3D: return KeyboardButton::ralt();
  case 0x3E: return KeyboardButton::rcontrol();
  case 0x41: return KeyboardButton::ascii_key('.');
  case 0x43: return KeyboardButton::ascii_key('*');
  case 0x45: return KeyboardButton::ascii_key('+');
  case 0x47: return KeyboardButton::num_lock();
  case 0x4B: return KeyboardButton::ascii_key('/');
  case 0x4C: return KeyboardButton::enter();
  case 0x4E: return KeyboardButton::ascii_key('-');
  case 0x51: return KeyboardButton::ascii_key('=');
  case 0x52: return KeyboardButton::ascii_key('0');
  case 0x53: return KeyboardButton::ascii_key('1');
  case 0x54: return KeyboardButton::ascii_key('2');
  case 0x55: return KeyboardButton::ascii_key('3');
  case 0x56: return KeyboardButton::ascii_key('4');
  case 0x57: return KeyboardButton::ascii_key('5');
  case 0x58: return KeyboardButton::ascii_key('6');
  case 0x59: return KeyboardButton::ascii_key('7');
  case 0x5B: return KeyboardButton::ascii_key('8');
  case 0x5C: return KeyboardButton::ascii_key('9');
  case 0x60: return KeyboardButton::f5();
  case 0x61: return KeyboardButton::f6();
  case 0x62: return KeyboardButton::f7();
  case 0x63: return KeyboardButton::f3();
  case 0x64: return KeyboardButton::f8();
  case 0x65: return KeyboardButton::f9();
  case 0x67: return KeyboardButton::f11();
  case 0x69: return KeyboardButton::print_screen();
  case 0x6B: return KeyboardButton::scroll_lock();
  case 0x6D: return KeyboardButton::f10();
  case 0x6E: return KeyboardButton::menu();
  case 0x6F: return KeyboardButton::f12();
  case 0x71: return KeyboardButton::pause();
  case 0x72: return KeyboardButton::insert();
  case 0x73: return KeyboardButton::home();
  case 0x74: return KeyboardButton::page_up();
  case 0x75: return KeyboardButton::del();
  case 0x76: return KeyboardButton::f4();
  case 0x77: return KeyboardButton::end();
  case 0x78: return KeyboardButton::f2();
  case 0x79: return KeyboardButton::page_down();
  case 0x7A: return KeyboardButton::f1();
  case 0x7B: return KeyboardButton::left();
  case 0x7C: return KeyboardButton::right();
  case 0x7D: return KeyboardButton::down();
  case 0x7E: return KeyboardButton::up();
  default:   return ButtonHandle::none();
  }
}<|MERGE_RESOLUTION|>--- conflicted
+++ resolved
@@ -628,10 +628,6 @@
 
   if (_properties.get_fullscreen()) {
     // Change the display mode.
-<<<<<<< HEAD
-    CGDisplayModeRef mode;
-=======
-#if __MAC_OS_X_VERSION_MAX_ALLOWED >= 1060
     CFMutableArrayRef modes;
 
     modes = find_display_modes(_properties.get_x_size(),
@@ -660,24 +656,6 @@
       CFRelease(modes);
       return false;
     }
-#else
-    CFDictionaryRef mode;
-
->>>>>>> 031ffabf
-    mode = find_display_mode(_properties.get_x_size(),
-                             _properties.get_y_size());
-
-    if (mode == NULL) {
-      cocoadisplay_cat.error()
-        << "Could not find a suitable display mode!\n";
-      return false;
-
-    } else if (!do_switch_fullscreen(mode)) {
-      cocoadisplay_cat.error()
-        << "Failed to change display mode.\n";
-      return false;
-    }
-#endif
   }
 
   // Make the context current.
@@ -823,10 +801,6 @@
           height = _properties.get_y_size();
         }
 
-<<<<<<< HEAD
-        CGDisplayModeRef mode;
-=======
-#if __MAC_OS_X_VERSION_MAX_ALLOWED >= 1060
         CFMutableArrayRef modes = find_display_modes(width, height);
 
         if (CFArrayGetCount(modes) > 0) {
@@ -869,41 +843,6 @@
             << "x" << height << "!\n";
         }
         CFRelease(modes);
-#else
-        CFDictionaryRef mode;
->>>>>>> 031ffabf
-        mode = find_display_mode(width, height);
-
-        if (mode == NULL) {
-          cocoadisplay_cat.error()
-            << "Could not find a suitable display mode with size " << width
-            << "x" << height << "!\n";
-
-        } else if (do_switch_fullscreen(mode)) {
-          if (_window != nil) {
-            // For some reason, setting the style mask makes it give up its
-            // first-responder status.
-            if ([_window respondsToSelector:@selector(setStyleMask:)]) {
-              [_window setStyleMask:NSBorderlessWindowMask];
-            }
-            [_window makeFirstResponder:_view];
-            [_window setLevel:NSMainMenuWindowLevel+1];
-            [_window makeKeyAndOrderFront:nil];
-          }
-
-          // We've already set the size property this way; clear it.
-          properties.clear_size();
-          _properties.set_size(width, height);
-          properties.clear_origin();
-          _properties.set_origin(0, 0);
-          properties.clear_fullscreen();
-          _properties.set_fullscreen(true);
-
-        } else {
-          cocoadisplay_cat.error()
-            << "Failed to change display mode.\n";
-        }
-#endif
 
       } else {
         do_switch_fullscreen(NULL);
@@ -949,11 +888,6 @@
       properties.clear_size();
 
     } else {
-<<<<<<< HEAD
-      CGDisplayModeRef mode = find_display_mode(width, height);
-
-=======
-#if __MAC_OS_X_VERSION_MAX_ALLOWED >= 1060
       CFMutableArrayRef modes = find_display_modes(width, height);
 
       if (CFArrayGetCount(modes) > 0) {
@@ -981,26 +915,6 @@
           << "x" << height << "!\n";
       }
       CFRelease(modes);
-
-#else
-      CFDictionaryRef mode = find_display_mode(width, height);
->>>>>>> 031ffabf
-      if (mode == NULL) {
-        cocoadisplay_cat.error()
-          << "Could not find a suitable display mode with size " << width
-          << "x" << height << "!\n";
-
-      } else if (do_switch_fullscreen(mode)) {
-        // Yay!  Our resolution has changed.
-        _properties.set_size(width, height);
-        properties.clear_size();
-
-      } else {
-        cocoadisplay_cat.error()
-          << "Failed to change display mode.\n";
-      }
-#endif
-
     }
   }
 
@@ -1222,14 +1136,8 @@
  * Returns an appropriate CGDisplayModeRef for the given width and height, or
  * NULL if none was found.
  */
-<<<<<<< HEAD
-CGDisplayModeRef CocoaGraphicsWindow::
-find_display_mode(int width, int height) {
-=======
-#if __MAC_OS_X_VERSION_MAX_ALLOWED >= 1060
 CFMutableArrayRef CocoaGraphicsWindow::
 find_display_modes(int width, int height) {
->>>>>>> 031ffabf
   CFDictionaryRef options = NULL;
   // On macOS 10.15+ (Catalina), we want to select the display mode with the
   // samescaling factor as the current view to avoid cropping or scaling issues.
