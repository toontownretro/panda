/**
 * PANDA 3D SOFTWARE
 * Copyright (c) Carnegie Mellon University.  All rights reserved.
 *
 * All use of this software is subject to the terms of the revised BSD
 * license.  You should have received a copy of this license along
 * with this source code in a file named "LICENSE."
 *
 * @file tinyGraphicsStateGuardian.cxx
 * @author drose
 * @date 2008-04-24
 */

#include "tinyGraphicsStateGuardian.h"
#include "tinyGeomMunger.h"
#include "tinyTextureContext.h"
#include "config_tinydisplay.h"
#include "pStatTimer.h"
#include "geomVertexReader.h"
#include "ambientLight.h"
#include "pointLight.h"
#include "directionalLight.h"
#include "spotlight.h"
#include "depthWriteAttrib.h"
#include "depthOffsetAttrib.h"
#include "colorWriteAttrib.h"
#include "alphaTestAttrib.h"
#include "depthTestAttrib.h"
#include "shadeModelAttrib.h"
#include "cullFaceAttrib.h"
#include "rescaleNormalAttrib.h"
#include "lightAttrib.h"
#include "scissorAttrib.h"
#include "bitMask.h"
#include "samplerState.h"
#include "zgl.h"
#include "zmath.h"
#include "ztriangle_table.h"
#include "store_pixel_table.h"
#include "graphicsEngine.h"

using std::max;
using std::min;

TypeHandle TinyGraphicsStateGuardian::_type_handle;

PStatCollector TinyGraphicsStateGuardian::_vertices_immediate_pcollector("Vertices:Immediate mode");
PStatCollector TinyGraphicsStateGuardian::_draw_transform_pcollector("Draw:Transform");
PStatCollector TinyGraphicsStateGuardian::_pixel_count_white_untextured_pcollector("Pixels:White untextured");
PStatCollector TinyGraphicsStateGuardian::_pixel_count_flat_untextured_pcollector("Pixels:Flat untextured");
PStatCollector TinyGraphicsStateGuardian::_pixel_count_smooth_untextured_pcollector("Pixels:Smooth untextured");
PStatCollector TinyGraphicsStateGuardian::_pixel_count_white_textured_pcollector("Pixels:White textured");
PStatCollector TinyGraphicsStateGuardian::_pixel_count_flat_textured_pcollector("Pixels:Flat textured");
PStatCollector TinyGraphicsStateGuardian::_pixel_count_smooth_textured_pcollector("Pixels:Smooth textured");
PStatCollector TinyGraphicsStateGuardian::_pixel_count_white_perspective_pcollector("Pixels:White perspective");
PStatCollector TinyGraphicsStateGuardian::_pixel_count_flat_perspective_pcollector("Pixels:Flat perspective");
PStatCollector TinyGraphicsStateGuardian::_pixel_count_smooth_perspective_pcollector("Pixels:Smooth perspective");
PStatCollector TinyGraphicsStateGuardian::_pixel_count_smooth_multitex2_pcollector("Pixels:Smooth multitex 2");
PStatCollector TinyGraphicsStateGuardian::_pixel_count_smooth_multitex3_pcollector("Pixels:Smooth multitex 3");

/**
 *
 */
TinyGraphicsStateGuardian::
TinyGraphicsStateGuardian(GraphicsEngine *engine, GraphicsPipe *pipe,
                          TinyGraphicsStateGuardian *share_with) :
  GraphicsStateGuardian(CS_yup_right, engine, pipe)
{
  _current_frame_buffer = nullptr;
  _aux_frame_buffer = nullptr;
  _c = nullptr;
  _vertices = nullptr;
  _vertices_size = 0;
}

/**
 *
 */
TinyGraphicsStateGuardian::
~TinyGraphicsStateGuardian() {
}

/**
 * Resets all internal state as if the gsg were newly created.
 */
void TinyGraphicsStateGuardian::
reset() {
  free_pointers();
  GraphicsStateGuardian::reset();

  // Build _inv_state_mask as a mask of 1's where we don't care, and 0's where
  // we do care, about the state.
  _inv_state_mask.clear_bit(ColorAttrib::get_class_slot());
  _inv_state_mask.clear_bit(ColorScaleAttrib::get_class_slot());
  _inv_state_mask.clear_bit(CullFaceAttrib::get_class_slot());
  _inv_state_mask.clear_bit(DepthOffsetAttrib::get_class_slot());
  _inv_state_mask.clear_bit(RenderModeAttrib::get_class_slot());
  _inv_state_mask.clear_bit(RescaleNormalAttrib::get_class_slot());
  _inv_state_mask.clear_bit(TextureAttrib::get_class_slot());
  _inv_state_mask.clear_bit(LightAttrib::get_class_slot());
  _inv_state_mask.clear_bit(ScissorAttrib::get_class_slot());

  if (_c != nullptr) {
    glClose(_c);
    _c = nullptr;
  }

  _c = (GLContext *)gl_zalloc(sizeof(GLContext));
  glInit(_c, _current_frame_buffer);

  _c->draw_triangle_front = gl_draw_triangle_fill;
  _c->draw_triangle_back = gl_draw_triangle_fill;

  _supported_geom_rendering =
    Geom::GR_point |
    Geom::GR_indexed_other |
    Geom::GR_triangle_strip |
    Geom::GR_flat_last_vertex |
    Geom::GR_render_mode_wireframe | Geom::GR_render_mode_point;

  _max_texture_dimension = (1 << ZB_POINT_ST_FRAC_BITS);
  _max_texture_stages = MAX_TEXTURE_STAGES;
  _max_lights = MAX_LIGHTS;

  _color_scale_via_lighting = false;
  _alpha_scale_via_texture = false;
  _runtime_color_scale = true;

  _color_material_flags = 0;
  _texturing_state = 0;
  _texfilter_state = 0;
  _texture_replace = false;
  _filled_flat = false;
  _auto_rescale_normal = false;

  // Now that the GSG has been initialized, make it available for
  // optimizations.
  add_gsg(this);
}

/**
 * Frees some memory that was explicitly allocated within the glgsg.
 */
void TinyGraphicsStateGuardian::
free_pointers() {
  if (_aux_frame_buffer != nullptr) {
    ZB_close(_aux_frame_buffer);
    _aux_frame_buffer = nullptr;
  }

  if (_vertices != nullptr) {
    PANDA_FREE_ARRAY(_vertices);
    _vertices = nullptr;
  }
  _vertices_size = 0;
}

/**
 * This is called by the associated GraphicsWindow when close_window() is
 * called.  It should null out the _win pointer and possibly free any open
 * resources associated with the GSG.
 */
void TinyGraphicsStateGuardian::
close_gsg() {
  GraphicsStateGuardian::close_gsg();

  if (_c != nullptr) {
    glClose(_c);
    _c = nullptr;
  }
}

/**
 * Returns true if this GSG can implement decals using a DepthOffsetAttrib, or
 * false if that is unreliable and the three-step rendering process should be
 * used instead.
 */
bool TinyGraphicsStateGuardian::
depth_offset_decals() {
  return false;
}

/**
 * Creates a new GeomMunger object to munge vertices appropriate to this GSG
 * for the indicated state.
 */
PT(GeomMunger) TinyGraphicsStateGuardian::
make_geom_munger(const RenderState *state, Thread *current_thread) {
  PT(TinyGeomMunger) munger = new TinyGeomMunger(this, state);
  return GeomMunger::register_munger(munger, current_thread);
}

/**
 * Clears the framebuffer within the current DisplayRegion, according to the
 * flags indicated by the given DrawableRegion object.
 *
 * This does not set the DisplayRegion first.  You should call
 * prepare_display_region() to specify the region you wish the clear operation
 * to apply to.
 */
void TinyGraphicsStateGuardian::
clear(DrawableRegion *clearable) {
  if ((!clearable->get_clear_color_active())&&
      (!clearable->get_clear_depth_active())&&
      (!clearable->get_clear_stencil_active())) {
    return;
  }

  set_state_and_transform(RenderState::make_empty(), _internal_transform);

  bool clear_color = false;
  PIXEL color = 0;
  if (clearable->get_clear_color_active()) {
    LColor v = clearable->get_clear_color();
    v = v.fmin(LColor(1, 1, 1, 1)).fmax(LColor::zero());

    if (_current_properties->get_srgb_color()) {
      color = SRGBA_TO_PIXEL(
        (v[0] * 0xffff), (v[1] * 0xffff),
        (v[2] * 0xffff), (v[3] * 0xffff));
    } else {
      color = RGBA_TO_PIXEL(
        (v[0] * 0xffff), (v[1] * 0xffff),
        (v[2] * 0xffff), (v[3] * 0xffff));
    }
    clear_color = true;
  }

  bool clear_z = false;
  int z = 0;
  if (clearable->get_clear_depth_active()) {
    // We ignore the specified depth clear value, since we don't support
    // alternate depth compare functions anyway.
    clear_z = true;
  }

  ZB_clear_viewport(_c->zb, clear_z, z, clear_color, color,
                    _c->viewport.xmin, _c->viewport.ymin,
                    _c->viewport.xsize, _c->viewport.ysize);
}

/**
 * Prepare a display region for rendering (set up scissor region and viewport)
 */
void TinyGraphicsStateGuardian::
prepare_display_region(DisplayRegionPipelineReader *dr) {
  nassertv(dr != nullptr);
  GraphicsStateGuardian::prepare_display_region(dr);

  int xmin, ymin, xsize, ysize;
  dr->get_region_pixels_i(xmin, ymin, xsize, ysize);

  PN_stdfloat pixel_factor = _current_display_region->get_pixel_factor();
  if (pixel_factor != 1.0) {
    // Render into an aux buffer, and zoom it up into the main frame buffer
    // later.
    xmin = 0;
    ymin = 0;
    xsize = int(xsize * pixel_factor);
    ysize = int(ysize * pixel_factor);
    if (_aux_frame_buffer == nullptr) {
      _aux_frame_buffer = ZB_open(xsize, ysize, ZB_MODE_RGBA, 0, 0, 0, 0);
    } else if (_aux_frame_buffer->xsize < xsize || _aux_frame_buffer->ysize < ysize) {
      ZB_resize(_aux_frame_buffer, nullptr,
                max(_aux_frame_buffer->xsize, xsize),
                max(_aux_frame_buffer->ysize, ysize));
    }
    _c->zb = _aux_frame_buffer;

  } else {
    // Render directly into the main frame buffer.
    _c->zb = _current_frame_buffer;
  }

  _c->viewport.xmin = xmin;
  _c->viewport.ymin = ymin;
  _c->viewport.xsize = xsize;
  _c->viewport.ysize = ysize;
  set_scissor(0.0f, 1.0f, 0.0f, 1.0f);

  nassertv(xmin >= 0 && xmin < _c->zb->xsize &&
           ymin >= 0 && ymin < _c->zb->ysize &&
           xmin + xsize >= 0 && xmin + xsize <= _c->zb->xsize &&
           ymin + ysize >= 0 && ymin + ysize <= _c->zb->ysize);
}

/**
 * Given a lens, calculates the appropriate projection matrix for use with
 * this gsg.  Note that the projection matrix depends a lot upon the
 * coordinate system of the rendering API.
 *
 * The return value is a TransformState if the lens is acceptable, NULL if it
 * is not.
 */
CPT(TransformState) TinyGraphicsStateGuardian::
calc_projection_mat(const Lens *lens) {
  if (lens == nullptr) {
    return nullptr;
  }

  if (!lens->is_linear()) {
    return nullptr;
  }

  // The projection matrix must always be right-handed Y-up, even if our
  // coordinate system of choice is otherwise, because certain GL calls
  // (specifically glTexGen(GL_SPHERE_MAP)) assume this kind of a coordinate
  // system.  Sigh.  In order to implement a Z-up (or other arbitrary)
  // coordinate system, we'll use a Y-up projection matrix, and store the
  // conversion to our coordinate system of choice in the modelview matrix.

  LMatrix4 result =
    LMatrix4::convert_mat(CS_yup_right, _current_lens->get_coordinate_system()) *
    lens->get_projection_mat(_current_stereo_channel);

  if (_scene_setup->get_inverted()) {
    // If the scene is supposed to be inverted, then invert the projection
    // matrix.
    result *= LMatrix4::scale_mat(1.0f, -1.0f, 1.0f);
  }

  return TransformState::make_mat(result);
}

/**
 * Makes the current lens (whichever lens was most recently specified with
 * set_scene()) active, so that it will transform future rendered geometry.
 * Normally this is only called from the draw process, and usually it is
 * called by set_scene().
 *
 * The return value is true if the lens is acceptable, false if it is not.
 */
bool TinyGraphicsStateGuardian::
prepare_lens() {
  _transform_stale = true;
  return true;
}

/**
 * Called before each frame is rendered, to allow the GSG a chance to do any
 * internal cleanup before beginning the frame.
 *
 * The return value is true if successful (in which case the frame will be
 * drawn and end_frame() will be called later), or false if unsuccessful (in
 * which case nothing will be drawn and end_frame() will not be called).
 */
bool TinyGraphicsStateGuardian::
begin_frame(Thread *current_thread) {
  if (!GraphicsStateGuardian::begin_frame(current_thread)) {
    return false;
  }

  _c->zb = _current_frame_buffer;

#ifdef DO_PSTATS
  _vertices_immediate_pcollector.clear_level();

  _pixel_count_white_untextured_pcollector.clear_level();
  _pixel_count_flat_untextured_pcollector.clear_level();
  _pixel_count_smooth_untextured_pcollector.clear_level();
  _pixel_count_white_textured_pcollector.clear_level();
  _pixel_count_flat_textured_pcollector.clear_level();
  _pixel_count_smooth_textured_pcollector.clear_level();
  _pixel_count_white_perspective_pcollector.clear_level();
  _pixel_count_flat_perspective_pcollector.clear_level();
  _pixel_count_smooth_perspective_pcollector.clear_level();
  _pixel_count_smooth_multitex2_pcollector.clear_level();
  _pixel_count_smooth_multitex3_pcollector.clear_level();
#endif

  return true;
}

/**
 * Called between begin_frame() and end_frame() to mark the beginning of
 * drawing commands for a "scene" (usually a particular DisplayRegion) within
 * a frame.  All 3-D drawing commands, except the clear operation, must be
 * enclosed within begin_scene() .. end_scene().
 *
 * The return value is true if successful (in which case the scene will be
 * drawn and end_scene() will be called later), or false if unsuccessful (in
 * which case nothing will be drawn and end_scene() will not be called).
 */
bool TinyGraphicsStateGuardian::
begin_scene() {
  return GraphicsStateGuardian::begin_scene();
}

/**
 * Called between begin_frame() and end_frame() to mark the end of drawing
 * commands for a "scene" (usually a particular DisplayRegion) within a frame.
 * All 3-D drawing commands, except the clear operation, must be enclosed
 * within begin_scene() .. end_scene().
 */
void TinyGraphicsStateGuardian::
end_scene() {
  if (_c->zb == _aux_frame_buffer) {
    // Copy the aux frame buffer into the main scene now, zooming it up to the
    // appropriate size.
    int xmin, ymin, xsize, ysize;
    _current_display_region->get_region_pixels_i(xmin, ymin, xsize, ysize);
    PN_stdfloat pixel_factor = _current_display_region->get_pixel_factor();

    int fb_xsize = int(xsize * pixel_factor);
    int fb_ysize = int(ysize * pixel_factor);

    ZB_zoomFrameBuffer(_current_frame_buffer, xmin, ymin, xsize, ysize,
                       _aux_frame_buffer, 0, 0, fb_xsize, fb_ysize);
    _c->zb = _current_frame_buffer;
  }

  // Clear the lighting state.
  clear_light_state();
  _plights.clear();
  _dlights.clear();
  _slights.clear();

  GraphicsStateGuardian::end_scene();
}

/**
 * Called after each frame is rendered, to allow the GSG a chance to do any
 * internal cleanup after rendering the frame, and before the window flips.
 */
void TinyGraphicsStateGuardian::
end_frame(Thread *current_thread) {
  GraphicsStateGuardian::end_frame(current_thread);

#ifndef NDEBUG
  static ConfigVariableBool td_show_zbuffer
    ("td-show-zbuffer", false,
     PRC_DESC("Set this true to draw the ZBuffer instead of the visible buffer, when rendering with tinydisplay.  This is useful to aid debugging the ZBuffer"));
  if (td_show_zbuffer) {
    PIXEL *tp = _current_frame_buffer->pbuf;
    ZPOINT *tz = _current_frame_buffer->zbuf;
    for (int yi = 0; yi < _current_frame_buffer->ysize; ++yi) {
      for (int xi = 0; xi < _current_frame_buffer->xsize; ++xi) {
        (*tp) = (int)(*tz);
        ++tz;
        ++tp;
      }
    }
  }
#endif // NDEBUG

#ifdef DO_PSTATS
  // Flush any PCollectors specific to this kind of GSG.
  _vertices_immediate_pcollector.flush_level();

  _pixel_count_white_untextured_pcollector.flush_level();
  _pixel_count_flat_untextured_pcollector.flush_level();
  _pixel_count_smooth_untextured_pcollector.flush_level();
  _pixel_count_white_textured_pcollector.flush_level();
  _pixel_count_flat_textured_pcollector.flush_level();
  _pixel_count_smooth_textured_pcollector.flush_level();
  _pixel_count_white_perspective_pcollector.flush_level();
  _pixel_count_flat_perspective_pcollector.flush_level();
  _pixel_count_smooth_perspective_pcollector.flush_level();
  _pixel_count_smooth_multitex2_pcollector.flush_level();
  _pixel_count_smooth_multitex3_pcollector.flush_level();
#endif  // DO_PSTATS
}


/**
 * Called before a sequence of draw_primitive() functions are called, this
 * should prepare the vertex data for rendering.  It returns true if the
 * vertices are ok, false to abort this group of primitives.
 */
bool TinyGraphicsStateGuardian::
begin_draw_primitives(const GeomPipelineReader *geom_reader,
                      const GeomVertexDataPipelineReader *data_reader,
                      size_t num_instances, bool force) {
#ifndef NDEBUG
  if (tinydisplay_cat.is_spam()) {
    tinydisplay_cat.spam() << "begin_draw_primitives: " << *(data_reader->get_object()) << "\n";
  }
#endif  // NDEBUG

  if (!GraphicsStateGuardian::begin_draw_primitives(geom_reader, data_reader, num_instances, force)) {
    return false;
  }
  nassertr(_data_reader != nullptr, false);

  PStatTimer timer(_draw_transform_pcollector);

  // Set up the proper transform.
  if (_data_reader->is_vertex_transformed()) {
    // If the vertex data claims to be already transformed into clip
    // coordinates, wipe out the current projection and modelview matrix (so
    // we don't attempt to transform it again).
    const TransformState *ident = TransformState::make_identity();
    load_matrix(&_c->matrix_model_view, ident);
    load_matrix(&_c->matrix_projection, _scissor_mat);
    load_matrix(&_c->matrix_model_view_inv, ident);
    load_matrix(&_c->matrix_model_projection, _scissor_mat);
    _c->matrix_model_projection_no_w_transform = 1;
    _transform_stale = true;

  } else if (_transform_stale) {
    // Load the actual transform.

    CPT(TransformState) scissor_proj_mat = _scissor_mat->compose(_projection_mat);

    if (_c->lighting_enabled) {
      // With the lighting equation, we need to keep the modelview and
      // projection matrices separate.

      load_matrix(&_c->matrix_model_view, _internal_transform);
      load_matrix(&_c->matrix_projection, scissor_proj_mat);

      /* precompute inverse modelview */
      M4 tmp;
      gl_M4_Inv(&tmp, &_c->matrix_model_view);
      gl_M4_Transpose(&_c->matrix_model_view_inv, &tmp);

    }

    // Compose the modelview and projection matrices.
    load_matrix(&_c->matrix_model_projection,
                scissor_proj_mat->compose(_internal_transform));

    /* test to accelerate computation */
    _c->matrix_model_projection_no_w_transform = 0;
    PN_stdfloat *m = &_c->matrix_model_projection.m[0][0];
    if (m[12] == 0.0 && m[13] == 0.0 && m[14] == 0.0) {
      _c->matrix_model_projection_no_w_transform = 1;
    }
    _transform_stale = false;
  }

  // Figure out the subset of vertices we will be using in this operation.
  int num_vertices = data_reader->get_num_rows();
  _min_vertex = num_vertices;
  _max_vertex = 0;
  int num_prims = geom_reader->get_num_primitives();
  int i;
  for (i = 0; i < num_prims; ++i) {
    CPT(GeomPrimitive) prim = geom_reader->get_primitive(i);
    int nv = prim->get_min_vertex();
    _min_vertex = min(_min_vertex, nv);
    int xv = prim->get_max_vertex();
    _max_vertex = max(_max_vertex, xv);
  }
  if (_min_vertex > _max_vertex) {
    return false;
  }

  // Now copy all of those vertices into our working table, transforming into
  // screen space them as we go.
  int num_used_vertices = _max_vertex - _min_vertex + 1;
  if (_vertices_size < num_used_vertices) {
    if (_vertices_size == 0) {
      _vertices_size = 1;
    }
    while (_vertices_size < num_used_vertices) {
      _vertices_size *= 2;
    }
    if (_vertices != nullptr) {
      PANDA_FREE_ARRAY(_vertices);
    }
    _vertices = (GLVertex *)PANDA_MALLOC_ARRAY(_vertices_size * sizeof(GLVertex));
  }

  GeomVertexReader  rcolor, rnormal;

  // We now support up to 3-stage multitexturing.
  GenTexcoordFunc *texgen_func[MAX_TEXTURE_STAGES];
  TexCoordData tcdata[MAX_TEXTURE_STAGES];

  const TexGenAttrib *target_tex_gen = DCAST(TexGenAttrib, _target_rs->get_attrib_def(TexGenAttrib::get_class_slot()));
  const TexMatrixAttrib *target_tex_matrix = DCAST(TexMatrixAttrib, _target_rs->get_attrib_def(TexMatrixAttrib::get_class_slot()));

  int max_stage_index = _target_texture->get_num_on_ff_stages();
  for (int si = 0; si < max_stage_index; ++si) {
    TextureStage *stage = _target_texture->get_on_ff_stage(si);

    switch (target_tex_gen->get_mode(stage)) {
    case TexGenAttrib::M_eye_sphere_map:
      tcdata[si]._r1 = GeomVertexReader(data_reader, InternalName::get_normal(),
                                        force);
      tcdata[si]._r2 = GeomVertexReader(data_reader, InternalName::get_vertex(),
                                        force);
      texgen_func[si] = &texgen_sphere_map;
      tcdata[si]._mat = _internal_transform->get_mat();
      break;

    case TexGenAttrib::M_eye_position:
      tcdata[si]._r1 = GeomVertexReader(data_reader, InternalName::get_vertex(),
                                       force);
      texgen_func[si] = &texgen_texmat;
      {
        CPT(TransformState) eye_transform =
          _cs_transform->invert_compose(_internal_transform);
        tcdata[si]._mat = eye_transform->get_mat();
      }
      if (target_tex_matrix->has_stage(stage)) {
        tcdata[si]._mat = tcdata[si]._mat * target_tex_matrix->get_mat(stage);
      }
      break;

    case TexGenAttrib::M_world_position:
      tcdata[si]._r1 = GeomVertexReader(data_reader, InternalName::get_vertex(),
                                       force);
      texgen_func[si] = &texgen_texmat;
      {
        CPT(TransformState) render_transform =
          _cs_transform->compose(_scene_setup->get_world_transform());
        CPT(TransformState) world_inv_transform =
          render_transform->invert_compose(_internal_transform);
        tcdata[si]._mat = world_inv_transform->get_mat();
      }
      if (target_tex_matrix->has_stage(stage)) {
        tcdata[si]._mat = tcdata[si]._mat * target_tex_matrix->get_mat(stage);
      }
      break;

    default:
      // Fall through: use the standard texture coordinates.
      tcdata[si]._r1 = GeomVertexReader(data_reader, stage->get_texcoord_name(),
                                       force);
      texgen_func[si] = &texgen_simple;
      if (target_tex_matrix->has_stage(stage)) {
        texgen_func[si] = &texgen_texmat;
        tcdata[si]._mat = target_tex_matrix->get_mat(stage);
      }

      break;
    }
    tcdata[si]._r1.set_row_unsafe(_min_vertex);
    tcdata[si]._r2.set_row_unsafe(_min_vertex);
    if (!tcdata[si]._r1.has_column()) {
      texgen_func[si] = &texgen_null;
    }
  }

  bool needs_color = false;
  if (_vertex_colors_enabled) {
    rcolor = GeomVertexReader(data_reader, InternalName::get_color(), force);
    rcolor.set_row_unsafe(_min_vertex);
    needs_color = rcolor.has_column();
  }

  if (!needs_color) {
    const LColor &d = _scene_graph_color;
    const LColor &s = _current_color_scale;
    _c->current_color.v[0] = max(d[0] * s[0], (PN_stdfloat)0);
    _c->current_color.v[1] = max(d[1] * s[1], (PN_stdfloat)0);
    _c->current_color.v[2] = max(d[2] * s[2], (PN_stdfloat)0);
    _c->current_color.v[3] = max(d[3] * s[3], (PN_stdfloat)0);
  }

  bool needs_normal = false;
  if (_c->lighting_enabled) {
    rnormal = GeomVertexReader(data_reader, InternalName::get_normal(), force);
    rnormal.set_row_unsafe(_min_vertex);
    needs_normal = rnormal.has_column();
  }

  GeomVertexReader rvertex(data_reader, InternalName::get_vertex(), force);
  rvertex.set_row_unsafe(_min_vertex);

  if (!rvertex.has_column()) {
    // Whoops, guess the vertex data isn't resident.
    return false;
  }

  if (!needs_color && _color_material_flags) {
    if (_color_material_flags & CMF_ambient) {
      _c->materials[0].ambient = _c->current_color;
      _c->materials[1].ambient = _c->current_color;
    }
    if (_color_material_flags & CMF_diffuse) {
      _c->materials[0].diffuse = _c->current_color;
      _c->materials[1].diffuse = _c->current_color;
    }
  }

  if (_texturing_state != 0 && _texture_replace) {
    // We don't need the vertex color or lighting calculation after all, since
    // the current texture will just hide all of that.
    needs_color = false;
    needs_normal = false;
  }

  bool lighting_enabled = (needs_normal && _c->lighting_enabled);

  for (i = 0; i < num_used_vertices; ++i) {
    GLVertex *v = &_vertices[i];
    const LVecBase4 &d = rvertex.get_data4();

    v->coord.v[0] = d[0];
    v->coord.v[1] = d[1];
    v->coord.v[2] = d[2];
    v->coord.v[3] = d[3];

    // Texture coordinates.
    for (int si = 0; si < max_stage_index; ++si) {
      (*texgen_func[si])(v->tex_coord[si], tcdata[si]);
    }

    if (needs_color) {
      const LColor &d = rcolor.get_data4();
      const LColor &s = _current_color_scale;
      _c->current_color.v[0] = max(d[0] * s[0], (PN_stdfloat)0);
      _c->current_color.v[1] = max(d[1] * s[1], (PN_stdfloat)0);
      _c->current_color.v[2] = max(d[2] * s[2], (PN_stdfloat)0);
      _c->current_color.v[3] = max(d[3] * s[3], (PN_stdfloat)0);

      if (_color_material_flags) {
        if (_color_material_flags & CMF_ambient) {
          _c->materials[0].ambient = _c->current_color;
          _c->materials[1].ambient = _c->current_color;
        }
        if (_color_material_flags & CMF_diffuse) {
          _c->materials[0].diffuse = _c->current_color;
          _c->materials[1].diffuse = _c->current_color;
        }
      }
    }

    v->color = _c->current_color;

    if (lighting_enabled) {
      const LVecBase3 &d = rnormal.get_data3();
      _c->current_normal.v[0] = d[0];
      _c->current_normal.v[1] = d[1];
      _c->current_normal.v[2] = d[2];
      _c->current_normal.v[3] = 0.0f;

      gl_vertex_transform(_c, v);
      gl_shade_vertex(_c, v);

    } else {
      gl_vertex_transform(_c, v);
    }

    if (v->clip_code == 0) {
      gl_transform_to_viewport(_c, v);
    }

    v->edge_flag = 1;
  }

  // Set up the appropriate function callback for filling triangles, according
  // to the current state.

  bool srgb_blend = _current_properties->get_srgb_color();

  int depth_write_state = 0;  // zon
  const DepthWriteAttrib *target_depth_write = DCAST(DepthWriteAttrib, _target_rs->get_attrib_def(DepthWriteAttrib::get_class_slot()));
  if (target_depth_write->get_mode() != DepthWriteAttrib::M_on) {
    depth_write_state = 1;  // zoff
  }

  int color_write_state = 0;  // cstore

  const ColorWriteAttrib *target_color_write = DCAST(ColorWriteAttrib, _target_rs->get_attrib_def(ColorWriteAttrib::get_class_slot()));
  unsigned int color_channels =
    target_color_write->get_channels() & _color_write_mask;

  if (color_channels == ColorWriteAttrib::C_all) {
    if (srgb_blend) {
      color_write_state = 4;  // csstore
    } else {
      color_write_state = 0;  // cstore
    }
  } else {
    // Implement a color mask.
    int op_a = get_color_blend_op(ColorBlendAttrib::O_one);
    int op_b = get_color_blend_op(ColorBlendAttrib::O_zero);

    if (srgb_blend) {
      _c->zb->store_pix_func = store_pixel_funcs_sRGB[op_a][op_b][color_channels];
    } else {
      _c->zb->store_pix_func = store_pixel_funcs[op_a][op_b][color_channels];
    }
    color_write_state = 2;   // cgeneral
  }

  const TransparencyAttrib *target_transparency = DCAST(TransparencyAttrib, _target_rs->get_attrib_def(TransparencyAttrib::get_class_slot()));
  switch (target_transparency->get_mode()) {
  case TransparencyAttrib::M_alpha:
  case TransparencyAttrib::M_dual:
    if (color_channels == ColorWriteAttrib::C_all) {
      if (srgb_blend) {
        color_write_state = 5;    // csblend
      } else {
        color_write_state = 1;    // cblend
      }
    } else {
      // Implement a color mask, with alpha blending.
      int op_a = get_color_blend_op(ColorBlendAttrib::O_incoming_alpha);
      int op_b = get_color_blend_op(ColorBlendAttrib::O_one_minus_incoming_alpha);

      if (srgb_blend) {
        _c->zb->store_pix_func = store_pixel_funcs_sRGB[op_a][op_b][color_channels];
      } else {
        _c->zb->store_pix_func = store_pixel_funcs[op_a][op_b][color_channels];
      }
      color_write_state = 2;   // cgeneral
    }
    break;

  case TransparencyAttrib::M_premultiplied_alpha:
    {
      // Implement a color mask, with pre-multiplied alpha blending.
      int op_a = get_color_blend_op(ColorBlendAttrib::O_one);
      int op_b = get_color_blend_op(ColorBlendAttrib::O_one_minus_incoming_alpha);

      if (srgb_blend) {
        _c->zb->store_pix_func = store_pixel_funcs_sRGB[op_a][op_b][color_channels];
      } else {
        _c->zb->store_pix_func = store_pixel_funcs[op_a][op_b][color_channels];
      }
      color_write_state = 2;   // cgeneral
    }
    break;

  default:
    break;
  }

  const ColorBlendAttrib *target_color_blend = DCAST(ColorBlendAttrib, _target_rs->get_attrib_def(ColorBlendAttrib::get_class_slot()));
  if (target_color_blend->get_mode() == ColorBlendAttrib::M_add) {
    // If we have a color blend set that we can support, it overrides the
    // transparency set.
    LColor c = target_color_blend->get_color();
    _c->zb->blend_r = (int)(c[0] * ZB_POINT_RED_MAX);
    _c->zb->blend_g = (int)(c[1] * ZB_POINT_GREEN_MAX);
    _c->zb->blend_b = (int)(c[2] * ZB_POINT_BLUE_MAX);
    _c->zb->blend_a = (int)(c[3] * ZB_POINT_ALPHA_MAX);

    int op_a = get_color_blend_op(target_color_blend->get_operand_a());
    int op_b = get_color_blend_op(target_color_blend->get_operand_b());

    if (srgb_blend) {
      _c->zb->store_pix_func = store_pixel_funcs_sRGB[op_a][op_b][color_channels];
    } else {
      _c->zb->store_pix_func = store_pixel_funcs[op_a][op_b][color_channels];
    }
    color_write_state = 2;     // cgeneral
  }

  if (color_channels == ColorWriteAttrib::C_off) {
    color_write_state = 3;    // coff
  }

  int alpha_test_state = 0;   // anone
  const AlphaTestAttrib *target_alpha_test = DCAST(AlphaTestAttrib, _target_rs->get_attrib_def(AlphaTestAttrib::get_class_slot()));
  switch (target_alpha_test->get_mode()) {
  case AlphaTestAttrib::M_none:
  case AlphaTestAttrib::M_never:
  case AlphaTestAttrib::M_always:
  case AlphaTestAttrib::M_equal:
  case AlphaTestAttrib::M_not_equal:
    alpha_test_state = 0;    // anone
    break;

  case AlphaTestAttrib::M_less:
  case AlphaTestAttrib::M_less_equal:
    alpha_test_state = 1;    // aless
    _c->zb->reference_alpha = (int)(target_alpha_test->get_reference_alpha() * ZB_POINT_ALPHA_MAX);
    break;

  case AlphaTestAttrib::M_greater:
  case AlphaTestAttrib::M_greater_equal:
    alpha_test_state = 2;    // amore
    _c->zb->reference_alpha = (int)(target_alpha_test->get_reference_alpha() * ZB_POINT_ALPHA_MAX);
    break;
  }

  int depth_test_state = 1;    // zless
  _c->depth_test = 1;  // set this for ZB_line
  const DepthTestAttrib *target_depth_test = DCAST(DepthTestAttrib, _target_rs->get_attrib_def(DepthTestAttrib::get_class_slot()));
  if (target_depth_test->get_mode() == DepthTestAttrib::M_none) {
    depth_test_state = 0;      // zless
    _c->depth_test = 0;
  }

  const ShadeModelAttrib *target_shade_model = DCAST(ShadeModelAttrib, _target_rs->get_attrib_def(ShadeModelAttrib::get_class_slot()));
  ShadeModelAttrib::Mode shade_model = target_shade_model->get_mode();
  if (!needs_normal && !needs_color) {
    // With no per-vertex lighting, and no per-vertex colors, we might as well
    // use the flat shading model.
    shade_model = ShadeModelAttrib::M_flat;
  }
  int shade_model_state = 2;  // smooth
  _c->smooth_shade_model = true;

  if (shade_model == ShadeModelAttrib::M_flat) {
    _c->smooth_shade_model = false;
    shade_model_state = 1;  // flat
    if (_c->current_color.v[0] == 1.0f &&
        _c->current_color.v[1] == 1.0f &&
        _c->current_color.v[2] == 1.0f &&
        _c->current_color.v[3] == 1.0f) {
      shade_model_state = 0;  // white
    }
  }

  int texturing_state = _texturing_state;
  int texfilter_state = 0;  // tnearest
  if (texturing_state > 0) {
    texfilter_state = _texfilter_state;

    if (texturing_state < 3 &&
        (_c->matrix_model_projection_no_w_transform || _filled_flat)) {
      // Don't bother with the perspective-correct algorithm if we're under an
      // orthonormal lens, e.g.  render2d; or if RenderMode::M_filled_flat is
      // in effect.
      texturing_state = 1;    // textured (not perspective correct)
    }

    if (_texture_replace) {
      // If we're completely replacing the underlying color, then it doesn't
      // matter what the color is.
      shade_model_state = 0;
    }
  }

  _c->zb_fill_tri = fill_tri_funcs[depth_write_state][color_write_state][alpha_test_state][depth_test_state][texfilter_state][shade_model_state][texturing_state];

#ifdef DO_PSTATS
  pixel_count_white_untextured = 0;
  pixel_count_flat_untextured = 0;
  pixel_count_smooth_untextured = 0;
  pixel_count_white_textured = 0;
  pixel_count_flat_textured = 0;
  pixel_count_smooth_textured = 0;
  pixel_count_white_perspective = 0;
  pixel_count_flat_perspective = 0;
  pixel_count_smooth_perspective = 0;
  pixel_count_smooth_multitex2 = 0;
  pixel_count_smooth_multitex3 = 0;
#endif  // DO_PSTATS

  return true;
}

/**
 * Draws a series of disconnected triangles.
 */
bool TinyGraphicsStateGuardian::
draw_triangles(const GeomPrimitivePipelineReader *reader, bool force) {
  PStatTimer timer(_draw_primitive_pcollector, reader->get_current_thread());

#ifndef NDEBUG
  if (tinydisplay_cat.is_spam()) {
    tinydisplay_cat.spam() << "draw_triangles: " << *(reader->get_object()) << "\n";
  }
#endif  // NDEBUG

  int num_vertices = reader->get_num_vertices();
  _vertices_tri_pcollector.add_level(num_vertices);

  if (reader->is_indexed()) {
    switch (reader->get_index_type()) {
    case Geom::NT_uint8:
      {
        uint8_t *index = (uint8_t *)reader->get_read_pointer(force);
        if (index == nullptr) {
          return false;
        }
        for (int i = 0; i < num_vertices; i += 3) {
          GLVertex *v0 = &_vertices[index[i] - _min_vertex];
          GLVertex *v1 = &_vertices[index[i + 1] - _min_vertex];
          GLVertex *v2 = &_vertices[index[i + 2] - _min_vertex];
          gl_draw_triangle(_c, v0, v1, v2);
        }
      }
      break;

    case Geom::NT_uint16:
      {
        uint16_t *index = (uint16_t *)reader->get_read_pointer(force);
        if (index == nullptr) {
          return false;
        }
        for (int i = 0; i < num_vertices; i += 3) {
          GLVertex *v0 = &_vertices[index[i] - _min_vertex];
          GLVertex *v1 = &_vertices[index[i + 1] - _min_vertex];
          GLVertex *v2 = &_vertices[index[i + 2] - _min_vertex];
          gl_draw_triangle(_c, v0, v1, v2);
        }
      }
      break;

    case Geom::NT_uint32:
      {
        uint32_t *index = (uint32_t *)reader->get_read_pointer(force);
        if (index == nullptr) {
          return false;
        }
        for (int i = 0; i < num_vertices; i += 3) {
          GLVertex *v0 = &_vertices[index[i] - _min_vertex];
          GLVertex *v1 = &_vertices[index[i + 1] - _min_vertex];
          GLVertex *v2 = &_vertices[index[i + 2] - _min_vertex];
          gl_draw_triangle(_c, v0, v1, v2);
        }
      }
      break;

    default:
      tinydisplay_cat.error()
        << "Invalid index type " << reader->get_index_type() << "!\n";
      return false;
    }

  } else {
    int delta = reader->get_first_vertex() - _min_vertex;
    for (int vi = 0; vi < num_vertices; vi += 3) {
      GLVertex *v0 = &_vertices[vi + delta];
      GLVertex *v1 = &_vertices[vi + delta + 1];
      GLVertex *v2 = &_vertices[vi + delta + 2];
      gl_draw_triangle(_c, v0, v1, v2);
    }
  }

  return true;
}

/**
 * Draws a series of triangle strips.
 */
bool TinyGraphicsStateGuardian::
draw_tristrips(const GeomPrimitivePipelineReader *reader, bool force) {
  PStatTimer timer(_draw_primitive_pcollector, reader->get_current_thread());

#ifndef NDEBUG
  if (tinydisplay_cat.is_spam()) {
    tinydisplay_cat.spam() << "draw_tristrips: " << *(reader->get_object()) << "\n";
  }
#endif  // NDEBUG

  // Send the individual triangle strips, stepping over the degenerate
  // vertices.
  CPTA_int ends = reader->get_ends();

  _primitive_batches_tristrip_pcollector.add_level(ends.size());
  if (reader->is_indexed()) {
    unsigned int start = 0;
    for (size_t i = 0; i < ends.size(); i++) {
      _vertices_tristrip_pcollector.add_level(ends[i] - start);

      int end = ends[i];
      nassertr(end - start >= 3, false);

      switch (reader->get_index_type()) {
      case Geom::NT_uint8:
        {
          uint8_t *index = (uint8_t *)reader->get_read_pointer(force);
          if (index == nullptr) {
            return false;
          }
          GLVertex *v0 = &_vertices[index[start] - _min_vertex];
          GLVertex *v1 = &_vertices[index[start + 1] - _min_vertex];

          bool reversed = false;
          for (int vi = start + 2; vi < end; ++vi) {
            GLVertex *v2 = &_vertices[index[vi] - _min_vertex];
            if (reversed) {
              gl_draw_triangle(_c, v1, v0, v2);
              reversed = false;
            } else {
              gl_draw_triangle(_c, v0, v1, v2);
              reversed = true;
            }
            v0 = v1;
            v1 = v2;
          }
        }
        break;

      case Geom::NT_uint16:
        {
          uint16_t *index = (uint16_t *)reader->get_read_pointer(force);
          if (index == nullptr) {
            return false;
          }
          GLVertex *v0 = &_vertices[index[start] - _min_vertex];
          GLVertex *v1 = &_vertices[index[start + 1] - _min_vertex];

          bool reversed = false;
          for (int vi = start + 2; vi < end; ++vi) {
            GLVertex *v2 = &_vertices[index[vi] - _min_vertex];
            if (reversed) {
              gl_draw_triangle(_c, v1, v0, v2);
              reversed = false;
            } else {
              gl_draw_triangle(_c, v0, v1, v2);
              reversed = true;
            }
            v0 = v1;
            v1 = v2;
          }
        }
        break;

      case Geom::NT_uint32:
        {
          uint32_t *index = (uint32_t *)reader->get_read_pointer(force);
          if (index == nullptr) {
            return false;
          }
          GLVertex *v0 = &_vertices[index[start] - _min_vertex];
          GLVertex *v1 = &_vertices[index[start + 1] - _min_vertex];

          bool reversed = false;
          for (int vi = start + 2; vi < end; ++vi) {
            GLVertex *v2 = &_vertices[index[vi] - _min_vertex];
            if (reversed) {
              gl_draw_triangle(_c, v1, v0, v2);
              reversed = false;
            } else {
              gl_draw_triangle(_c, v0, v1, v2);
              reversed = true;
            }
            v0 = v1;
            v1 = v2;
          }
        }
        break;

      default:
        tinydisplay_cat.error()
          << "Invalid index type " << reader->get_index_type() << "!\n";
        return false;
      }

      start = ends[i] + 2;
    }
  } else {
    unsigned int start = 0;
    int delta = reader->get_first_vertex() - _min_vertex;
    for (size_t i = 0; i < ends.size(); i++) {
      _vertices_tristrip_pcollector.add_level(ends[i] - start);

      int end = ends[i];
      nassertr(end - start >= 3, false);
      GLVertex *v0 = &_vertices[start + delta];
      GLVertex *v1 = &_vertices[start + delta + 1];

      bool reversed = false;
      for (int vi = start + 2; vi < end; ++vi) {
        GLVertex *v2 = &_vertices[vi + delta];
        if (reversed) {
          gl_draw_triangle(_c, v1, v0, v2);
          reversed = false;
        } else {
          gl_draw_triangle(_c, v0, v1, v2);
          reversed = true;
        }
        v0 = v1;
        v1 = v2;
      }
      start = ends[i] + 2;
    }
  }

  return true;
}

/**
 * Draws a series of disconnected line segments.
 */
bool TinyGraphicsStateGuardian::
draw_lines(const GeomPrimitivePipelineReader *reader, bool force) {
  PStatTimer timer(_draw_primitive_pcollector, reader->get_current_thread());
#ifndef NDEBUG
  if (tinydisplay_cat.is_spam()) {
    tinydisplay_cat.spam() << "draw_lines: " << *(reader->get_object()) << "\n";
  }
#endif  // NDEBUG

  int num_vertices = reader->get_num_vertices();
  _vertices_other_pcollector.add_level(num_vertices);

  if (reader->is_indexed()) {
    switch (reader->get_index_type()) {
    case Geom::NT_uint8:
      {
        uint8_t *index = (uint8_t *)reader->get_read_pointer(force);
        if (index == nullptr) {
          return false;
        }
        for (int i = 0; i < num_vertices; i += 2) {
          GLVertex *v0 = &_vertices[index[i] - _min_vertex];
          GLVertex *v1 = &_vertices[index[i + 1] - _min_vertex];
          gl_draw_line(_c, v0, v1);
        }
      }
      break;

    case Geom::NT_uint16:
      {
        uint16_t *index = (uint16_t *)reader->get_read_pointer(force);
        if (index == nullptr) {
          return false;
        }
        for (int i = 0; i < num_vertices; i += 2) {
          GLVertex *v0 = &_vertices[index[i] - _min_vertex];
          GLVertex *v1 = &_vertices[index[i + 1] - _min_vertex];
          gl_draw_line(_c, v0, v1);
        }
      }
      break;

    case Geom::NT_uint32:
      {
        uint32_t *index = (uint32_t *)reader->get_read_pointer(force);
        if (index == nullptr) {
          return false;
        }
        for (int i = 0; i < num_vertices; i += 2) {
          GLVertex *v0 = &_vertices[index[i] - _min_vertex];
          GLVertex *v1 = &_vertices[index[i + 1] - _min_vertex];
          gl_draw_line(_c, v0, v1);
        }
      }
      break;

    default:
      tinydisplay_cat.error()
        << "Invalid index type " << reader->get_index_type() << "!\n";
      return false;
    }

  } else {
    int delta = reader->get_first_vertex() - _min_vertex;
    for (int vi = 0; vi < num_vertices; vi += 2) {
      GLVertex *v0 = &_vertices[vi + delta];
      GLVertex *v1 = &_vertices[vi + delta + 1];
      gl_draw_line(_c, v0, v1);
    }
  }

  return true;
}

/**
 * Draws a series of disconnected points.
 */
bool TinyGraphicsStateGuardian::
draw_points(const GeomPrimitivePipelineReader *reader, bool force) {
  PStatTimer timer(_draw_primitive_pcollector, reader->get_current_thread());
#ifndef NDEBUG
  if (tinydisplay_cat.is_spam()) {
    tinydisplay_cat.spam() << "draw_points: " << *(reader->get_object()) << "\n";
  }
#endif  // NDEBUG

  int num_vertices = reader->get_num_vertices();
  _vertices_other_pcollector.add_level(num_vertices);

  if (reader->is_indexed()) {
    switch (reader->get_index_type()) {
    case Geom::NT_uint8:
      {
        uint8_t *index = (uint8_t *)reader->get_read_pointer(force);
        if (index == nullptr) {
          return false;
        }
        for (int i = 0; i < num_vertices; ++i) {
          GLVertex *v0 = &_vertices[index[i] - _min_vertex];
          gl_draw_point(_c, v0);
        }
      }
      break;

    case Geom::NT_uint16:
      {
        uint16_t *index = (uint16_t *)reader->get_read_pointer(force);
        if (index == nullptr) {
          return false;
        }
        for (int i = 0; i < num_vertices; ++i) {
          GLVertex *v0 = &_vertices[index[i] - _min_vertex];
          gl_draw_point(_c, v0);
        }
      }
      break;

    case Geom::NT_uint32:
      {
        uint32_t *index = (uint32_t *)reader->get_read_pointer(force);
        if (index == nullptr) {
          return false;
        }
        for (int i = 0; i < num_vertices; ++i) {
          GLVertex *v0 = &_vertices[index[i] - _min_vertex];
          gl_draw_point(_c, v0);
        }
      }
      break;

    default:
      tinydisplay_cat.error()
        << "Invalid index type " << reader->get_index_type() << "!\n";
      return false;
    }

  } else {
    int delta = reader->get_first_vertex() - _min_vertex;
    for (int vi = 0; vi < num_vertices; ++vi) {
      GLVertex *v0 = &_vertices[vi + delta];
      gl_draw_point(_c, v0);
    }
  }

  return true;
}

/**
 * Called after a sequence of draw_primitive() functions are called, this
 * should do whatever cleanup is appropriate.
 */
void TinyGraphicsStateGuardian::
end_draw_primitives() {

#ifdef DO_PSTATS
  _pixel_count_white_untextured_pcollector.add_level(pixel_count_white_untextured);
  _pixel_count_flat_untextured_pcollector.add_level(pixel_count_flat_untextured);
  _pixel_count_smooth_untextured_pcollector.add_level(pixel_count_smooth_untextured);
  _pixel_count_white_textured_pcollector.add_level(pixel_count_white_textured);
  _pixel_count_flat_textured_pcollector.add_level(pixel_count_flat_textured);
  _pixel_count_smooth_textured_pcollector.add_level(pixel_count_smooth_textured);
  _pixel_count_white_perspective_pcollector.add_level(pixel_count_white_perspective);
  _pixel_count_flat_perspective_pcollector.add_level(pixel_count_flat_perspective);
  _pixel_count_smooth_perspective_pcollector.add_level(pixel_count_smooth_perspective);
  _pixel_count_smooth_multitex2_pcollector.add_level(pixel_count_smooth_multitex2);
  _pixel_count_smooth_multitex3_pcollector.add_level(pixel_count_smooth_multitex3);
#endif  // DO_PSTATS

  GraphicsStateGuardian::end_draw_primitives();
}

/**
 * Copy the pixels within the indicated display region from the framebuffer
 * into texture memory.
 *
 * If z > -1, it is the cube map index into which to copy.
 */
bool TinyGraphicsStateGuardian::
framebuffer_copy_to_texture(Texture *tex, int view, int z,
                            const DisplayRegion *dr,
                            const RenderBuffer &rb) {
  nassertr(tex != nullptr && dr != nullptr, false);

  int xo, yo, w, h;
  dr->get_region_pixels_i(xo, yo, w, h);

  tex->setup_2d_texture(w, h, Texture::T_unsigned_byte, Texture::F_rgba);

  TextureContext *tc = tex->prepare_now(get_prepared_objects(), this);
  nassertr(tc != nullptr, false);
  TinyTextureContext *gtc = DCAST(TinyTextureContext, tc);

  GLTexture *gltex = &gtc->_gltex;
  if (!setup_gltex(gltex, tex->get_x_size(), tex->get_y_size(), tex->get_num_views(), 1)) {
    return false;
  }
  LColor border_color = tex->get_border_color();
  border_color = border_color.fmin(LColor(1, 1, 1, 1)).fmax(LColor::zero());
  gltex->border_color.v[0] = border_color[0];
  gltex->border_color.v[1] = border_color[1];
  gltex->border_color.v[2] = border_color[2];
  gltex->border_color.v[3] = border_color[3];

  PIXEL *ip = gltex->views[view].levels[0].pixmap + gltex->xsize * gltex->ysize;
  PIXEL *fo = _c->zb->pbuf + xo + yo * _c->zb->linesize / PSZB;
  for (int y = 0; y < gltex->ysize; ++y) {
    ip -= gltex->xsize;
    memcpy(ip, fo, gltex->xsize * PSZB);
    fo += _c->zb->linesize / PSZB;
  }

  gtc->update_data_size_bytes(gltex->xsize * gltex->ysize * 4);
  gtc->mark_loaded();
  //gtc->enqueue_lru(&_prepared_objects->_graphics_memory_lru);

  return true;
}

/**
 * Copy the pixels within the indicated display region from the framebuffer
 * into system memory, not texture memory.  Returns true on success, false on
 * failure.
 *
 * This completely redefines the ram image of the indicated texture.
 */
bool TinyGraphicsStateGuardian::
framebuffer_copy_to_ram(Texture *tex, int view, int z,
                        const DisplayRegion *dr, const RenderBuffer &rb,
                        ScreenshotRequest *request) {
  nassertr(tex != nullptr && dr != nullptr, false);

  int xo, yo, w, h;
  dr->get_region_pixels_i(xo, yo, w, h);

  Texture::TextureType texture_type;
  int z_size;
  if (z >= 0) {
    texture_type = Texture::TT_cube_map;
    z_size = 6;
  } else {
    texture_type = Texture::TT_2d_texture;
    z_size = 1;
  }

  Texture::ComponentType component_type = Texture::T_unsigned_byte;
  Texture::Format format = Texture::F_rgba;

  if (tex->get_x_size() != w || tex->get_y_size() != h ||
      tex->get_z_size() != z_size ||
      tex->get_component_type() != component_type ||
      tex->get_format() != format ||
      tex->get_texture_type() != texture_type) {
    // Re-setup the texture; its properties have changed.
    tex->setup_texture(texture_type, w, h, z_size,
                       component_type, format);
  }

  nassertr(z < tex->get_z_size(), false);

  unsigned char *image_ptr = tex->modify_ram_image();
  size_t image_size = tex->get_ram_image_size();
  if (z >= 0 || view > 0) {
    image_size = tex->get_expected_ram_page_size();
    if (z >= 0) {
      image_ptr += z * image_size;
    }
    if (view > 0) {
      image_ptr += (view * tex->get_z_size()) * image_size;
    }
  }

  PIXEL *ip = (PIXEL *)(image_ptr + image_size);
  PIXEL *fo = _c->zb->pbuf + xo + yo * _c->zb->linesize / PSZB;
  for (int y = 0; y < h; ++y) {
    ip -= w;
#ifndef WORDS_BIGENDIAN
    // On a little-endian machine, we can copy the whole row at a time.
    memcpy(ip, fo, w * PSZB);
#else
    // On a big-endian machine, we have to reverse the color-component order.
    const char *source = (const char *)fo;
    const char *stop = (const char *)fo + w * PSZB;
    char *dest = (char *)ip;
    while (source < stop) {
      char b = source[0];
      char g = source[1];
      char r = source[2];
      char a = source[3];
      dest[0] = a;
      dest[1] = r;
      dest[2] = g;
      dest[3] = b;
      dest += 4;
      source += 4;
    }
#endif
    fo += _c->zb->linesize / PSZB;
  }

  if (request != nullptr) {
    request->finish();
  }
  return true;
}

/**
 * Simultaneously resets the render state and the transform state.
 *
 * This transform specified is the "internal" net transform, already converted
 * into the GSG's internal coordinate space by composing it to
 * get_cs_transform().  (Previously, this used to be the "external" net
 * transform, with the assumption that that GSG would convert it internally,
 * but that is no longer the case.)
 *
 * Special case: if (state==NULL), then the target state is already stored in
 * _target.
 */
void TinyGraphicsStateGuardian::
set_state_and_transform(const RenderState *target,
                        const TransformState *transform) {
#ifndef NDEBUG
  if (tinydisplay_cat.is_spam()) {
    tinydisplay_cat.spam()
      << "Setting GSG state to " << (void *)target << ":\n";
    target->write(tinydisplay_cat.spam(false), 2);
    transform->write(tinydisplay_cat.spam(false), 2);
  }
#endif

  _state_pcollector.add_level(1);
  PStatTimer timer1(_draw_set_state_pcollector);

  if (transform != _internal_transform) {
    PStatTimer timer(_draw_set_state_transform_pcollector);
    _state_pcollector.add_level(1);
    _internal_transform = transform;
    do_issue_transform();
  }

  if (target == _state_rs && (_state_mask | _inv_state_mask).is_all_on()) {
    return;
  }
  _target_rs = target;

  int color_slot = ColorAttrib::get_class_slot();
  int color_scale_slot = ColorScaleAttrib::get_class_slot();
  if (_target_rs->get_attrib(color_slot) != _state_rs->get_attrib(color_slot) ||
      _target_rs->get_attrib(color_scale_slot) != _state_rs->get_attrib(color_scale_slot) ||
      !_state_mask.get_bit(color_slot) ||
      !_state_mask.get_bit(color_scale_slot)) {
    PStatTimer timer(_draw_set_state_color_pcollector);
    do_issue_color();
    do_issue_color_scale();
    _state_mask.set_bit(color_slot);
    _state_mask.set_bit(color_scale_slot);
  }

  int cull_face_slot = CullFaceAttrib::get_class_slot();
  if (_target_rs->get_attrib(cull_face_slot) != _state_rs->get_attrib(cull_face_slot) ||
      !_state_mask.get_bit(cull_face_slot)) {
    PStatTimer timer(_draw_set_state_cull_face_pcollector);
    do_issue_cull_face();
    _state_mask.set_bit(cull_face_slot);
  }

  int depth_offset_slot = DepthOffsetAttrib::get_class_slot();
  if (_target_rs->get_attrib(depth_offset_slot) != _state_rs->get_attrib(depth_offset_slot) ||
      !_state_mask.get_bit(depth_offset_slot)) {
    // PStatTimer timer(_draw_set_state_depth_offset_pcollector);
    do_issue_depth_offset();
    _state_mask.set_bit(depth_offset_slot);
  }

  int rescale_normal_slot = RescaleNormalAttrib::get_class_slot();
  if (_target_rs->get_attrib(rescale_normal_slot) != _state_rs->get_attrib(rescale_normal_slot) ||
      !_state_mask.get_bit(rescale_normal_slot)) {
    PStatTimer timer(_draw_set_state_rescale_normal_pcollector);
    do_issue_rescale_normal();
    _state_mask.set_bit(rescale_normal_slot);
  }

  int render_mode_slot = RenderModeAttrib::get_class_slot();
  if (_target_rs->get_attrib(render_mode_slot) != _state_rs->get_attrib(render_mode_slot) ||
      !_state_mask.get_bit(render_mode_slot)) {
    PStatTimer timer(_draw_set_state_render_mode_pcollector);
    do_issue_render_mode();
    _state_mask.set_bit(render_mode_slot);
  }

  int texture_slot = TextureAttrib::get_class_slot();
  if (_target_rs->get_attrib(texture_slot) != _state_rs->get_attrib(texture_slot) ||
      !_state_mask.get_bit(texture_slot)) {
    PStatTimer timer(_draw_set_state_texture_pcollector);
    determine_target_texture();
    do_issue_texture();
    _state_mask.set_bit(texture_slot);
  }

  int light_slot = LightAttrib::get_class_slot();
  if (_target_rs->get_attrib(light_slot) != _state_rs->get_attrib(light_slot) ||
      !_state_mask.get_bit(light_slot)) {
    PStatTimer timer(_draw_set_state_light_pcollector);
    do_issue_light();
    _state_mask.set_bit(light_slot);
  }

  int scissor_slot = ScissorAttrib::get_class_slot();
  if (_target_rs->get_attrib(scissor_slot) != _state_rs->get_attrib(scissor_slot) ||
      !_state_mask.get_bit(scissor_slot)) {
    PStatTimer timer(_draw_set_state_scissor_pcollector);
    do_issue_scissor();
    _state_mask.set_bit(scissor_slot);
  }

  _state_rs = _target_rs;
}

/**
 * Creates whatever structures the GSG requires to represent the texture
 * internally, and returns a newly-allocated TextureContext object with this
 * data.  It is the responsibility of the calling function to later call
 * release_texture() with this same pointer (which will also delete the
 * pointer).
 *
 * This function should not be called directly to prepare a texture.  Instead,
 * call Texture::prepare().
 */
TextureContext *TinyGraphicsStateGuardian::
prepare_texture(Texture *tex) {
  switch (tex->get_texture_type()) {
  case Texture::TT_1d_texture:
  case Texture::TT_2d_texture:
    // These are supported.
    break;

  default:
    // Anything else is not supported.
    tinydisplay_cat.info()
      << "Not loading texture " << tex->get_name() << ": "
      << tex->get_texture_type() << "\n";
    return nullptr;
  }

  // Even though the texture might be compressed now, it might have an
  // available uncompressed version that we can load.  So don't reject it out-
  // of-hand just because it's compressed.
  /*
  if (tex->get_ram_image_compression() != Texture::CM_off) {
    tinydisplay_cat.info()
      << "Not loading texture " << tex->get_name() << ": "
      << tex->get_ram_image_compression() << "\n";
    return NULL;
  }
  */

  TinyTextureContext *gtc = new TinyTextureContext(_prepared_objects, tex);

  return gtc;
}

/**
 * Ensures that the current Texture data is refreshed onto the GSG.  This
 * means updating the texture properties and/or re-uploading the texture
 * image, if necessary.  This should only be called within the draw thread.
 *
 * If force is true, this function will not return until the texture has been
 * fully uploaded.  If force is false, the function may choose to upload a
 * simple version of the texture instead, if the texture is not fully resident
 * (and if get_incomplete_render() is true).
 */
bool TinyGraphicsStateGuardian::
update_texture(TextureContext *tc, bool force) {
  apply_texture(tc);

  TinyTextureContext *gtc = DCAST(TinyTextureContext, tc);

  GLTexture *gltex = &gtc->_gltex;

  if (gtc->was_image_modified() || gltex->num_views == 0 || gltex->num_levels == 0) {
    // If the texture image was modified, reload the texture.
    Texture *tex = gtc->get_texture();
    bool okflag = upload_texture(gtc, force, tex->uses_mipmaps());
    if (!okflag) {
      tinydisplay_cat.error()
        << "Could not load " << *tex << "\n";
      return false;
    }
  }
  //gtc->enqueue_lru(&_prepared_objects->_graphics_memory_lru);

  return true;
}

/**
 * Ensures that the current Texture data is refreshed onto the GSG.  This
 * means updating the texture properties and/or re-uploading the texture
 * image, if necessary.  This should only be called within the draw thread.
 *
 * If force is true, this function will not return until the texture has been
 * fully uploaded.  If force is false, the function may choose to upload a
 * simple version of the texture instead, if the texture is not fully resident
 * (and if get_incomplete_render() is true).
 */
bool TinyGraphicsStateGuardian::
update_texture(TextureContext *tc, int view, bool force, int stage_index, bool uses_mipmaps) {
  if (!update_texture(tc, force)) {
    return false;
  }

  TinyTextureContext *gtc = DCAST(TinyTextureContext, tc);
  GLTexture *gltex = &gtc->_gltex;

  if (uses_mipmaps && gltex->num_levels <= 1) {
    // We don't have mipmaps, yet we are sampling with mipmaps.
    Texture *tex = gtc->get_texture();
    bool okflag = upload_texture(gtc, force, true);
    if (!okflag) {
      tinydisplay_cat.error()
        << "Could not load " << *tex << "\n";
      return false;
    }
  }

  _c->current_textures[stage_index] = gltex;

  if (view < 0) {
    view = 0;
  }
  if (view >= gltex->num_views) {
    view = gltex->num_views - 1;
  }

  ZTextureDef *texture_def = &_c->zb->current_textures[stage_index];
  texture_def->levels = gltex->views[view].levels;
  texture_def->s_max = gltex->s_max;
  texture_def->t_max = gltex->t_max;

  const V4 &bc = gltex->border_color;
  int r = (int)(bc.v[0] * (ZB_POINT_RED_MAX - ZB_POINT_RED_MIN)
                + ZB_POINT_RED_MIN);
  int g = (int)(bc.v[1] * (ZB_POINT_GREEN_MAX - ZB_POINT_GREEN_MIN)
                + ZB_POINT_GREEN_MIN);
  int b = (int)(bc.v[2] * (ZB_POINT_BLUE_MAX - ZB_POINT_BLUE_MIN)
                + ZB_POINT_BLUE_MIN);
  int a = (int)(bc.v[3] * (ZB_POINT_ALPHA_MAX - ZB_POINT_ALPHA_MIN)
                + ZB_POINT_ALPHA_MIN);
  texture_def->border_color = RGBA_TO_PIXEL(r, g, b, a);

  return true;
}

/**
 * Frees the GL resources previously allocated for the texture.  This function
 * should never be called directly; instead, call Texture::release() (or
 * simply let the Texture destruct).
 */
void TinyGraphicsStateGuardian::
release_texture(TextureContext *tc) {
  _texturing_state = 0;  // just in case

  TinyTextureContext *gtc = DCAST(TinyTextureContext, tc);
  delete gtc;
}

/**
 *
 */
void TinyGraphicsStateGuardian::
do_issue_light() {
  int num_enabled = 0;

  const LightAttrib *target_light = DCAST(LightAttrib, _target_rs->get_attrib_def(LightAttrib::get_class_slot()));
  if (display_cat.is_spam()) {
    display_cat.spam()
      << "do_issue_light: " << target_light << "\n";
  }

  // First, release all of the previously-assigned lights.
  clear_light_state();

  // Now, assign new lights.
  if (target_light != nullptr) {
    if (target_light->has_any_on_light()) {
      _lighting_enabled = true;
      _c->lighting_enabled = true;
    }

    size_t filtered_lights = min((size_t)_max_lights, target_light->get_num_non_ambient_lights());
    for (size_t li = 0; li < filtered_lights; ++li) {
      NodePath light = target_light->get_on_light(li);
      nassertv(!light.is_empty());
      Light *light_obj = light.node()->as_light();
      nassertv(light_obj != nullptr);

      // Other kinds of lights each get their own GLLight object.
      light_obj->bind(this, light, num_enabled);
      num_enabled++;

      // Handle the diffuse color here, since all lights have this property.
      GLLight *gl_light = _c->first_light;
      nassertv(gl_light != nullptr);
      const LColor &diffuse = light_obj->get_color();
      gl_light->diffuse.v[0] = diffuse[0];
      gl_light->diffuse.v[1] = diffuse[1];
      gl_light->diffuse.v[2] = diffuse[2];
      gl_light->diffuse.v[3] = diffuse[3];
    }
  }

  LColor cur_ambient_light = target_light->get_ambient_contribution();
  _c->ambient_light_model.v[0] = cur_ambient_light[0];
  _c->ambient_light_model.v[1] = cur_ambient_light[1];
  _c->ambient_light_model.v[2] = cur_ambient_light[2];
  _c->ambient_light_model.v[3] = cur_ambient_light[3];

  // Changing the lighting state means we need to reapply the transform in
  // begin_draw_primitives().
  _transform_stale = true;
}

/**
 * Called the first time a particular light has been bound to a given id
 * within a frame, this should set up the associated hardware light with the
 * light's properties.
 */
void TinyGraphicsStateGuardian::
bind_light(PointLight *light_obj, const NodePath &light, int light_id) {
  std::pair<Lights::iterator, bool> lookup = _plights.insert(Lights::value_type(light, GLLight()));
  GLLight *gl_light = &(*lookup.first).second;
  if (lookup.second) {
    // It's a brand new light.  Define it.
    memset(gl_light, 0, sizeof(GLLight));

    //const LColor &specular = light_obj->get_specular_color();
    //gl_light->specular.v[0] = specular[0];
    //gl_light->specular.v[1] = specular[1];
    //gl_light->specular.v[2] = specular[2];
    //gl_light->specular.v[3] = specular[3];

    // Position needs to specify x, y, z, and w w == 1 implies non-infinite
    // position
    CPT(TransformState) render_transform =
      _cs_transform->compose(_scene_setup->get_world_transform());

    CPT(TransformState) transform = light.get_transform(_scene_setup->get_scene_root().get_parent());
    CPT(TransformState) net_transform = render_transform->compose(transform);

    LPoint3 pos = light_obj->get_point() * net_transform->get_mat();
    gl_light->position.v[0] = pos[0];
    gl_light->position.v[1] = pos[1];
    gl_light->position.v[2] = pos[2];
    gl_light->position.v[3] = 1.0f;

    // Exponent == 0 implies uniform light distribution
    gl_light->spot_exponent = 0.0f;

    // Cutoff == 180 means uniform point light source
    gl_light->spot_cutoff = 180.0f;

    const LVecBase3 &atten = light_obj->get_attenuation();
    gl_light->attenuation[0] = atten[0];
    gl_light->attenuation[1] = atten[1];
    gl_light->attenuation[2] = atten[2];
  }

  nassertv(gl_light->next == nullptr);

  // Add it to the linked list of active lights.
  gl_light->next = _c->first_light;
  _c->first_light = gl_light;
}

/**
 * Called the first time a particular light has been bound to a given id
 * within a frame, this should set up the associated hardware light with the
 * light's properties.
 */
void TinyGraphicsStateGuardian::
bind_light(DirectionalLight *light_obj, const NodePath &light, int light_id) {
  std::pair<Lights::iterator, bool> lookup = _dlights.insert(Lights::value_type(light, GLLight()));
  GLLight *gl_light = &(*lookup.first).second;
  if (lookup.second) {
    // It's a brand new light.  Define it.
    memset(gl_light, 0, sizeof(GLLight));

    //const LColor &specular = light_obj->get_specular_color();
    //gl_light->specular.v[0] = specular[0];
    //gl_light->specular.v[1] = specular[1];
    //gl_light->specular.v[2] = specular[2];
    //gl_light->specular.v[3] = specular[3];

    // Position needs to specify x, y, z, and w w == 0 implies light is at
    // infinity
    CPT(TransformState) render_transform =
      _cs_transform->compose(_scene_setup->get_world_transform());

    CPT(TransformState) transform = light.get_transform(_scene_setup->get_scene_root().get_parent());
    CPT(TransformState) net_transform = render_transform->compose(transform);

    LVector3 dir = light_obj->get_direction() * net_transform->get_mat();
    dir.normalize();
    gl_light->position.v[0] = -dir[0];
    gl_light->position.v[1] = -dir[1];
    gl_light->position.v[2] = -dir[2];
    gl_light->position.v[3] = 0.0f;

    gl_light->norm_position.v[0] = -dir[0];
    gl_light->norm_position.v[1] = -dir[1];
    gl_light->norm_position.v[2] = -dir[2];
    gl_V3_Norm(&gl_light->norm_position);

    // Exponent == 0 implies uniform light distribution
    gl_light->spot_exponent = 0.0f;

    // Cutoff == 180 means uniform point light source
    gl_light->spot_cutoff = 180.0f;

    // Default attenuation values (only spotlight and point light can modify
    // these)
    gl_light->attenuation[0] = 1.0f;
    gl_light->attenuation[1] = 0.0f;
    gl_light->attenuation[2] = 0.0f;
  }

  nassertv(gl_light->next == nullptr);

  // Add it to the linked list of active lights.
  gl_light->next = _c->first_light;
  _c->first_light = gl_light;
}

/**
 * Called the first time a particular light has been bound to a given id
 * within a frame, this should set up the associated hardware light with the
 * light's properties.
 */
void TinyGraphicsStateGuardian::
bind_light(Spotlight *light_obj, const NodePath &light, int light_id) {
  std::pair<Lights::iterator, bool> lookup = _plights.insert(Lights::value_type(light, GLLight()));
  GLLight *gl_light = &(*lookup.first).second;
  if (lookup.second) {
    // It's a brand new light.  Define it.
    memset(gl_light, 0, sizeof(GLLight));

    //const LColor &specular = light_obj->get_specular_color();
    //gl_light->specular.v[0] = specular[0];
    //gl_light->specular.v[1] = specular[1];
    //gl_light->specular.v[2] = specular[2];
    //gl_light->specular.v[3] = specular[3];

    Lens *lens = light_obj->get_lens();
    nassertv(lens != nullptr);

    // Position needs to specify x, y, z, and w w == 1 implies non-infinite
    // position
    CPT(TransformState) render_transform =
      _cs_transform->compose(_scene_setup->get_world_transform());

    CPT(TransformState) transform = light.get_transform(_scene_setup->get_scene_root().get_parent());
    CPT(TransformState) net_transform = render_transform->compose(transform);

    const LMatrix4 &light_mat = net_transform->get_mat();
    LPoint3 pos = lens->get_nodal_point() * light_mat;
    LVector3 dir = lens->get_view_vector() * light_mat;
    dir.normalize();

    gl_light->position.v[0] = pos[0];
    gl_light->position.v[1] = pos[1];
    gl_light->position.v[2] = pos[2];
    gl_light->position.v[3] = 1.0f;

    gl_light->spot_direction.v[0] = dir[0];
    gl_light->spot_direction.v[1] = dir[1];
    gl_light->spot_direction.v[2] = dir[2];

    gl_light->norm_spot_direction.v[0] = dir[0];
    gl_light->norm_spot_direction.v[1] = dir[1];
    gl_light->norm_spot_direction.v[2] = dir[2];
    gl_V3_Norm(&gl_light->norm_spot_direction);

    gl_light->spot_exponent = light_obj->get_exponent();
    gl_light->spot_cutoff = lens->get_hfov() * 0.5f;


    const LVecBase3 &atten = light_obj->get_attenuation();
    gl_light->attenuation[0] = atten[0];
    gl_light->attenuation[1] = atten[1];
    gl_light->attenuation[2] = atten[2];
  }

  nassertv(gl_light->next == nullptr);

  // Add it to the linked list of active lights.
  gl_light->next = _c->first_light;
  _c->first_light = gl_light;
}

/**
 * Sends the indicated transform matrix to the graphics API to be applied to
 * future vertices.
 *
 * This transform is the internal_transform, already converted into the GSG's
 * internal coordinate system.
 */
void TinyGraphicsStateGuardian::
do_issue_transform() {
  _transform_state_pcollector.add_level(1);
  _transform_stale = true;

  if (_auto_rescale_normal) {
    do_auto_rescale_normal();
  }
}

/**
 *
 */
void TinyGraphicsStateGuardian::
do_issue_render_mode() {
  const RenderModeAttrib *target_render_mode = DCAST(RenderModeAttrib, _target_rs->get_attrib_def(RenderModeAttrib::get_class_slot()));

  _filled_flat = false;

  switch (target_render_mode->get_mode()) {
  case RenderModeAttrib::M_unchanged:
  case RenderModeAttrib::M_filled:
    _c->draw_triangle_front = gl_draw_triangle_fill;
    _c->draw_triangle_back = gl_draw_triangle_fill;
    break;

  case RenderModeAttrib::M_filled_flat:
    _c->draw_triangle_front = gl_draw_triangle_fill;
    _c->draw_triangle_back = gl_draw_triangle_fill;
    _filled_flat = true;
    break;

  case RenderModeAttrib::M_wireframe:
    _c->draw_triangle_front = gl_draw_triangle_line;
    _c->draw_triangle_back = gl_draw_triangle_line;
    break;

  case RenderModeAttrib::M_point:
    _c->draw_triangle_front = gl_draw_triangle_point;
    _c->draw_triangle_back = gl_draw_triangle_point;
    break;

  default:
    tinydisplay_cat.error()
      << "Unknown render mode " << (int)target_render_mode->get_mode() << std::endl;
  }
}

/**
 *
 */
void TinyGraphicsStateGuardian::
do_issue_rescale_normal() {
  const RescaleNormalAttrib *target_rescale_normal = DCAST(RescaleNormalAttrib, _target_rs->get_attrib_def(RescaleNormalAttrib::get_class_slot()));
  RescaleNormalAttrib::Mode mode = target_rescale_normal->get_mode();

  _auto_rescale_normal = false;

  switch (mode) {
  case RescaleNormalAttrib::M_none:
    _c->normalize_enabled = false;
    _c->normal_scale = 1.0f;
    break;

  case RescaleNormalAttrib::M_normalize:
    _c->normalize_enabled = true;
    _c->normal_scale = 1.0f;
    break;

  case RescaleNormalAttrib::M_rescale:
  case RescaleNormalAttrib::M_auto:
    _auto_rescale_normal = true;
    do_auto_rescale_normal();
    break;

  default:
    tinydisplay_cat.error()
      << "Unknown rescale_normal mode " << (int)mode << std::endl;
  }
}

/**
 *
 */
void TinyGraphicsStateGuardian::
do_issue_depth_offset() {
  const DepthOffsetAttrib *target_depth_offset = DCAST(DepthOffsetAttrib, _target_rs->get_attrib_def(DepthOffsetAttrib::get_class_slot()));
  int offset = target_depth_offset->get_offset();
  _c->zbias = offset;

  PN_stdfloat min_value = target_depth_offset->get_min_value();
  PN_stdfloat max_value = target_depth_offset->get_max_value();
  if (min_value == 0.0f && max_value == 1.0f) {
    _c->has_zrange = false;
  } else {
    _c->has_zrange = true;
    _c->zmin = min_value;
    _c->zrange = max_value - min_value;
  }
}

/**
 *
 */
void TinyGraphicsStateGuardian::
do_issue_cull_face() {
  const CullFaceAttrib *target_cull_face = DCAST(CullFaceAttrib, _target_rs->get_attrib_def(CullFaceAttrib::get_class_slot()));
  CullFaceAttrib::Mode mode = target_cull_face->get_effective_mode();

  switch (mode) {
  case CullFaceAttrib::M_cull_none:
    _c->cull_face_enabled = false;
    break;
  case CullFaceAttrib::M_cull_clockwise:
    _c->cull_face_enabled = true;
    _c->cull_clockwise = true;
    break;
  case CullFaceAttrib::M_cull_counter_clockwise:
    _c->cull_face_enabled = true;
    _c->cull_clockwise = false;
    break;
  default:
    tinydisplay_cat.error()
      << "invalid cull face mode " << (int)mode << std::endl;
    break;
  }
}

/**
 *
 */
void TinyGraphicsStateGuardian::
do_issue_texture() {
  _texturing_state = 0;   // untextured
  _c->num_textures_enabled = 0;

  int num_stages = _target_texture->get_num_on_ff_stages();
  if (num_stages == 0) {
    // No texturing.
    return;
  }
  nassertv(num_stages <= MAX_TEXTURE_STAGES);

  bool all_replace = true;
  bool all_nearest = true;
  bool all_mipmap_nearest = true;
  bool any_mipmap = false;
  bool needs_general = false;
  Texture::QualityLevel best_quality_level = Texture::QL_default;

  for (int si = 0; si < num_stages; ++si) {
    TextureStage *stage = _target_texture->get_on_ff_stage(si);
    Texture *texture = _target_texture->get_on_texture(stage);
    nassertv(texture != nullptr);

    int view = get_current_tex_view_offset() + stage->get_tex_view_offset();
    TextureContext *tc = texture->prepare_now(_prepared_objects, this);
    if (tc == nullptr) {
      // Something wrong with this texture; skip it.
      return;
    }

    // Get the sampler state that we are supposed to use.
    const SamplerState &sampler = _target_texture->get_on_sampler(stage);

    // Then, turn on the current texture mode.
    if (!update_texture(tc, view, false, si, sampler.uses_mipmaps())) {
      return;
    }

    // M_replace means M_replace; anything else is treated the same as
    // M_modulate.
    if (stage->get_mode() != TextureStage::M_replace) {
      all_replace = false;
    }

    Texture::QualityLevel quality_level = _texture_quality_override;
    if (quality_level == Texture::QL_default) {
      quality_level = texture->get_quality_level();
    }
    if (quality_level == Texture::QL_default) {
      quality_level = texture_quality_level;
    }

    best_quality_level = max(best_quality_level, quality_level);

    ZTextureDef *texture_def = &_c->zb->current_textures[si];

    // Fill in the filter func pointers.  These may not actually get called,
    // if we decide below we can inline the filters.
    SamplerState::FilterType minfilter = sampler.get_minfilter();
    SamplerState::FilterType magfilter = sampler.get_magfilter();

    if (td_ignore_mipmaps && SamplerState::is_mipmap(minfilter)) {
      // Downgrade mipmaps.
      if (minfilter == SamplerState::FT_nearest_mipmap_nearest) {
        minfilter = SamplerState::FT_nearest;
      } else {
        minfilter = SamplerState::FT_linear;
      }
    }

    // Depending on this particular texture's quality level, we may downgrade
    // the requested filters.
    if (quality_level == Texture::QL_fastest) {
      minfilter = SamplerState::FT_nearest;
      magfilter = SamplerState::FT_nearest;

    } else if (quality_level == Texture::QL_normal) {
      if (SamplerState::is_mipmap(minfilter)) {
        minfilter = SamplerState::FT_nearest_mipmap_nearest;
      } else {
        minfilter = SamplerState::FT_nearest;
      }
      magfilter = SamplerState::FT_nearest;

    } else if (quality_level == Texture::QL_best) {
      minfilter = sampler.get_effective_minfilter();
      magfilter = sampler.get_effective_magfilter();
    }

    texture_def->tex_minfilter_func = get_tex_filter_func(minfilter);
    texture_def->tex_magfilter_func = get_tex_filter_func(magfilter);

    SamplerState::WrapMode wrap_u = sampler.get_wrap_u();
    SamplerState::WrapMode wrap_v = sampler.get_wrap_v();
    if (td_ignore_clamp) {
      wrap_u = SamplerState::WM_repeat;
      wrap_v = SamplerState::WM_repeat;
    }

    if (wrap_u != SamplerState::WM_repeat || wrap_v != SamplerState::WM_repeat) {
      // We have some nonstandard wrap mode.  This will force the use of the
      // general texfilter mode.
      needs_general = true;

      // We need another level of indirection to implement the different
      // texcoord wrap modes.  This means we will be using the _impl function
      // pointers, which are called by the toplevel function.

      texture_def->tex_minfilter_func_impl = texture_def->tex_minfilter_func;
      texture_def->tex_magfilter_func_impl = texture_def->tex_magfilter_func;

      // Now assign the toplevel function pointer to do the appropriate
      // texture coordinate wrappingclamping.
      texture_def->tex_minfilter_func = apply_wrap_general_minfilter;
      texture_def->tex_magfilter_func = apply_wrap_general_magfilter;

      texture_def->tex_wrap_u_func = get_tex_wrap_func(wrap_u);
      texture_def->tex_wrap_v_func = get_tex_wrap_func(wrap_v);

      // The following special cases are handled inline, rather than relying
      // on the above wrap function pointers.
      if (wrap_u == SamplerState::WM_border_color && wrap_v == SamplerState::WM_border_color) {
        texture_def->tex_minfilter_func = apply_wrap_border_color_minfilter;
        texture_def->tex_magfilter_func = apply_wrap_border_color_magfilter;
      } else if (wrap_u == SamplerState::WM_clamp && wrap_v == SamplerState::WM_clamp) {
        texture_def->tex_minfilter_func = apply_wrap_clamp_minfilter;
        texture_def->tex_magfilter_func = apply_wrap_clamp_magfilter;
      }
    }

    if (minfilter != SamplerState::FT_nearest || magfilter != SamplerState::FT_nearest) {
      all_nearest = false;
    }

    if (minfilter != SamplerState::FT_nearest_mipmap_nearest ||
        magfilter != SamplerState::FT_nearest) {
      all_mipmap_nearest = false;
    }

    if (SamplerState::is_mipmap(minfilter)) {
      any_mipmap = true;
    }
  }

  // Set a few state cache values.
  _c->num_textures_enabled = num_stages;
  _texture_replace = all_replace;

  _texturing_state = 2;   // perspective (perspective-correct texturing)
  if (num_stages >= 3) {
    _texturing_state = 4;  // multitex3
  } else if (num_stages == 2) {
    _texturing_state = 3;  // multitex2
  } else if (!td_perspective_textures) {
    _texturing_state = 1;    // textured (not perspective correct)
  }

  if (best_quality_level == Texture::QL_best) {
    // This is the most generic texture filter.  Slow, but pretty.
    _texfilter_state = 2;  // tgeneral

    if (!needs_general) {
      if (all_nearest) {
        // This case is inlined.
        _texfilter_state = 0;    // tnearest
      } else if (all_mipmap_nearest) {
        // So is this case.
        _texfilter_state = 1;  // tmipmap
      }
    }

  } else if (best_quality_level == Texture::QL_fastest) {
    // This is the cheapest texture filter.  We disallow mipmaps and
    // perspective correctness.
    _texfilter_state = 0;    // tnearest
    _texturing_state = 1;    // textured (not perspective correct, no multitexture)

  } else {
    // This is the default texture filter.  We use nearest sampling if there
    // are no mipmaps, and mipmap_nearest if there are any mipmaps--these are
    // the two inlined filters.
    _texfilter_state = 0;    // tnearest
    if (any_mipmap) {
      _texfilter_state = 1;  // tmipmap
    }

    if (needs_general) {
      // To support nonstandard texcoord wrapping etc, we need to force the
      // general texfilter mode.
      _texfilter_state = 2;  // tgeneral
    }
  }
}

/**
 *
 */
void TinyGraphicsStateGuardian::
do_issue_scissor() {
  const ScissorAttrib *target_scissor = DCAST(ScissorAttrib, _target_rs->get_attrib_def(ScissorAttrib::get_class_slot()));
  const LVecBase4 &frame = target_scissor->get_frame();
  set_scissor(frame[0], frame[1], frame[2], frame[3]);
}

/**
 * Sets up the scissor region, as a set of coordinates relative to the current
 * viewport.
 */
void TinyGraphicsStateGuardian::
set_scissor(PN_stdfloat left, PN_stdfloat right, PN_stdfloat bottom, PN_stdfloat top) {
  _c->scissor.left = left;
  _c->scissor.right = right;
  _c->scissor.bottom = bottom;
  _c->scissor.top = top;
  gl_eval_viewport(_c);

  PN_stdfloat xsize = right - left;
  PN_stdfloat ysize = top - bottom;
  PN_stdfloat xcenter = (left + right) - 1.0f;
  PN_stdfloat ycenter = (bottom + top) - 1.0f;
  if (xsize == 0.0f || ysize == 0.0f) {
    // If the scissor region is zero, nothing will be drawn anyway, so don't
    // worry about it.
    _scissor_mat = TransformState::make_identity();
  } else {
    _scissor_mat = TransformState::make_scale(LVecBase3(1.0f / xsize, 1.0f / ysize, 1.0f))->compose(TransformState::make_pos(LPoint3(-xcenter, -ycenter, 0.0f)));
  }
}

/**
 * Updates the graphics state with the current information for this texture,
 * and makes it the current texture available for rendering.
 */
bool TinyGraphicsStateGuardian::
apply_texture(TextureContext *tc) {
  TinyTextureContext *gtc = DCAST(TinyTextureContext, tc);

  gtc->set_active(true);
  return true;
}

/**
 * Uploads the texture image to the graphics state.
 *
 * The return value is true if successful, or false if the texture has no
 * image.
 */
bool TinyGraphicsStateGuardian::
upload_texture(TinyTextureContext *gtc, bool force, bool uses_mipmaps) {
  Texture *tex = gtc->get_texture();

  if (_effective_incomplete_render && !force) {
    if (!tex->has_ram_image() && tex->might_have_ram_image() &&
        tex->has_simple_ram_image() &&
        !_loader.is_null()) {
      // If we don't have the texture data right now, go get it, but in the
      // meantime load a temporary simple image in its place.
      async_reload_texture(gtc);
      if (!tex->has_ram_image()) {
        return upload_simple_texture(gtc);
      }
    }
  }

  PStatTimer timer(_load_texture_pcollector);
  CPTA_uchar src_image = tex->get_uncompressed_ram_image();

#ifdef DO_PSTATS
  _data_transferred_pcollector.add_level(tex->get_ram_image_size());
#endif
  GLTexture *gltex = &gtc->_gltex;

  int num_levels = 1;
  if (uses_mipmaps) {
    num_levels = tex->get_expected_num_mipmap_levels();
    if (tex->get_num_ram_mipmap_images() < num_levels) {
      tex->generate_ram_mipmap_images();
    }
  }

  if (tinydisplay_cat.is_debug()) {
    tinydisplay_cat.debug()
      << "loading texture " << tex->get_name() << ", "
      << tex->get_x_size() << " x " << tex->get_y_size() << ", mipmaps = "
      << num_levels << ", uses_mipmaps = " << uses_mipmaps << "\n";
  }

  if (!setup_gltex(gltex, tex->get_x_size(), tex->get_y_size(), tex->get_num_views(), num_levels)) {
    return false;
  }
  LColor border_color = tex->get_border_color();
  border_color = border_color.fmin(LColor(1, 1, 1, 1)).fmax(LColor::zero());
  gltex->border_color.v[0] = border_color[0];
  gltex->border_color.v[1] = border_color[1];
  gltex->border_color.v[2] = border_color[2];
  gltex->border_color.v[3] = border_color[3];

  int bytecount = 0;
  int xsize = gltex->xsize;
  int ysize = gltex->ysize;

<<<<<<< HEAD
  for (int level = 0; level < gltex->num_levels; ++level) {
    ZTextureLevel *dest = &gltex->levels[level];

    if (tex->has_ram_mipmap_image(level)) {
      switch (tex->get_format()) {
      case Texture::F_rgb:
      case Texture::F_rgb5:
      case Texture::F_rgb8:
      case Texture::F_rgb12:
      case Texture::F_rgb332:
      case Texture::F_srgb:
        copy_rgb_image(dest, xsize, ysize, gtc, level);
        break;

      case Texture::F_rgba:
      case Texture::F_rgbm:
      case Texture::F_rgba4:
      case Texture::F_rgba5:
      case Texture::F_rgba8:
      case Texture::F_rgba12:
      case Texture::F_rgba16:
      case Texture::F_rgba32:
      case Texture::F_srgb_alpha:
        copy_rgba_image(dest, xsize, ysize, gtc, level);
        break;

      case Texture::F_luminance:
      case Texture::F_sluminance:
        copy_lum_image(dest, xsize, ysize, gtc, level);
        break;

      case Texture::F_red:
        copy_one_channel_image(dest, xsize, ysize, gtc, level, 0);
        break;

      case Texture::F_green:
        copy_one_channel_image(dest, xsize, ysize, gtc, level, 1);
        break;

      case Texture::F_blue:
        copy_one_channel_image(dest, xsize, ysize, gtc, level, 2);
        break;

      case Texture::F_alpha:
        copy_alpha_image(dest, xsize, ysize, gtc, level);
        break;

      case Texture::F_luminance_alphamask:
      case Texture::F_luminance_alpha:
      case Texture::F_sluminance_alpha:
        copy_la_image(dest, xsize, ysize, gtc, level);
        break;

      default:
        tinydisplay_cat.error()
          << "Unsupported texture format "
          << tex->get_format() << "!\n";
        return false;
      }
    } else {
      // Fill the mipmap with a solid color.
      LColor scaled = tex->get_clear_color().fmin(LColor(1)).fmax(LColor::zero());
      scaled *= 255;
      unsigned int clear = RGBA8_TO_PIXEL((int)scaled[0], (int)scaled[1],
                                          (int)scaled[2], (int)scaled[3]);
      unsigned int *dpix = (unsigned int *)dest->pixmap;
      int pixel_count = xsize * ysize;
      while (pixel_count-- > 0) {
        *dpix = clear;
        ++dpix;
=======
  for (int view = 0; view < gltex->num_views; ++view) {
    for (int level = 0; level < gltex->num_levels; ++level) {
      ZTextureLevel *dest = &gltex->views[view].levels[level];

      if (tex->has_ram_mipmap_image(level)) {
        switch (tex->get_format()) {
        case Texture::F_rgb:
        case Texture::F_rgb5:
        case Texture::F_rgb8:
        case Texture::F_rgb12:
        case Texture::F_rgb332:
          copy_rgb_image(dest, xsize, ysize, gtc, view, level);
          break;

        case Texture::F_rgba:
        case Texture::F_rgbm:
        case Texture::F_rgba4:
        case Texture::F_rgba5:
        case Texture::F_rgba8:
        case Texture::F_rgba12:
        case Texture::F_rgba16:
        case Texture::F_rgba32:
          copy_rgba_image(dest, xsize, ysize, gtc, view, level);
          break;

        case Texture::F_luminance:
          copy_lum_image(dest, xsize, ysize, gtc, view, level);
          break;

        case Texture::F_red:
          copy_one_channel_image(dest, xsize, ysize, gtc, view, level, 0);
          break;

        case Texture::F_green:
          copy_one_channel_image(dest, xsize, ysize, gtc, view, level, 1);
          break;

        case Texture::F_blue:
          copy_one_channel_image(dest, xsize, ysize, gtc, view, level, 2);
          break;

        case Texture::F_alpha:
          copy_alpha_image(dest, xsize, ysize, gtc, view, level);
          break;

        case Texture::F_luminance_alphamask:
        case Texture::F_luminance_alpha:
          copy_la_image(dest, xsize, ysize, gtc, view, level);
          break;

        default:
          tinydisplay_cat.error()
            << "Unsupported texture format "
            << tex->get_format() << "!\n";
          return false;
        }
      } else {
        // Fill the mipmap with a solid color.
        LColor scaled = tex->get_clear_color().fmin(LColor(1)).fmax(LColor::zero());
        scaled *= 255;
        unsigned int clear = RGBA8_TO_PIXEL((int)scaled[0], (int)scaled[1],
                                            (int)scaled[2], (int)scaled[3]);
        unsigned int *dpix = (unsigned int *)dest->pixmap;
        int pixel_count = xsize * ysize;
        while (pixel_count-- > 0) {
          *dpix = clear;
          ++dpix;
        }
>>>>>>> c4d143a9
      }

      bytecount += xsize * ysize * 4;
      xsize = max(xsize >> 1, 1);
      ysize = max(ysize >> 1, 1);
    }
  }

  gtc->update_data_size_bytes(bytecount);

  get_engine()->texture_uploaded(tex);
  gtc->mark_loaded();

  return true;
}

/**
 * This is used as a standin for upload_texture when the texture in question
 * is unavailable (e.g.  it hasn't yet been loaded from disk).  Until the
 * texture image itself becomes available, we will render the texture's
 * "simple" image--a sharply reduced version of the same texture.
 */
bool TinyGraphicsStateGuardian::
upload_simple_texture(TinyTextureContext *gtc) {
  PStatTimer timer(_load_texture_pcollector);
  Texture *tex = gtc->get_texture();
  nassertr(tex != nullptr, false);

  const unsigned char *image_ptr = tex->get_simple_ram_image();
  if (image_ptr == nullptr) {
    return false;
  }

  size_t image_size = tex->get_simple_ram_image_size();
  int width = tex->get_simple_x_size();
  int height = tex->get_simple_y_size();

#ifdef DO_PSTATS
  _data_transferred_pcollector.add_level(image_size);
#endif
  GLTexture *gltex = &gtc->_gltex;

  if (tinydisplay_cat.is_debug()) {
    tinydisplay_cat.debug()
      << "loading simple image for " << tex->get_name() << "\n";
  }

  if (!setup_gltex(gltex, width, height, 1, 1)) {
    return false;
  }
  LColor border_color = tex->get_border_color();
  border_color = border_color.fmin(LColor(1, 1, 1, 1)).fmax(LColor::zero());
  gltex->border_color.v[0] = border_color[0];
  gltex->border_color.v[1] = border_color[1];
  gltex->border_color.v[2] = border_color[2];
  gltex->border_color.v[3] = border_color[3];

  ZTextureLevel *dest = &gltex->views[0].levels[0];
  memcpy(dest->pixmap, image_ptr, image_size);

  gtc->mark_loaded();

  return true;
}

/**
 * Sets the GLTexture size, bits, and masks appropriately, and allocates space
 * for a pixmap.  Does not fill the pixmap contents.  Returns true if the
 * texture is a valid size, false otherwise.
 */
bool TinyGraphicsStateGuardian::
setup_gltex(GLTexture *gltex, int x_size, int y_size, int num_views, int num_levels) {
  if (x_size == 0 || y_size == 0) {
    // A texture without pixels gets turned into a 1x1 texture.
    x_size = 1;
    y_size = 1;
    num_levels = 1;
  }

  int s_bits = get_tex_shift(x_size);
  int t_bits = get_tex_shift(y_size);

  if (s_bits < 0 || t_bits < 0) {
    tinydisplay_cat.error()
      << "Texture size " << x_size << 'x' << y_size
      << " unsupported: dimensions must be power of two"
      << " and smaller than " << _max_texture_dimension << '\n';
    return false;
  }

  num_views = max(num_views, 1);
  num_levels = min(num_levels, MAX_MIPMAP_LEVELS);

  gltex->xsize = x_size;
  gltex->ysize = y_size;

  gltex->s_max = 1 << (s_bits + ZB_POINT_ST_FRAC_BITS);
  gltex->t_max = 1 << (t_bits + ZB_POINT_ST_FRAC_BITS);

  gltex->num_levels = num_levels;

  // We allocate one big buffer, large enough to include all the mipmap
  // levels, and index into that buffer for each level.  This cuts down on the
  // number of individual alloc calls we have to make for each texture.
  int view_size = 0;

  // Count up the total bytes required for all mipmap levels.
  {
    int x = x_size;
    int y = y_size;
    for (int level = 0; level < num_levels; ++level) {
      int bytecount = x * y * 4;
      view_size += bytecount;
      x = max((x >> 1), 1);
      y = max((y >> 1), 1);
    }
  }

  int total_bytecount = view_size * num_views;

  if (gltex->total_bytecount != total_bytecount) {
    if (gltex->allocated_buffer != nullptr) {
      TinyTextureContext::get_class_type().deallocate_array(gltex->allocated_buffer);
    }
    gltex->allocated_buffer = TinyTextureContext::get_class_type().allocate_array(total_bytecount);
    gltex->total_bytecount = total_bytecount;
  }

  if (num_views != gltex->num_views) {
    if (gltex->views != nullptr) {
      TinyTextureContext::get_class_type().deallocate_array(gltex->views);
    }

    gltex->views = (ZTextureView *)TinyTextureContext::get_class_type().allocate_array(sizeof(ZTextureView) * num_views);
    gltex->num_views = num_views;
  }

  char *next_buffer = (char *)gltex->allocated_buffer;
  char *end_of_buffer = next_buffer + total_bytecount;

  for (int view = 0; view < num_views; ++view) {
    int level = 0;
    ZTextureLevel *dest = nullptr;
    while (level < num_levels) {
      dest = &gltex->views[view].levels[level];
      int bytecount = x_size * y_size * 4;
      dest->pixmap = (PIXEL *)next_buffer;
      next_buffer += bytecount;
      nassertr(next_buffer <= end_of_buffer, false);

      dest->s_mask = ((1 << (s_bits + ZB_POINT_ST_FRAC_BITS)) - (1 << ZB_POINT_ST_FRAC_BITS)) << level;
      dest->t_mask = ((1 << (t_bits + ZB_POINT_ST_FRAC_BITS)) - (1 << ZB_POINT_ST_FRAC_BITS)) << level;
      dest->s_shift = (ZB_POINT_ST_FRAC_BITS + level);
      dest->t_shift = (ZB_POINT_ST_FRAC_BITS - s_bits + level);

      x_size = max((x_size >> 1), 1);
      y_size = max((y_size >> 1), 1);
      s_bits = max(s_bits - 1, 0);
      t_bits = max(t_bits - 1, 0);

      ++level;
    }

    // Fill out the remaining mipmap arrays with copies of the last level, so we
    // don't have to be concerned with running off the end of this array while
    // scanning out triangles.
    while (level < MAX_MIPMAP_LEVELS) {
      gltex->views[view].levels[level] = *dest;
      ++level;
    }
  }

  return true;
}

/**
 * Calculates the bit shift count, such that (1 << shift) == size.  Returns -1
 * if the size is not a power of 2 or is larger than our largest allowable
 * size.
 */
int TinyGraphicsStateGuardian::
get_tex_shift(int orig_size) {
  if ((orig_size & (orig_size - 1)) != 0) {
    // Not a power of 2.
    return -1;
  }
  if (orig_size > _max_texture_dimension) {
    return -1;
  }

  return count_bits_in_word((unsigned int)orig_size - 1);
}

/**
 * Copies and scales the one-channel luminance image from the texture into the
 * indicated ZTexture pixmap.
 */
void TinyGraphicsStateGuardian::
copy_lum_image(ZTextureLevel *dest, int xsize, int ysize, TinyTextureContext *gtc, int view, int level) {
  Texture *tex = gtc->get_texture();
  nassertv(tex->get_num_components() == 1);
  nassertv(tex->get_expected_mipmap_x_size(level) == xsize &&
           tex->get_expected_mipmap_y_size(level) == ysize);

  CPTA_uchar src_image = tex->get_ram_mipmap_image(level);
  nassertv(!src_image.is_null());
  const unsigned char *src = src_image.p();
  size_t view_size = tex->get_ram_mipmap_view_size(level);
  src += view_size * view;

  // Component width, and offset to the high-order byte.
  int cw = tex->get_component_width();
#ifdef WORDS_BIGENDIAN
  // Big-endian: the high-order byte is always first.
  static const int co = 0;
#else
  // Little-endian: the high-order byte is last.
  int co = cw - 1;
#endif

  unsigned int *dpix = (unsigned int *)dest->pixmap;
  nassertv(dpix != nullptr);
  const unsigned char *spix = src;
  int pixel_count = xsize * ysize;
  while (pixel_count-- > 0) {
    *dpix = RGBA8_TO_PIXEL(spix[co], spix[co], spix[co], 0xff);
    ++dpix;
    spix += cw;
  }
}

/**
 * Copies and scales the one-channel alpha image from the texture into the
 * indicated ZTexture pixmap.
 */
void TinyGraphicsStateGuardian::
copy_alpha_image(ZTextureLevel *dest, int xsize, int ysize, TinyTextureContext *gtc, int view, int level) {
  Texture *tex = gtc->get_texture();
  nassertv(tex->get_num_components() == 1);

  CPTA_uchar src_image = tex->get_ram_mipmap_image(level);
  nassertv(!src_image.is_null());
  const unsigned char *src = src_image.p();
  size_t view_size = tex->get_ram_mipmap_view_size(level);
  src += view_size * view;

  // Component width, and offset to the high-order byte.
  int cw = tex->get_component_width();
#ifdef WORDS_BIGENDIAN
  // Big-endian: the high-order byte is always first.
  static const int co = 0;
#else
  // Little-endian: the high-order byte is last.
  int co = cw - 1;
#endif

  unsigned int *dpix = (unsigned int *)dest->pixmap;
  nassertv(dpix != nullptr);
  const unsigned char *spix = src;
  int pixel_count = xsize * ysize;
  while (pixel_count-- > 0) {
    *dpix = RGBA8_TO_PIXEL(0xff, 0xff, 0xff, spix[co]);
    ++dpix;
    spix += cw;
  }
}

/**
 * Copies and scales the one-channel image (with a single channel, e.g.  red,
 * green, or blue) from the texture into the indicated ZTexture pixmap.
 */
void TinyGraphicsStateGuardian::
copy_one_channel_image(ZTextureLevel *dest, int xsize, int ysize, TinyTextureContext *gtc, int view, int level, int channel) {
  Texture *tex = gtc->get_texture();
  nassertv(tex->get_num_components() == 1);

  CPTA_uchar src_image = tex->get_ram_mipmap_image(level);
  nassertv(!src_image.is_null());
  const unsigned char *src = src_image.p();
  size_t view_size = tex->get_ram_mipmap_view_size(level);
  src += view_size * view;

  // Component width, and offset to the high-order byte.
  int cw = tex->get_component_width();
#ifdef WORDS_BIGENDIAN
  // Big-endian: the high-order byte is always first.
  static const int co = 0;
#else
  // Little-endian: the high-order byte is last.
  int co = cw - 1;
#endif

  unsigned int *dpix = (unsigned int *)dest->pixmap;
  nassertv(dpix != nullptr);
  const unsigned char *spix = src;
  int pixel_count = xsize * ysize;

  switch (channel) {
  case 0:
    while (pixel_count-- > 0) {
      *dpix = RGBA8_TO_PIXEL(spix[co], 0, 0, 0xff);
      ++dpix;
      spix += cw;
    }
    break;

  case 1:
    while (pixel_count-- > 0) {
      *dpix = RGBA8_TO_PIXEL(0, spix[co], 0, 0xff);
      ++dpix;
      spix += cw;
    }
    break;

  case 2:
    while (pixel_count-- > 0) {
      *dpix = RGBA8_TO_PIXEL(0, 0, spix[co], 0xff);
      ++dpix;
      spix += cw;
    }
    break;

  case 3:
    while (pixel_count-- > 0) {
      *dpix = RGBA8_TO_PIXEL(0, 0, 0, spix[co]);
      ++dpix;
      spix += cw;
    }
    break;
  }
}

/**
 * Copies and scales the two-channel luminance-alpha image from the texture
 * into the indicated ZTexture pixmap.
 */
void TinyGraphicsStateGuardian::
copy_la_image(ZTextureLevel *dest, int xsize, int ysize, TinyTextureContext *gtc, int view, int level) {
  Texture *tex = gtc->get_texture();
  nassertv(tex->get_num_components() == 2);

  CPTA_uchar src_image = tex->get_ram_mipmap_image(level);
  nassertv(!src_image.is_null());
  const unsigned char *src = src_image.p();
  size_t view_size = tex->get_ram_mipmap_view_size(level);
  src += view_size * view;

  // Component width, and offset to the high-order byte.
  int cw = tex->get_component_width();
#ifdef WORDS_BIGENDIAN
  // Big-endian: the high-order byte is always first.
  static const int co = 0;
#else
  // Little-endian: the high-order byte is last.
  int co = cw - 1;
#endif

  unsigned int *dpix = (unsigned int *)dest->pixmap;
  nassertv(dpix != nullptr);
  const unsigned char *spix = src;
  int pixel_count = xsize * ysize;
  int inc = 2 * cw;
  while (pixel_count-- > 0) {
    *dpix = RGBA8_TO_PIXEL(spix[co], spix[co], spix[co], spix[cw + co]);
    ++dpix;
    spix += inc;
  }
}

/**
 * Copies and scales the three-channel RGB image from the texture into the
 * indicated ZTexture pixmap.
 */
void TinyGraphicsStateGuardian::
copy_rgb_image(ZTextureLevel *dest, int xsize, int ysize, TinyTextureContext *gtc, int view, int level) {
  Texture *tex = gtc->get_texture();
  nassertv(tex->get_num_components() == 3);

  CPTA_uchar src_image = tex->get_ram_mipmap_image(level);
  nassertv(!src_image.is_null());
  const unsigned char *src = src_image.p();
  size_t view_size = tex->get_ram_mipmap_view_size(level);
  src += view_size * view;

  // Component width, and offset to the high-order byte.
  int cw = tex->get_component_width();
#ifdef WORDS_BIGENDIAN
  // Big-endian: the high-order byte is always first.
  static const int co = 0;
#else
  // Little-endian: the high-order byte is last.
  int co = cw - 1;
#endif

  unsigned int *dpix = (unsigned int *)dest->pixmap;
  nassertv(dpix != nullptr);
  const unsigned char *spix = src;
  int pixel_count = xsize * ysize;
  int inc = 3 * cw;
  while (pixel_count-- > 0) {
    *dpix = RGBA8_TO_PIXEL(spix[cw + cw + co], spix[cw + co], spix[co], 0xff);
    ++dpix;
    spix += inc;
  }
}

/**
 * Copies and scales the four-channel RGBA image from the texture into the
 * indicated ZTexture pixmap.
 */
void TinyGraphicsStateGuardian::
copy_rgba_image(ZTextureLevel *dest, int xsize, int ysize, TinyTextureContext *gtc, int view, int level) {
  Texture *tex = gtc->get_texture();
  nassertv(tex->get_num_components() == 4);

  CPTA_uchar src_image = tex->get_ram_mipmap_image(level);
  nassertv(!src_image.is_null());
  const unsigned char *src = src_image.p();
  size_t view_size = tex->get_ram_mipmap_view_size(level);
  src += view_size * view;

  // Component width, and offset to the high-order byte.
  int cw = tex->get_component_width();
#ifdef WORDS_BIGENDIAN
  // Big-endian: the high-order byte is always first.
  static const int co = 0;
#else
  // Little-endian: the high-order byte is last.
  int co = cw - 1;
#endif

  unsigned int *dpix = (unsigned int *)dest->pixmap;
  nassertv(dpix != nullptr);
  const unsigned char *spix = src;
  int pixel_count = xsize * ysize;
  int inc = 4 * cw;
  while (pixel_count-- > 0) {
    *dpix = RGBA8_TO_PIXEL(spix[cw + cw + co], spix[cw + co], spix[co], spix[cw + cw + cw + co]);
    ++dpix;
    spix += inc;
  }
}

/**
 * Sets the state to either rescale or normalize the normals according to the
 * current transform.
 */
void TinyGraphicsStateGuardian::
do_auto_rescale_normal() {
  if (_internal_transform->has_uniform_scale()) {
    // There's a uniform scale; rescale the normals uniformly.
    _c->normalize_enabled = false;
    _c->normal_scale = _internal_transform->get_uniform_scale();

  } else {
    // If there's a non-uniform scale, normalize everything.
    _c->normalize_enabled = true;
    _c->normal_scale = 1.0f;
  }
}

/**
 * Copies the Panda matrix stored in the indicated TransformState object into
 * the indicated TinyGL matrix.
 */
void TinyGraphicsStateGuardian::
load_matrix(M4 *matrix, const TransformState *transform) {
  const LMatrix4 &pm = transform->get_mat();
  for (int i = 0; i < 4; ++i) {
    matrix->m[0][i] = pm.get_cell(i, 0);
    matrix->m[1][i] = pm.get_cell(i, 1);
    matrix->m[2][i] = pm.get_cell(i, 2);
    matrix->m[3][i] = pm.get_cell(i, 3);
  }
}

/**
 * Returns the integer element of store_pixel_funcs (as defined by
 * store_pixel.py) that corresponds to the indicated ColorBlendAttrib operand
 * code.
 */
int TinyGraphicsStateGuardian::
get_color_blend_op(ColorBlendAttrib::Operand operand) {
  switch (operand) {
  case ColorBlendAttrib::O_zero:
    return 0;
  case ColorBlendAttrib::O_one:
    return 1;
  case ColorBlendAttrib::O_incoming_color:
    return 2;
  case ColorBlendAttrib::O_one_minus_incoming_color:
    return 3;
  case ColorBlendAttrib::O_fbuffer_color:
    return 4;
  case ColorBlendAttrib::O_one_minus_fbuffer_color:
    return 5;
  case ColorBlendAttrib::O_incoming_alpha:
    return 6;
  case ColorBlendAttrib::O_one_minus_incoming_alpha:
    return 7;
  case ColorBlendAttrib::O_fbuffer_alpha:
    return 8;
  case ColorBlendAttrib::O_one_minus_fbuffer_alpha:
    return 9;
  case ColorBlendAttrib::O_constant_color:
    return 10;
  case ColorBlendAttrib::O_one_minus_constant_color:
    return 11;
  case ColorBlendAttrib::O_constant_alpha:
    return 12;
  case ColorBlendAttrib::O_one_minus_constant_alpha:
    return 13;

  case ColorBlendAttrib::O_incoming_color_saturate:
    return 1;

  case ColorBlendAttrib::O_incoming1_color:
    return 1;
  case ColorBlendAttrib::O_one_minus_incoming1_color:
    return 0;
  case ColorBlendAttrib::O_incoming1_alpha:
    return 1;
  case ColorBlendAttrib::O_one_minus_incoming1_alpha:
    return 0;

  case ColorBlendAttrib::O_color_scale:
    return 10;
  case ColorBlendAttrib::O_one_minus_color_scale:
    return 11;
  case ColorBlendAttrib::O_alpha_scale:
    return 12;
  case ColorBlendAttrib::O_one_minus_alpha_scale:
    return 13;
  }
  return 0;
}

/**
 * Returns the pointer to the appropriate filter function according to the
 * texture's filter type.
 */
ZB_lookupTextureFunc TinyGraphicsStateGuardian::
get_tex_filter_func(SamplerState::FilterType filter) {
  switch (filter) {
  case SamplerState::FT_nearest:
    return &lookup_texture_nearest;

  case SamplerState::FT_linear:
    return &lookup_texture_bilinear;

  case SamplerState::FT_nearest_mipmap_nearest:
    return &lookup_texture_mipmap_nearest;

  case SamplerState::FT_nearest_mipmap_linear:
    return &lookup_texture_mipmap_linear;

  case SamplerState::FT_linear_mipmap_nearest:
    return &lookup_texture_mipmap_bilinear;

  case SamplerState::FT_linear_mipmap_linear:
    return &lookup_texture_mipmap_trilinear;

  default:
    return &lookup_texture_nearest;
  }
}

/**
 * Returns the pointer to the appropriate wrap function according to the
 * texture's wrap mode.
 */
ZB_texWrapFunc TinyGraphicsStateGuardian::
get_tex_wrap_func(SamplerState::WrapMode wrap_mode) {
  switch (wrap_mode) {
  case SamplerState::WM_clamp:
  case SamplerState::WM_border_color:  // border_color is handled later.
    return &texcoord_clamp;

  case SamplerState::WM_repeat:
  case SamplerState::WM_invalid:
    return &texcoord_repeat;

  case SamplerState::WM_mirror:
    return &texcoord_mirror;

  case SamplerState::WM_mirror_once:
    return &texcoord_mirror_once;
  }

  return &texcoord_repeat;
}

/**
 * Generates invalid texture coordinates.  Used when texture coordinate params
 * are invalid or unsupported.
 */
void TinyGraphicsStateGuardian::
texgen_null(V2 &result, TinyGraphicsStateGuardian::TexCoordData &) {
  result.v[0] = 0.0;
  result.v[1] = 0.0;
}

/**
 * Extracts a simple 2-d texture coordinate pair from the vertex data, without
 * applying any texture matrix.
 */
void TinyGraphicsStateGuardian::
texgen_simple(V2 &result, TinyGraphicsStateGuardian::TexCoordData &tcdata) {
  // No need to transform, so just extract as two-component.
  const LVecBase2 &d = tcdata._r1.get_data2();
  result.v[0] = d[0];
  result.v[1] = d[1];
}

/**
 * Extracts a simple 2-d texture coordinate pair from the vertex data, and
 * then applies a texture matrix.
 */
void TinyGraphicsStateGuardian::
texgen_texmat(V2 &result, TinyGraphicsStateGuardian::TexCoordData &tcdata) {
  // Transform texcoords as a four-component vector for most generality.
  LVecBase4 d = tcdata._r1.get_data4() * tcdata._mat;
  result.v[0] = d[0] / d[3];
  result.v[1] = d[1] / d[3];
}

/**
 * Computes appropriate sphere map texture coordinates based on the eye normal
 * coordinates.
 */
void TinyGraphicsStateGuardian::
texgen_sphere_map(V2 &result, TinyGraphicsStateGuardian::TexCoordData &tcdata) {
  // Get the normal and point in eye coordinates.
  LVector3 n = tcdata._mat.xform_vec(tcdata._r1.get_data3());
  LVector3 u = tcdata._mat.xform_point(tcdata._r2.get_data3());

  // Normalize the vectors.
  n.normalize();
  u.normalize();

  // Compute the reflection vector.
  LVector3 r = u - n * dot(n, u) * 2.0f;

  // compute the denominator, m.
  PN_stdfloat m = 2.0f * csqrt(r[0] * r[0] + r[1] * r[1] + (r[2] + 1.0f) * (r[2] + 1.0f));

  // Now we can compute the s and t coordinates.
  result.v[0] = r[0] / m + 0.5f;
  result.v[1] = r[1] / m + 0.5f;

  /*
  cerr << "n = " << n << " u = " << u << "\n"
       << "  r = " << r << "\n"
       << "  m = " << m << ", result = " << result.v[0] << " " << result.v[1]
       << "\n";
  */
}<|MERGE_RESOLUTION|>--- conflicted
+++ resolved
@@ -2401,78 +2401,6 @@
   int xsize = gltex->xsize;
   int ysize = gltex->ysize;
 
-<<<<<<< HEAD
-  for (int level = 0; level < gltex->num_levels; ++level) {
-    ZTextureLevel *dest = &gltex->levels[level];
-
-    if (tex->has_ram_mipmap_image(level)) {
-      switch (tex->get_format()) {
-      case Texture::F_rgb:
-      case Texture::F_rgb5:
-      case Texture::F_rgb8:
-      case Texture::F_rgb12:
-      case Texture::F_rgb332:
-      case Texture::F_srgb:
-        copy_rgb_image(dest, xsize, ysize, gtc, level);
-        break;
-
-      case Texture::F_rgba:
-      case Texture::F_rgbm:
-      case Texture::F_rgba4:
-      case Texture::F_rgba5:
-      case Texture::F_rgba8:
-      case Texture::F_rgba12:
-      case Texture::F_rgba16:
-      case Texture::F_rgba32:
-      case Texture::F_srgb_alpha:
-        copy_rgba_image(dest, xsize, ysize, gtc, level);
-        break;
-
-      case Texture::F_luminance:
-      case Texture::F_sluminance:
-        copy_lum_image(dest, xsize, ysize, gtc, level);
-        break;
-
-      case Texture::F_red:
-        copy_one_channel_image(dest, xsize, ysize, gtc, level, 0);
-        break;
-
-      case Texture::F_green:
-        copy_one_channel_image(dest, xsize, ysize, gtc, level, 1);
-        break;
-
-      case Texture::F_blue:
-        copy_one_channel_image(dest, xsize, ysize, gtc, level, 2);
-        break;
-
-      case Texture::F_alpha:
-        copy_alpha_image(dest, xsize, ysize, gtc, level);
-        break;
-
-      case Texture::F_luminance_alphamask:
-      case Texture::F_luminance_alpha:
-      case Texture::F_sluminance_alpha:
-        copy_la_image(dest, xsize, ysize, gtc, level);
-        break;
-
-      default:
-        tinydisplay_cat.error()
-          << "Unsupported texture format "
-          << tex->get_format() << "!\n";
-        return false;
-      }
-    } else {
-      // Fill the mipmap with a solid color.
-      LColor scaled = tex->get_clear_color().fmin(LColor(1)).fmax(LColor::zero());
-      scaled *= 255;
-      unsigned int clear = RGBA8_TO_PIXEL((int)scaled[0], (int)scaled[1],
-                                          (int)scaled[2], (int)scaled[3]);
-      unsigned int *dpix = (unsigned int *)dest->pixmap;
-      int pixel_count = xsize * ysize;
-      while (pixel_count-- > 0) {
-        *dpix = clear;
-        ++dpix;
-=======
   for (int view = 0; view < gltex->num_views; ++view) {
     for (int level = 0; level < gltex->num_levels; ++level) {
       ZTextureLevel *dest = &gltex->views[view].levels[level];
@@ -2484,6 +2412,7 @@
         case Texture::F_rgb8:
         case Texture::F_rgb12:
         case Texture::F_rgb332:
+        case Texture::F_srgb:
           copy_rgb_image(dest, xsize, ysize, gtc, view, level);
           break;
 
@@ -2495,10 +2424,12 @@
         case Texture::F_rgba12:
         case Texture::F_rgba16:
         case Texture::F_rgba32:
+        case Texture::F_srgb_alpha:
           copy_rgba_image(dest, xsize, ysize, gtc, view, level);
           break;
 
         case Texture::F_luminance:
+        case Texture::F_sluminance:
           copy_lum_image(dest, xsize, ysize, gtc, view, level);
           break;
 
@@ -2520,6 +2451,7 @@
 
         case Texture::F_luminance_alphamask:
         case Texture::F_luminance_alpha:
+        case Texture::F_sluminance_alpha:
           copy_la_image(dest, xsize, ysize, gtc, view, level);
           break;
 
@@ -2541,7 +2473,6 @@
           *dpix = clear;
           ++dpix;
         }
->>>>>>> c4d143a9
       }
 
       bytecount += xsize * ysize * 4;
