--- conflicted
+++ resolved
@@ -63,18 +63,11 @@
 
   _transform = TransformState::make_identity();
 
-<<<<<<< HEAD
-  nassertv(device != (InputDevice *)NULL);
+  nassertv(device != nullptr);
   nassertv(device->has_tracker());
 
   //TODO: get coordinate system from tracker object?
   set_tracker_coordinate_system(CS_default);
-=======
-  nassertv(device != nullptr);
-  ClientBase *client = device->get_client();
-  nassertv(client != nullptr);
-  set_tracker_coordinate_system(client->get_coordinate_system());
->>>>>>> 3c2eb1d2
   set_graph_coordinate_system(CS_default);
 }
 
