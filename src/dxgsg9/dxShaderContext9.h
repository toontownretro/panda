/**
 * PANDA 3D SOFTWARE
 * Copyright (c) Carnegie Mellon University.  All rights reserved.
 *
 * All use of this software is subject to the terms of the revised BSD
 * license.  You should have received a copy of this license along
 * with this source code in a file named "LICENSE."
 *
 * @file dxShaderContext9.h
 * @author aignacio
 * @date 2006-01
 */

#ifndef DXSHADERCONTEXT9_H
#define DXSHADERCONTEXT9_H

#include "dtool_config.h"
#include "pandabase.h"
#include "string_utils.h"
#include "internalName.h"
#include "shader.h"
#include "shaderContext.h"

class VertexElementArray;
class DXGraphicsStateGuardian9;

/**
 * Shader back-end for DX9.  We only support SPIR-V shaders, which are
 * transpiled to HLSL by spirv-cross, then compiled using D3DXCompileShader.
 */
class EXPCL_PANDADX DXShaderContext9 : public ShaderContext {
public:
  typedef DXGraphicsStateGuardian9 GSG;

  DXShaderContext9(Shader *s, GSG *gsg);
  ~DXShaderContext9();

  bool compile_module(const ShaderModule *module, DWORD *&data);
  bool query_constants(const ShaderModule *module, DWORD *data);

  INLINE bool uses_vertex_color();

  INLINE bool valid(GSG *gsg);
  bool bind(GSG *gsg);
  void unbind(GSG *gsg);
  void issue_parameters(GSG *gsg, int altered);
  void update_tables(GSG *gsg, const GeomVertexDataPipelineReader *data_reader);
  void disable_shader_texture_bindings(GSG *gsg);
  void update_shader_texture_bindings(DXShaderContext9 *prev, GSG *gsg);

  LPDIRECT3DVERTEXDECLARATION9 get_vertex_declaration(GSG *gsg, const GeomVertexFormat *format, BitMask32 &used_streams);

private:
  bool r_query_constants(Shader::Stage stage, BYTE *offset,
                         D3DXSHADER_TYPEINFO &typeinfo, int &loc,
                         int reg_set, int &reg_idx, int reg_end);

  IDirect3DVertexShader9 *_vertex_shader = nullptr;
  IDirect3DPixelShader9 *_pixel_shader = nullptr;

  struct ConstantRegister {
    int vreg = -1;
    int freg = -1;
    D3DXREGISTER_SET set;
    UINT count = 0;
  };

  int _half_pixel_register = -1;
  pvector<ConstantRegister> _register_map;

  pmap<CPT(GeomVertexFormat), std::pair<LPDIRECT3DVERTEXDECLARATION9, BitMask32> > _vertex_declarations;

<<<<<<< HEAD
  int _frame_number = -1;
  LMatrix4 *_mat_part_cache = nullptr;
=======
  LVecBase4f *_mat_part_cache = nullptr;
>>>>>>> 9b28416b

private:
  void release_resources(void);

public:
  static TypeHandle get_class_type() {
    return _type_handle;
  }
  static void init_type() {
    TypedObject::init_type();
    register_type(_type_handle, "DXShaderContext9",
                  TypedObject::get_class_type());
  }
  virtual TypeHandle get_type() const {
    return get_class_type();
  }
  virtual TypeHandle force_init_type() {init_type(); return get_class_type();}

private:
  static TypeHandle _type_handle;
};

#include "dxShaderContext9.I"

#endif<|MERGE_RESOLUTION|>--- conflicted
+++ resolved
@@ -70,12 +70,9 @@
 
   pmap<CPT(GeomVertexFormat), std::pair<LPDIRECT3DVERTEXDECLARATION9, BitMask32> > _vertex_declarations;
 
-<<<<<<< HEAD
   int _frame_number = -1;
-  LMatrix4 *_mat_part_cache = nullptr;
-=======
-  LVecBase4f *_mat_part_cache = nullptr;
->>>>>>> 9b28416b
+  LVecBase4 *_mat_part_cache = nullptr;
+  size_t _scratch_space_size = 0;
 
 private:
   void release_resources(void);
