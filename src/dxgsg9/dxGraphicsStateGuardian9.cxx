/**
 * PANDA 3D SOFTWARE
 * Copyright (c) Carnegie Mellon University.  All rights reserved.
 *
 * All use of this software is subject to the terms of the revised BSD
 * license.  You should have received a copy of this license along
 * with this source code in a file named "LICENSE."
 *
 * @file dxGraphicsStateGuardian9.cxx
 * @author mike
 * @date 1999-02-02
 * @author fperazzi, PandaSE
 * @date 2010-05-05
 */

#include "dxGraphicsStateGuardian9.h"
#include "config_dxgsg9.h"
#include "displayRegion.h"
#include "renderBuffer.h"
#include "geom.h"
#include "graphicsWindow.h"
#include "graphicsEngine.h"
#include "lens.h"
#include "ambientLight.h"
#include "directionalLight.h"
#include "pointLight.h"
#include "spotlight.h"
#include "textureAttrib.h"
#include "texGenAttrib.h"
#include "shadeModelAttrib.h"
#include "cullFaceAttrib.h"
#include "transparencyAttrib.h"
#include "alphaTestAttrib.h"
#include "depthTestAttrib.h"
#include "depthWriteAttrib.h"
#include "colorWriteAttrib.h"
#include "texMatrixAttrib.h"
#include "materialAttrib.h"
#include "renderModeAttrib.h"
#include "rescaleNormalAttrib.h"
#include "fogAttrib.h"
#include "depthOffsetAttrib.h"
#include "lightAttrib.h"
#include "stencilAttrib.h"
#include "scissorAttrib.h"
#include "clipPlaneAttrib.h"
#include "fog.h"
#include "throw_event.h"
#include "geomVertexFormat.h"
#include "geomVertexData.h"
#include "geomTriangles.h"
#include "geomTristrips.h"
#include "geomTrifans.h"
#include "geomLines.h"
#include "geomLinestrips.h"
#include "geomPoints.h"
#include "geomVertexReader.h"
#include "dxGeomMunger9.h"
#include "config_gobj.h"
#include "dxVertexBufferContext9.h"
#include "dxIndexBufferContext9.h"
#include "dxOcclusionQueryContext9.h"
#include "pStatTimer.h"
#include "pStatCollector.h"
#include "wdxGraphicsBuffer9.h"
#include "config_pgraph.h"

#include <mmsystem.h>

#include <dxsdkver.h>

#define tostring(x) #x
#define SDK_VERSION(major,minor) tostring(major) << "." << tostring(minor)
#define DIRECTX_SDK_VERSION  SDK_VERSION (_DXSDK_PRODUCT_MAJOR, _DXSDK_PRODUCT_MINOR) << "." << SDK_VERSION (_DXSDK_BUILD_MAJOR, _DXSDK_BUILD_MINOR)

using std::endl;
using std::max;
using std::min;

TypeHandle DXGraphicsStateGuardian9::_type_handle;

D3DMATRIX DXGraphicsStateGuardian9::_d3d_ident_mat;

unsigned char *DXGraphicsStateGuardian9::_temp_buffer = nullptr;
unsigned char *DXGraphicsStateGuardian9::_safe_buffer_start = nullptr;

#define __D3DLIGHT_RANGE_MAX ((PN_stdfloat)sqrt(FLT_MAX))  //for some reason this is missing in dx9 hdrs

#define MY_D3DRGBA(r, g, b, a) ((D3DCOLOR) D3DCOLOR_COLORVALUE(r, g, b, a))

/**
 *
 */
DXGraphicsStateGuardian9::
DXGraphicsStateGuardian9(GraphicsEngine *engine, GraphicsPipe *pipe) :
  GraphicsStateGuardian(CS_yup_left, engine, pipe)
{
  if (dxgsg9_cat.is_debug()) {
    dxgsg9_cat.debug()
      << "DXGraphicsStateGuardian9 " << this << " constructing\n";
  }

  // Assume that we will get a hardware-accelerated context, unless the window
  // tells us otherwise.
  _is_hardware = true;

  _screen = nullptr;
  _d3d_device = nullptr;

  _dx_is_ready = false;
  _vertex_blending_enabled = false;
  _overlay_windows_supported = false;
  _tex_stats_retrieval_impossible = false;
  _supports_render_texture = false;

  _active_ibuffer = nullptr;

  // This is a static member, but we initialize it here in the constructor
  // anyway.  It won't hurt if it gets repeatedly initalized.
  ZeroMemory(&_d3d_ident_mat, sizeof(D3DMATRIX));
  _d3d_ident_mat._11 = _d3d_ident_mat._22 = _d3d_ident_mat._33 = _d3d_ident_mat._44 = 1.0f;

  _cur_read_pixel_buffer = RenderBuffer::T_front;

  // DirectX drivers seem to consistently invert the texture when they copy
  // framebuffer-to-texture.  Ok.
  _copy_texture_inverted = true;

  _gsg_managed_textures = dx_management | dx_texture_management;
  _gsg_managed_vertex_buffers = dx_management;
  _gsg_managed_index_buffers = dx_management;

  _last_fvf = 0;
  _num_bound_streams = 0;
  _instancing_enabled = false;
  _constant_vbuffer = nullptr;

  _vertex_shader_version_major = 0;
  _vertex_shader_version_minor = 0;
  _pixel_shader_version_major = 0;
  _pixel_shader_version_minor = 0;

  _vertex_shader_profile = 0;
  _pixel_shader_profile = 0;

  _supports_stream_offset = false;

  get_gamma_table();
  atexit (atexit_function);
}

/**
 *
 */
DXGraphicsStateGuardian9::
~DXGraphicsStateGuardian9() {
  if (dxgsg9_cat.is_debug()) {
    dxgsg9_cat.debug()
      << "DXGraphicsStateGuardian9 " << this << " destructing\n";
  }

  if (IS_VALID_PTR(_d3d_device)) {
    _d3d_device->SetTexture(0, nullptr);  // this frees reference to the old texture
  }
}

/**
 * Creates a new retained-mode representation of the given texture, and
 * returns a newly-allocated TextureContext pointer to reference it.  It is
 * the responsibility of the calling function to later call release_texture()
 * with this same pointer (which will also delete the pointer).
 *
 * This function should not be called directly to prepare a texture.  Instead,
 * call Texture::prepare().
 */
TextureContext *DXGraphicsStateGuardian9::
prepare_texture(Texture *tex, int view) {
  DXTextureContext9 *dtc = new DXTextureContext9(_prepared_objects, tex, view);

  if (!get_supports_compressed_texture_format(tex->get_ram_image_compression())) {
    dxgsg9_cat.error()
      << *dtc->get_texture() << " is stored in an unsupported compressed format.\n";
    return nullptr;
  }

  return dtc;
}

/**
 * Makes the texture the currently available texture for rendering on the ith
 * stage.
 */
void DXGraphicsStateGuardian9::
apply_texture(int i, TextureContext *tc, const SamplerState &sampler) {
  if (tc == nullptr) {
    // The texture wasn't bound properly or something, so ensure texturing is
    // disabled and just return.
    set_texture_stage_state(i, D3DTSS_COLOROP, D3DTOP_DISABLE);
    return;
  }
  if (!update_texture(tc, false)) {
    // Couldn't get the texture image or something.
    set_texture_stage_state(i, D3DTSS_COLOROP, D3DTOP_DISABLE);
    return;
  }

  tc->set_active(true);

  DXTextureContext9 *dtc = DCAST(DXTextureContext9, tc);
  Texture *tex = tc->get_texture();

  // if (tex->get_color_space() == CS_srgb) {
  if (Texture::is_srgb(tex->get_format())) {
    set_sampler_state(i, D3DSAMP_SRGBTEXTURE, TRUE);
  } else {
    set_sampler_state(i, D3DSAMP_SRGBTEXTURE, FALSE);
  }

  set_sampler_state(i, D3DSAMP_ADDRESSU,
    get_texture_wrap_mode(sampler.get_wrap_u()));

  set_sampler_state(i, D3DSAMP_ADDRESSV,
    get_texture_wrap_mode(sampler.get_wrap_v()));

  set_sampler_state(i, D3DSAMP_ADDRESSW,
    get_texture_wrap_mode(sampler.get_wrap_w()));

  DWORD border_color;
  border_color = LColor_to_D3DCOLOR(sampler.get_border_color());

  set_sampler_state(i, D3DSAMP_BORDERCOLOR, border_color);

  unsigned int aniso_degree = sampler.get_effective_anisotropic_degree();
  SamplerState::FilterType ft = sampler.get_effective_magfilter();

  if (aniso_degree >= 1) {
    set_sampler_state(i, D3DSAMP_MAXANISOTROPY, aniso_degree);
  }

  int supports_anisotropic_mag_filter;
  D3DTEXTUREFILTERTYPE new_mag_filter;

  supports_anisotropic_mag_filter = (_screen -> _d3dcaps.TextureFilterCaps & D3DPTFILTERCAPS_MAGFANISOTROPIC) != 0;
  if (aniso_degree <= 1 || supports_anisotropic_mag_filter == 0) {
    new_mag_filter = ((ft != SamplerState::FT_nearest) ? D3DTEXF_LINEAR : D3DTEXF_POINT);
  } else {
    new_mag_filter = D3DTEXF_ANISOTROPIC;
  }

  HRESULT hr;
  hr = set_sampler_state(i, D3DSAMP_MAGFILTER, new_mag_filter);
  if (hr != D3D_OK) {
    dxgsg9_cat.error()
      << "ERROR: set_sampler_state (D3DSAMP_MAGFILTER, "
      << new_mag_filter << ") failed for sampler: " << sampler << endl;
  }

  // map Panda composite min+mip filter types to d3d's separate min & mip
  // filter types
  D3DTEXTUREFILTERTYPE new_min_filter = get_d3d_min_type(sampler.get_effective_minfilter());
  D3DTEXTUREFILTERTYPE new_mip_filter = get_d3d_mip_type(sampler.get_effective_minfilter());

  if (!tex->might_have_ram_image()) {
    // If the texture is completely dynamic, don't try to issue mipmaps--
    // pandadx doesn't support auto-generated mipmaps at this point.
    new_mip_filter = D3DTEXF_NONE;
  }

  // sanity check
  if (!dtc->has_mipmaps()) {
    new_mip_filter = D3DTEXF_NONE;
  }

  if (aniso_degree >= 2) {
    new_min_filter = D3DTEXF_ANISOTROPIC;
  }

  set_sampler_state(i, D3DSAMP_MINFILTER, new_min_filter);
  set_sampler_state(i, D3DSAMP_MIPFILTER, new_mip_filter);

  float lod_bias = sampler.get_lod_bias();
  set_sampler_state(i, D3DSAMP_MIPMAPLODBIAS, *(DWORD*)&lod_bias);

  _d3d_device->SetTexture(i, dtc->get_d3d_texture());
}

/**
 * Ensures that the current Texture data is refreshed onto the GSG.  This
 * means updating the texture properties and/or re-uploading the texture
 * image, if necessary.  This should only be called within the draw thread.
 *
 * If force is true, this function will not return until the texture has been
 * fully uploaded.  If force is false, the function may choose to upload a
 * simple version of the texture instead, if the texture is not fully resident
 * (and if get_incomplete_render() is true).
 */
bool DXGraphicsStateGuardian9::
update_texture(TextureContext *tc, bool force) {
  DXTextureContext9 *dtc = DCAST(DXTextureContext9, tc);

  // If the texture image has changed, or if its use of mipmaps has changed,
  // we need to re-create the image.

  if (dtc->was_modified()) {
    if (!upload_texture(dtc, force)) {
      // Oops, we can't re-create the texture for some reason.
      Texture *tex = tc->get_texture();
      dxgsg9_cat.error()
        << "Unable to re-create texture " << *tex << endl;
      return false;
    }
  }
  //dtc->enqueue_lru(&_prepared_objects->_graphics_memory_lru);

  return true;
}

/**
 * Creates a texture surface on the graphics card and fills it with its pixel
 * data.
 */
bool DXGraphicsStateGuardian9::
upload_texture(DXTextureContext9 *dtc, bool force) {
  Texture *tex = dtc->get_texture();
  if (!get_supports_compressed_texture_format(tex->get_ram_image_compression())) {
    dxgsg9_cat.error()
      << *tex << " is stored in an unsupported compressed format.\n";
    return false;
  }

  dtc->delete_texture();
  dtc->update_data_size_bytes(0);
  dtc->mark_unloaded();

  if (_effective_incomplete_render && !force) {
    bool has_image = _supports_compressed_texture ? tex->has_ram_image() : tex->has_uncompressed_ram_image();
    if (!has_image && tex->might_have_ram_image() &&
        tex->has_simple_ram_image() &&
        !_loader.is_null()) {
      // If we don't have the texture data right now, go get it, but in the
      // meantime load a temporary simple image in its place.
      async_reload_texture(dtc);
      has_image = _supports_compressed_texture ? tex->has_ram_image() : tex->has_uncompressed_ram_image();
      if (!has_image) {
        return dtc->create_simple_texture(*_screen);
      }
    }
  }

  return dtc->create_texture(*_screen);
}

/**
 * Frees the GL resources previously allocated for the texture.
 */
void DXGraphicsStateGuardian9::
release_texture(TextureContext *tc) {
  DXTextureContext9 *dtc = DCAST(DXTextureContext9, tc);
  delete dtc;
}

/**
 * This method should only be called by the GraphicsEngine.  Do not call it
 * directly; call GraphicsEngine::extract_texture_data() instead.
 *
 * This method will be called in the draw thread to download the texture
 * memory's image into its ram_image value.  It returns true on success, false
 * otherwise.
 */
bool DXGraphicsStateGuardian9::
extract_texture_data(Texture *tex) {
  bool success = true;

  int num_views = tex->get_num_views();
  for (int view = 0; view < num_views; ++view) {
    TextureContext *tc = tex->prepare_now(view, get_prepared_objects(), this);
    nassertr(tc != nullptr, false);
    DXTextureContext9 *dtc = DCAST(DXTextureContext9, tc);

    if (!dtc->extract_texture_data(*_screen)) {
      success = false;
    }
  }

  return success;
}

/**
 *
 */
ShaderContext *DXGraphicsStateGuardian9::
prepare_shader(Shader *se) {
  nassertr(get_supports_basic_shaders(), nullptr);

  PStatTimer timer(_prepare_shader_pcollector);
  return new DXShaderContext9(se, this);
}

/**
 *
 */
void DXGraphicsStateGuardian9::
release_shader(ShaderContext *sc) {
  DXShaderContext9 *gsc = DCAST(DXShaderContext9, sc);
  delete gsc;
}

/**
 * Creates a new retained-mode representation of the given data, and returns a
 * newly-allocated VertexBufferContext pointer to reference it.  It is the
 * responsibility of the calling function to later call
 * release_vertex_buffer() with this same pointer (which will also delete the
 * pointer).
 *
 * This function should not be called directly to prepare a buffer.  Instead,
 * call Geom::prepare().
 */
VertexBufferContext *DXGraphicsStateGuardian9::
prepare_vertex_buffer(GeomVertexArrayData *data) {
  DXVertexBufferContext9 *dvbc = new DXVertexBufferContext9(this, _prepared_objects, data);

  DWORD usage;
  D3DPOOL pool;
  if (_screen->_managed_vertex_buffers) {
    pool = D3DPOOL_MANAGED;
    usage = D3DUSAGE_WRITEONLY;
  } else {
    pool = D3DPOOL_DEFAULT;
    usage = D3DUSAGE_WRITEONLY | D3DUSAGE_DYNAMIC;
  }

  int num_bytes = data->get_data_size_bytes();

  PStatTimer timer(_create_vertex_buffer_pcollector, Thread::get_current_thread());

  HRESULT hr;
  int attempts = 0;
  do
  {
    hr = _screen->_d3d_device->CreateVertexBuffer(num_bytes, usage, dvbc->_fvf, pool, &dvbc->_vbuffer, nullptr);
    attempts++;
  }
  while (check_dx_allocation(hr, num_bytes, attempts));

  if (!FAILED(hr)) {
    #if 0
    if (dxgsg9_cat.is_debug() && DXdebug_buffers9) {
      dxgsg9_cat.debug()
        << "creating vertex buffer " << dvbc->_vbuffer << ": "
        << data->get_num_rows() << " vertices "
        << *data->get_array_format() << "\n";
    }
    #endif

    dvbc->update_data_size_bytes(num_bytes);
    return dvbc;
  } else {
    dxgsg9_cat.error()
      << "CreateVertexBuffer failed" << D3DERRORSTRING(hr);

    dvbc->_vbuffer = nullptr;
  }

  return nullptr;
}

/**
 * Updates the vertex buffer with the current data, and makes it the current
 * vertex buffer for rendering.
 */
bool DXGraphicsStateGuardian9::
apply_vertex_buffer(VertexBufferContext *vbc,
                    const GeomVertexArrayDataHandle *reader, bool force ) {

  DXVertexBufferContext9 *dvbc = DCAST(DXVertexBufferContext9, vbc);

  if (dvbc->was_modified(reader)) {
    int num_bytes = reader->get_data_size_bytes();
    #if 0
    if (dxgsg9_cat.is_debug() && DXdebug_buffers9) {
      dxgsg9_cat.debug()
        << "copying " << num_bytes
        << " bytes into vertex buffer " << dvbc->_vbuffer << "\n";
    }
    #endif

    if ( num_bytes != 0 ) {
      const unsigned char *client_pointer = reader->get_read_pointer(force);
      if (client_pointer == nullptr) {
        return false;
      }


      if (dvbc->changed_size(reader)) {
        // Destroy and recreate the buffer.
        if (dvbc->_vbuffer != nullptr) {
          dvbc->_vbuffer->Release();
          dvbc->_vbuffer = nullptr;
        }

        DWORD usage;
        D3DPOOL pool;
        if (_screen->_managed_vertex_buffers) {
          pool = D3DPOOL_MANAGED;
          usage = D3DUSAGE_WRITEONLY;
        } else {
          pool = D3DPOOL_DEFAULT;
          usage = D3DUSAGE_WRITEONLY | D3DUSAGE_DYNAMIC;
        }

        PStatTimer timer(_create_vertex_buffer_pcollector, Thread::get_current_thread());

        HRESULT hr;
        int attempts = 0;
        do {
          hr = _screen->_d3d_device->CreateVertexBuffer(num_bytes, usage, dvbc->_fvf, pool, &dvbc->_vbuffer, nullptr);
          attempts++;
        } while (check_dx_allocation(hr, num_bytes, attempts));

        if (FAILED(hr)) {
          dvbc->_vbuffer = nullptr;
          dxgsg9_cat.error()
            << "CreateVertexBuffer failed" << D3DERRORSTRING(hr);
          return false;
        }
      }

      PStatTimer timer(_load_vertex_buffer_pcollector, reader->get_current_thread());

      HRESULT hr;
      BYTE *local_pointer;
      if (_screen->_managed_vertex_buffers) {
        hr = dvbc->_vbuffer->Lock(0, num_bytes, (void **) &local_pointer, 0);
      } else {
        hr = dvbc->_vbuffer->Lock(0, num_bytes, (void **) &local_pointer, D3DLOCK_DISCARD);
      }
      if (FAILED(hr)) {
        dxgsg9_cat.error()
          << "VertexBuffer::Lock failed" << D3DERRORSTRING(hr);
        return false;
      }

      memcpy(local_pointer, client_pointer, num_bytes);

      dvbc->_vbuffer->Unlock();

      _data_transferred_pcollector.add_level(num_bytes);
    }

    dvbc->mark_loaded(reader);
  }
  //dvbc->enqueue_lru(&_prepared_objects->_graphics_memory_lru);

  return true;
}

/**
 * Frees the GL resources previously allocated for the data.  This function
 * should never be called directly; instead, call Data::release() (or simply
 * let the Data destruct).
 */
void DXGraphicsStateGuardian9::
release_vertex_buffer(VertexBufferContext *vbc) {

  DXVertexBufferContext9 *dvbc = DCAST(DXVertexBufferContext9, vbc);

  #if 0
  if (dxgsg9_cat.is_debug() && DXdebug_buffers9) {
    dxgsg9_cat.debug()
      << "deleting vertex buffer " << dvbc->_vbuffer << "\n";
  }
  #endif

  if (dvbc->_vbuffer != nullptr) {
    dvbc->_vbuffer->Release();
    dvbc->_vbuffer = nullptr;
  }

  delete dvbc;
}

/**
 * Internal function to bind a buffer object for the indicated data array, if
 * appropriate, or to unbind a buffer object if it should be rendered from
 * client memory.
 *
 * If the buffer object is bound, this function sets client_pointer to NULL
 * (representing the start of the buffer object in server memory); if the
 * buffer object is not bound, this function sets client_pointer the pointer
 * to the data array in client memory, that is, the data array passed in.
 *
 * If force is not true, the function may return false indicating the data is
 * not currently available.
 */
bool DXGraphicsStateGuardian9::
setup_array_data(DXVertexBufferContext9*& dvbc,
                 const GeomVertexArrayDataHandle* array_reader,
                 bool force) {

  // Prepare the buffer object and bind it.
  VertexBufferContext* vbc = ((GeomVertexArrayData *)array_reader->get_object())->prepare_now(get_prepared_objects(), this);
  nassertr(vbc != nullptr, false);
  if (!apply_vertex_buffer(vbc, array_reader, force)) {
    return false;
  }

  dvbc = (DXVertexBufferContext9*)vbc;
  return true;
}

/**
 * Creates a new retained-mode representation of the given data, and returns a
 * newly-allocated IndexBufferContext pointer to reference it.  It is the
 * responsibility of the calling function to later call release_index_buffer()
 * with this same pointer (which will also delete the pointer).
 *
 * This function should not be called directly to prepare a buffer.  Instead,
 * call Geom::prepare().
 */
IndexBufferContext *DXGraphicsStateGuardian9::
prepare_index_buffer(GeomPrimitive *data) {
  DXIndexBufferContext9 *dibc = new DXIndexBufferContext9(_prepared_objects, data);
  return dibc;
}

/**
 * Updates the index buffer with the current data, and makes it the current
 * index buffer for rendering.
 */
bool DXGraphicsStateGuardian9::
apply_index_buffer(IndexBufferContext *ibc,
                   const GeomPrimitivePipelineReader *reader, bool force) {
  DXIndexBufferContext9 *dibc = DCAST(DXIndexBufferContext9, ibc);

  if (dibc->_ibuffer == nullptr) {
    // Attempt to create a new index buffer.
    dibc->create_ibuffer(*_screen, reader);

    if (dibc->_ibuffer != nullptr) {
      if (!dibc->upload_data(reader, force)) {
        return false;
      }
      dibc->mark_loaded(reader);

      _d3d_device->SetIndices(dibc->_ibuffer);
      _active_ibuffer = dibc;
      dibc->set_active(true);

    } else {
      _d3d_device->SetIndices(nullptr);
      _active_ibuffer = nullptr;
    }

  } else {
    if (dibc->was_modified(reader)) {
      if (dibc->changed_size(reader)) {
        // We have to destroy the old index buffer and create a new one.
        dibc->create_ibuffer(*_screen, reader);
      }

      if (!dibc->upload_data(reader, force)) {
        return false;
      }

      dibc->mark_loaded(reader);
      _active_ibuffer = nullptr;
    }

    if (_active_ibuffer != dibc) {
      _d3d_device->SetIndices(dibc->_ibuffer);
      _active_ibuffer = dibc;
      dibc->set_active(true);
    }
  }
  //dibc->enqueue_lru(&_prepared_objects->_graphics_memory_lru);

  return true;
}

/**
 * Frees the GL resources previously allocated for the data.  This function
 * should never be called directly; instead, call Data::release() (or simply
 * let the Data destruct).
 */
void DXGraphicsStateGuardian9::
release_index_buffer(IndexBufferContext *ibc) {
  DXIndexBufferContext9 *dibc = DCAST(DXIndexBufferContext9, ibc);
  delete dibc;
}

/**
 * Begins a new occlusion query.  After this call, you may call
 * begin_draw_primitives() and draw_triangles()/draw_whatever() repeatedly.
 * Eventually, you should call end_occlusion_query() before the end of the
 * frame; that will return a new OcclusionQueryContext object that will tell
 * you how many pixels represented by the bracketed geometry passed the depth
 * test.
 *
 * It is not valid to call begin_occlusion_query() between another
 * begin_occlusion_query() .. end_occlusion_query() sequence.
 */
void DXGraphicsStateGuardian9::
begin_occlusion_query() {
  nassertv(_supports_occlusion_query);
  nassertv(_current_occlusion_query == nullptr);

  IDirect3DQuery9 *query;
  HRESULT hr = _d3d_device->CreateQuery(D3DQUERYTYPE_OCCLUSION, &query);
  if (FAILED(hr)) {
    dxgsg9_cat.warning()
      << "Occlusion query failed.\n";
    return;
  }

  PT(DXOcclusionQueryContext9) queryobj = new DXOcclusionQueryContext9(query);

  if (dxgsg9_cat.is_debug()) {
    dxgsg9_cat.debug()
      << "beginning occlusion query " << query << "\n";
  }

  query->Issue(D3DISSUE_BEGIN);
  _current_occlusion_query = queryobj;
}

/**
 * Ends a previous call to begin_occlusion_query(). This call returns the
 * OcclusionQueryContext object that will (eventually) report the number of
 * pixels that passed the depth test between the call to
 * begin_occlusion_query() and end_occlusion_query().
 */
PT(OcclusionQueryContext) DXGraphicsStateGuardian9::
end_occlusion_query() {
  if (_current_occlusion_query == nullptr) {
    return nullptr;
  }

  PT(OcclusionQueryContext) result = _current_occlusion_query;

  IDirect3DQuery9 *query = DCAST(DXOcclusionQueryContext9, result)->_query;

  if (dxgsg9_cat.is_debug()) {
    dxgsg9_cat.debug()
      << "ending occlusion query " << query << "\n";
  }

  _current_occlusion_query = nullptr;
  query->Issue(D3DISSUE_END);

  return result;
}

/**
 * Creates a new GeomMunger object to munge vertices appropriate to this GSG
 * for the indicated state.
 */
PT(GeomMunger) DXGraphicsStateGuardian9::
make_geom_munger(const RenderState *state, Thread *current_thread) {
  PT(DXGeomMunger9) munger = new DXGeomMunger9(this, state);
  return GeomMunger::register_munger(munger, current_thread);
}

/**
 * Clears all of the indicated buffers to their assigned colors.
 */
void DXGraphicsStateGuardian9::
clear(DrawableRegion *clearable) {

  DWORD main_flags = 0;
  DWORD aux_flags = 0;

  if ((!clearable->get_clear_color_active())&&
      (!clearable->get_clear_depth_active())&&
      (!clearable->get_clear_stencil_active())) {
    return;
  }

  set_state_and_transform(RenderState::make_empty(), _internal_transform);

  D3DCOLOR color_clear_value = LColor_to_D3DCOLOR(clearable->get_clear_color());
  PN_stdfloat depth_clear_value = clearable->get_clear_depth();
  DWORD stencil_clear_value = (DWORD)(clearable->get_clear_stencil());

  // set appropriate flags
  if (clearable->get_clear_color_active()) {
    main_flags |=  D3DCLEAR_TARGET;
  }

  if (clearable->get_clear_depth_active() &&
      _screen->_presentation_params.EnableAutoDepthStencil) {
    aux_flags |=  D3DCLEAR_ZBUFFER;
  }

  if (clearable->get_clear_stencil_active()) {
    // clear only if there is a stencil buffer
    if (_screen->_presentation_params.EnableAutoDepthStencil &&
      IS_STENCIL_FORMAT(_screen->_presentation_params.AutoDepthStencilFormat)) {
      aux_flags |=  D3DCLEAR_STENCIL;
    }
  }

  if ((main_flags | aux_flags) != 0) {
    HRESULT hr = _d3d_device->Clear(0, nullptr, main_flags | aux_flags, color_clear_value,
                                    depth_clear_value, stencil_clear_value);
    if (FAILED(hr) && main_flags == D3DCLEAR_TARGET && aux_flags != 0) {
      // Maybe there's a problem with the one or more of the auxiliary
      // buffers.
      hr = _d3d_device->Clear(0, nullptr, D3DCLEAR_TARGET, color_clear_value,
                              depth_clear_value, stencil_clear_value);
      if (!FAILED(hr)) {
        // Yep, it worked without them.  That's a problem.  Which buffer poses
        // the problem?
        if (clearable->get_clear_depth_active()) {
          aux_flags |=  D3DCLEAR_ZBUFFER;
          HRESULT hr2 = _d3d_device->Clear(0, nullptr, D3DCLEAR_ZBUFFER, color_clear_value,
                                           depth_clear_value, stencil_clear_value);
          if (FAILED(hr2)) {
            dxgsg9_cat.error()
              << "Unable to clear depth buffer; removing.\n";
            // This is really hacky code.
            ((FrameBufferProperties *)_current_properties)->set_depth_bits(0);
          }
        }
        if (clearable->get_clear_stencil_active()) {
          aux_flags |=  D3DCLEAR_STENCIL;
          HRESULT hr2 = _d3d_device->Clear(0, nullptr, D3DCLEAR_STENCIL, color_clear_value,
                                           stencil_clear_value, stencil_clear_value);
          if (FAILED(hr2)) {
            dxgsg9_cat.error()
              << "Unable to clear stencil buffer; removing.\n";
            // This is really hacky code.
            ((FrameBufferProperties *)_current_properties)->set_stencil_bits(0);
            _supports_stencil = false;
          }
        }
      }
    }

    if (FAILED(hr)) {
      dxgsg9_cat.error()
        << "clear_buffer failed:  Clear returned " << D3DERRORSTRING(hr);
    }
  }
}

/**
 * Prepare a display region for rendering (set up scissor region and viewport)
 */
void DXGraphicsStateGuardian9::
prepare_display_region(DisplayRegionPipelineReader *dr) {
  nassertv(dr != nullptr);
  GraphicsStateGuardian::prepare_display_region(dr);

  int l, u, w, h;
  dr->get_region_pixels_i(l, u, w, h);

  // Create the viewport
  D3DVIEWPORT9 vp = { (DWORD)l, (DWORD)u, (DWORD)w, (DWORD)h, 0.0f, 1.0f };
  _current_viewport = vp;
  HRESULT hr = _d3d_device->SetViewport(&_current_viewport);
  if (FAILED(hr)) {
    dxgsg9_cat.error()
      << "_screen->_swap_chain = " << _screen->_swap_chain << " _swap_chain = " << _swap_chain << "\n";
    dxgsg9_cat.error()
      << "SetViewport(" << l << ", " << u << ", " << w << ", " << h
      << ") failed" << D3DERRORSTRING(hr);

    D3DVIEWPORT9 vp_old;
    _d3d_device->GetViewport(&vp_old);
    dxgsg9_cat.error()
      << "GetViewport(" << vp_old.X << ", " << vp_old.Y << ", " << vp_old.Width << ", "
      << vp_old.Height << ") returned: Trying to set that vp---->\n";
    hr = _d3d_device->SetViewport(&vp_old);
    set_render_state(D3DRS_SCISSORTESTENABLE, FALSE);

    if (FAILED(hr)) {
      dxgsg9_cat.error() << "Failed again\n";
      throw_event("panda3d-render-error");
      nassertv(false);
    }
  }

  if (_screen->_can_direct_disable_color_writes) {
    set_render_state(D3DRS_COLORWRITEENABLE, _color_write_mask);
  }
}

/**
 * Given a lens, calculates the appropriate projection matrix for use with
 * this gsg.  Note that the projection matrix depends a lot upon the
 * coordinate system of the rendering API.
 *
 * The return value is a TransformState if the lens is acceptable, NULL if it
 * is not.
 */
CPT(TransformState) DXGraphicsStateGuardian9::
calc_projection_mat(const Lens *lens) {
  if (lens == nullptr) {
    return nullptr;
  }

  if (!lens->is_linear()) {
    return nullptr;
  }

  // DirectX also uses a Z range of 0 to 1, whereas the Panda convention is
  // for the projection matrix to produce a Z range of -1 to 1.  We have to
  // rescale to compensate.
  static const LMatrix4 rescale_mat
    (1, 0, 0, 0,
     0, 1, 0, 0,
     0, 0, 0.5, 0,
     0, 0, 0.5, 1);

  LMatrix4 result =
    LMatrix4::convert_mat(CS_yup_left, _current_lens->get_coordinate_system()) *
    lens->get_projection_mat(_current_stereo_channel) *
    rescale_mat;

  if (_scene_setup->get_inverted()) {
    // If the scene is supposed to be inverted, then invert the projection
    // matrix.
    result *= LMatrix4::scale_mat(1.0f, -1.0f, 1.0f);
  }

  return TransformState::make_mat(result);
}

/**
 * Makes the current lens (whichever lens was most recently specified with
 * set_scene()) active, so that it will transform future rendered geometry.
 * Normally this is only called from the draw process, and usually it is
 * called by set_scene().
 *
 * The return value is true if the lens is acceptable, false if it is not.
 */
bool DXGraphicsStateGuardian9::
prepare_lens() {
  LMatrix4f mat = LCAST(float, _projection_mat->get_mat());
  HRESULT hr =
    _d3d_device->SetTransform(D3DTS_PROJECTION,
                              (D3DMATRIX*)mat.get_data());
  return SUCCEEDED(hr);
}

/**
 * Called before each frame is rendered, to allow the GSG a chance to do any
 * internal cleanup before beginning the frame.
 *
 * The return value is true if successful (in which case the frame will be
 * drawn and end_frame() will be called later), or false if unsuccessful (in
 * which case nothing will be drawn and end_frame() will not be called).
 */
bool DXGraphicsStateGuardian9::
begin_frame(Thread *current_thread) {

  GraphicsStateGuardian::begin_frame(current_thread);

  if (_d3d_device == nullptr) {
    if (dxgsg9_cat.is_debug()) {
      dxgsg9_cat.debug()
        << this << "::begin_frame(): no device.\n";
    }
    return false;
  }

  HRESULT hr = _d3d_device->BeginScene();

  if (FAILED(hr)) {
    if (hr == D3DERR_DEVICELOST) {
      if (dxgsg9_cat.is_debug()) {
        dxgsg9_cat.debug()
          << "BeginScene returns D3DERR_DEVICELOST" << endl;
      }

      check_cooperative_level();

    } else {
      dxgsg9_cat.error()
        << "BeginScene failed, unhandled error hr == "
        << D3DERRORSTRING(hr) << endl;
      throw_event("panda3d-render-error");
    }
    return false;
  }

  if (_current_properties->get_srgb_color()) {
    set_render_state(D3DRS_SRGBWRITEENABLE, TRUE);
  } else {
    set_render_state(D3DRS_SRGBWRITEENABLE, FALSE);
  }

  return true;
}

/**
 * Called between begin_frame() and end_frame() to mark the beginning of
 * drawing commands for a "scene" (usually a particular DisplayRegion) within
 * a frame.  All 3-D drawing commands, except the clear operation, must be
 * enclosed within begin_scene() .. end_scene().
 *
 * The return value is true if successful (in which case the scene will be
 * drawn and end_scene() will be called later), or false if unsuccessful (in
 * which case nothing will be drawn and end_scene() will not be called).
 */
bool DXGraphicsStateGuardian9::
begin_scene() {
  if (!GraphicsStateGuardian::begin_scene()) {
    return false;
  }

/*
  HRESULT hr = _d3d_device->BeginScene();

  if (FAILED(hr)) {
    if (hr == D3DERR_DEVICELOST) {
      if (dxgsg9_cat.is_debug()) {
        dxgsg9_cat.debug()
          << "BeginScene returns D3DERR_DEVICELOST" << endl;
      }

      check_cooperative_level();

    } else {
      dxgsg9_cat.error()
        << "BeginScene failed, unhandled error hr == "
        << D3DERRORSTRING(hr) << endl;
      throw_event("panda3d-render-error");
    }
    return false;
  }
*/

  return true;
}

/**
 * Called between begin_frame() and end_frame() to mark the end of drawing
 * commands for a "scene" (usually a particular DisplayRegion) within a frame.
 * All 3-D drawing commands, except the clear operation, must be enclosed
 * within begin_scene() .. end_scene().
 */
void DXGraphicsStateGuardian9::
end_scene() {
  GraphicsStateGuardian::end_scene();

  // Unbind streams.
  _d3d_device->SetVertexDeclaration(nullptr);
  for (int array_index = 0; array_index < _num_bound_streams; ++array_index) {
    _d3d_device->SetStreamSource(array_index, nullptr, 0, 0);
    if (_instancing_enabled) {
      _d3d_device->SetStreamSourceFreq(array_index, 1);
    }
  }
  _num_bound_streams = 0;
  _instancing_enabled = false;

  if (_texture_binding_shader_context != 0) {
    _texture_binding_shader_context->disable_shader_texture_bindings(this);
    _texture_binding_shader = nullptr;
    _texture_binding_shader_context = nullptr;
  }
  if (_current_shader_context != 0) {
    _current_shader_context->unbind(this);
    _current_shader = nullptr;
    _current_shader_context = nullptr;
  }

  _dlights.clear();

/*
  HRESULT hr = _d3d_device->EndScene();

  if (FAILED(hr)) {
    if (hr == D3DERR_DEVICELOST) {
      if (dxgsg9_cat.is_debug()) {
        dxgsg9_cat.debug()
          << "EndScene returns DeviceLost\n";
      }
      check_cooperative_level();

    } else {
      dxgsg9_cat.error()
        << "EndScene failed, unhandled error hr == " << D3DERRORSTRING(hr);
      throw_event("panda3d-render-error");
    }
    return;
  }
*/

}

/**
 * Called after each frame is rendered, to allow the GSG a chance to do any
 * internal cleanup after rendering the frame, and before the window flips.
 */
void DXGraphicsStateGuardian9::
end_frame(Thread *current_thread) {

  HRESULT hr = _d3d_device->EndScene();

  if (FAILED(hr)) {
    if (hr == D3DERR_DEVICELOST) {
      if (dxgsg9_cat.is_debug()) {
        dxgsg9_cat.debug()
          << "EndScene returns DeviceLost\n";
      }
      check_cooperative_level();

    } else {
      dxgsg9_cat.error()
        << "EndScene failed, unhandled error hr == " << D3DERRORSTRING(hr);
      throw_event("panda3d-render-error");
    }
    return;
  }

#if defined(DO_PSTATS)
  if (_texmgrmem_total_pcollector.is_active()) {
#define TICKS_PER_GETTEXINFO (2.5*1000)   // 2.5 second interval
    static DWORD last_tick_count = 0;
    DWORD cur_tick_count = GetTickCount();

    if (cur_tick_count - last_tick_count > TICKS_PER_GETTEXINFO) {
      last_tick_count = cur_tick_count;
      report_texmgr_stats();
    }
  }
#endif

  // Note: regular GraphicsWindow::end_frame is being called, but we override
  // gsg::end_frame, so need to explicitly call it here (currently it's an
  // empty fn)
  GraphicsStateGuardian::end_frame(current_thread);
}

/**
 * Called before a sequence of draw_primitive() functions are called, this
 * should prepare the vertex data for rendering.  It returns true if the
 * vertices are ok, false to abort this group of primitives.
 */
bool DXGraphicsStateGuardian9::
begin_draw_primitives(const GeomPipelineReader *geom_reader,
                      const GeomVertexDataPipelineReader *data_reader,
                      size_t num_instances, bool force) {
  if (!GraphicsStateGuardian::begin_draw_primitives(geom_reader, data_reader, num_instances, force)) {
    return false;
  }
  nassertr(_data_reader != nullptr, false);

  const GeomVertexFormat *format = _data_reader->get_format();
  LPDIRECT3DDEVICE9 device = _d3d_device;

  const GeomVertexAnimationSpec &animation =
    data_reader->get_format()->get_animation();
  if (animation.get_animation_type() == Geom::AT_hardware &&
      _current_shader_context == nullptr) {
    // Set up vertex blending.
    switch (animation.get_num_transforms()) {
    case 1:
      // The MSDN docs suggest we should use D3DVBF_0WEIGHTS here, but that
      // doesn't seem to work at all.  On the other hand, D3DVBF_DISABLE
      // *does* work, because it disables special handling, meaning only the
      // world matrix affects these vertices--and by accident or design, the
      // first matrix, D3DTS_WORLDMATRIX(0), *is* the world matrix.
      set_render_state(D3DRS_VERTEXBLEND, D3DVBF_DISABLE);
      break;
    case 2:
      set_render_state(D3DRS_VERTEXBLEND, D3DVBF_1WEIGHTS);
      break;
    case 3:
      set_render_state(D3DRS_VERTEXBLEND, D3DVBF_2WEIGHTS);
      break;
    case 4:
      set_render_state(D3DRS_VERTEXBLEND, D3DVBF_3WEIGHTS);
      break;
    }

    if (animation.get_indexed_transforms()) {
      // Set up indexed vertex blending.
      set_render_state(D3DRS_INDEXEDVERTEXBLENDENABLE, TRUE);
    } else {
      set_render_state(D3DRS_INDEXEDVERTEXBLENDENABLE, FALSE);
    }

    const TransformTable *table = data_reader->get_transform_table();
    if (table != nullptr) {
      for (size_t i = 0; i < table->get_num_transforms(); ++i) {
        LMatrix4 mat;
        table->get_transform(i)->mult_matrix(mat, _internal_transform->get_mat());
        const D3DMATRIX *d3d_mat = (const D3DMATRIX *)mat.get_data();
        device->SetTransform(D3DTS_WORLDMATRIX(i), d3d_mat);
      }

      // Setting the first animation matrix steps on the world matrix, so we
      // have to set a flag to reload the world matrix later.
      _transform_stale = true;
    }
    _vertex_blending_enabled = true;

  } else {
    // We're not using vertex blending.
    if (_vertex_blending_enabled) {
      set_render_state(D3DRS_INDEXEDVERTEXBLENDENABLE, FALSE);
      set_render_state(D3DRS_VERTEXBLEND, D3DVBF_DISABLE);
      _vertex_blending_enabled = false;
    }

    if (_transform_stale && !_data_reader->is_vertex_transformed()) {
      const D3DMATRIX *d3d_mat = (const D3DMATRIX *)_internal_transform->get_mat().get_data();
      device->SetTransform(D3DTS_WORLD, d3d_mat);
      _transform_stale = false;
    }
  }

  if (_data_reader->is_vertex_transformed()) {
    // If the vertex data claims to be already transformed into clip
    // coordinates, wipe out the current projection and modelview matrix (so
    // we don't attempt to transform it again).

    // It's tempting just to use the D3DFVF_XYZRHW specification on these
    // vertices, but that turns out to be a bigger hammer than we want: that
    // also prevents lighting calculations and user clip planes.
    device->SetTransform(D3DTS_WORLD, &_d3d_ident_mat);
    static const LMatrix4f rescale_mat
      (1, 0, 0, 0,
       0, 1, 0, 0,
       0, 0, 0.5, 0,
       0, 0, 0.5, 1);
    _transform_stale = true;

    device->SetTransform(D3DTS_PROJECTION, (const D3DMATRIX *)rescale_mat.get_data());
  }

  if (_current_shader_context == nullptr) {
    // No shader.
    device->SetVertexDeclaration(nullptr);
    if (!update_standard_vertex_arrays(force)) {
      return false;
    }
  } else {
    // Set the vertex declaration for the shader.
    BitMask32 used_streams;
    LPDIRECT3DVERTEXDECLARATION9 decl =
      _current_shader_context->get_vertex_declaration(this, format, used_streams);
    if (decl == nullptr) {
      return false;
    }

    HRESULT hr = device->SetVertexDeclaration(decl);
    if (FAILED(hr)) {
      dxgsg9_cat.error()
        << "SetVertexDeclaration failed: " << D3DERRORSTRING(hr);
      return false;
    }

    if (num_instances == 1 && _instancing_enabled) {
      // Reset the divisors.
      for (size_t i = 0; i < _num_bound_streams; ++i) {
        _d3d_device->SetStreamSourceFreq(i, 1);
      }
    }

    // Prepare and bind the vertex buffers.
    size_t num_arrays = _data_reader->get_num_arrays();
    size_t i;
    for (i = 0; i < num_arrays; ++i) {
      const GeomVertexArrayDataHandle *array_reader = _data_reader->get_array_reader(i);
      if (!used_streams.get_bit(i)) {
        _d3d_device->SetStreamSource(i, nullptr, 0, 0);
        continue;
      }

      // Get the vertex buffer for this array.
      DXVertexBufferContext9 *dvbc;
      if (!setup_array_data(dvbc, array_reader, force)) {
        dxgsg9_cat.error()
          << "Unable to setup vertex buffer for array " << i << "\n";
        _d3d_device->SetStreamSource(i, nullptr, 0, 0);
        continue;
      }

      // Determine stride and divisor.
      const GeomVertexArrayFormat *array_format = array_reader->get_array_format();
      int stride = array_format->get_stride();
      int divisor = array_format->get_divisor();
      if (num_instances == 1) {
        if (divisor != 0) {
          // With only one instance, this is equivalent.
          stride = 0;
        }
      }
      else if (divisor == 0) {
        _d3d_device->SetStreamSourceFreq(i, D3DSTREAMSOURCE_INDEXEDDATA | num_instances);
      }
      else {
        _d3d_device->SetStreamSourceFreq(i, D3DSTREAMSOURCE_INSTANCEDATA | divisor);
      }

      // Bind this array as the data source for the corresponding stream.
      hr = device->SetStreamSource(i, dvbc->_vbuffer, 0, stride);
      if (FAILED(hr)) {
        dxgsg9_cat.error() << "SetStreamSource failed" << D3DERRORSTRING(hr);
      }
    }

    // The bit after the last array is set if the shader context wants us to
    // bind the vertex buffer containing constants.
    if (used_streams.get_bit(i)) {
      // Has no vertex colors, so bind a vertex buffer with stride 0 and write
      // our desired color value to it.
      LPDIRECT3DVERTEXBUFFER9 vbuffer = get_constant_vbuffer(_scene_graph_color);
      hr = device->SetStreamSource(i, vbuffer, 0, 0);
      if (FAILED(hr)) {
        dxgsg9_cat.error() << "SetStreamSource failed" << D3DERRORSTRING(hr);
      }
      if (num_instances != 1) {
        _d3d_device->SetStreamSourceFreq(i, (D3DSTREAMSOURCE_INSTANCEDATA | 1));
      }
      ++i;
    }

    // Unbind any other streams.
    for (; i < _num_bound_streams; ++i) {
      _d3d_device->SetStreamSource(i, nullptr, 0, 0);
    }

    _num_bound_streams = used_streams.get_highest_on_bit() + 1;
    _instancing_enabled = (num_instances != 1);

    // Update transform/slider tables.
    _current_shader_context->update_tables(this, _data_reader);
  }

  return true;
}

/**
 * Binds vertex buffers as stream sources and sets the correct FVF format for
 * fixed-function rendering.  Used only when the standard (non-shader)
 * pipeline is about to be used - dxShaderContexts are responsible for setting
 * up their own vertex arrays.
 */
bool DXGraphicsStateGuardian9::
update_standard_vertex_arrays(bool force) {

  int fvf = 0;
  HRESULT hr;

  int num_arrays = _data_reader->get_num_arrays();
  for (int array_index = 0; array_index < num_arrays; ++array_index) {
    const GeomVertexArrayDataHandle *array_reader = _data_reader->get_array_reader(array_index);
    if (array_reader == nullptr) {
      dxgsg9_cat.error() << "Unable to get reader for array " << array_index << "\n";
      return false;
    }

    // Get the vertex buffer for this array.
    DXVertexBufferContext9 *dvbc;
    if (!setup_array_data(dvbc, array_reader, force)) {
      dxgsg9_cat.error() << "Unable to setup vertex buffer for array " << array_index << "\n";
      return false;
    }

    // Bind this array as the data source for the corresponding stream.
    const GeomVertexArrayFormat *array_format = array_reader->get_array_format();
    hr = _d3d_device->SetStreamSource(array_index, dvbc->_vbuffer, 0, array_format->get_stride());
    if (FAILED(hr)) {
      dxgsg9_cat.error() << "SetStreamSource failed" << D3DERRORSTRING(hr);
      return false;
    }

    // Update our combined set of FVF flags
    fvf |= dvbc->_fvf;
  }

  for (int array_index = num_arrays; array_index < _num_bound_streams; ++array_index) {
    _d3d_device->SetStreamSource(array_index, nullptr, 0, 0);
  }

  _num_bound_streams = num_arrays;

  hr = _d3d_device->SetFVF(fvf);
  if (FAILED(hr)) {
    dxgsg9_cat.error() << "SetFVF failed" << D3DERRORSTRING(hr);
    return false;
  }

  return true;
}

/**
 * Unbinds all of the streams that are currently enabled.  dxShaderContexts
 * are responsible for setting up their own streams, but before they can do
 * so, the standard streams need to be disabled to get them "out of the way."
 * Called only from begin_draw_primitives.
 */
void DXGraphicsStateGuardian9::
disable_standard_vertex_arrays() {
  for (int array_index = 0; array_index < _num_bound_streams; ++array_index) {
    _d3d_device->SetStreamSource(array_index, nullptr, 0, 0);
  }
  _num_bound_streams = 0;
}

/**
 * Draws a series of disconnected triangles.
 */
bool DXGraphicsStateGuardian9::
draw_triangles(const GeomPrimitivePipelineReader *reader, bool force) {
  // PStatTimer timer(_draw_primitive_pcollector);

  _vertices_tri_pcollector.add_level(reader->get_num_vertices());
  _primitive_batches_tri_pcollector.add_level(1);

  if (reader->is_indexed()) {
    int min_vertex = dx_broken_max_index ? 0 : reader->get_min_vertex();
    int max_vertex = reader->get_max_vertex();

    // Indexed, vbuffers.
    IndexBufferContext *ibc = ((GeomPrimitive *)(reader->get_object()))->prepare_now(get_prepared_objects(), this);
    nassertr(ibc != nullptr, false);
    if (!apply_index_buffer(ibc, reader, force)) {
      return false;
    }

    _d3d_device->DrawIndexedPrimitive( D3DPT_TRIANGLELIST,
                                       0,
                                       min_vertex, max_vertex - min_vertex + 1,
                                       0, reader->get_num_primitives() );

    #if 0
    // Indexed, client arrays.
    const unsigned char *index_pointer = reader->get_read_pointer(force);
    if (index_pointer == nullptr) {
      return false;
    }
    D3DFORMAT index_type = get_index_type(reader->get_index_type());
    const unsigned char *vertex_pointer = _data_reader->get_array_reader(0)->get_read_pointer(force);
    if (vertex_pointer == nullptr) {
      return false;
    }

    draw_indexed_primitive_up( D3DPT_TRIANGLELIST,
                               min_vertex, max_vertex,
                               reader->get_num_primitives(),
                               index_pointer, index_type, vertex_pointer,
                               _data_reader->get_format()->get_array(0)->get_stride() );
    #endif
  } else {
    // Nonindexed, vbuffers.
    _d3d_device->DrawPrimitive( D3DPT_TRIANGLELIST,
                                reader->get_first_vertex(),
                                reader->get_num_primitives() );

    #if 0
    // Nonindexed, client arrays.
    const unsigned char *vertex_pointer = _data_reader->get_array_reader(0)->get_read_pointer(force);
    if (vertex_pointer == nullptr) {
      return false;
    }

    draw_primitive_up(D3DPT_TRIANGLELIST, reader->get_num_primitives(),
    reader->get_first_vertex(),
    reader->get_num_vertices(), vertex_pointer,
    _data_reader->get_format()->get_array(0)->get_stride());
    #endif
  }

  return true;
}

/**
 * Draws a series of triangle strips.
 */
bool DXGraphicsStateGuardian9::
draw_tristrips(const GeomPrimitivePipelineReader *reader, bool force) {
  // PStatTimer timer(_draw_primitive_pcollector);

  if (connect_triangle_strips && _current_fill_mode != RenderModeAttrib::M_wireframe) {
    // One long triangle strip, connected by the degenerate vertices that have
    // already been set up within the primitive.
    _vertices_tristrip_pcollector.add_level(reader->get_num_vertices());
    _primitive_batches_tristrip_pcollector.add_level(1);

    if (reader->is_indexed()) {
      int min_vertex = dx_broken_max_index ? 0 : reader->get_min_vertex();
      int max_vertex = reader->get_max_vertex();

      // Indexed, vbuffers, one long triangle strip.
      IndexBufferContext *ibc = ((GeomPrimitive *)(reader->get_object()))->prepare_now(get_prepared_objects(), this);
      nassertr(ibc != nullptr, false);
      if (!apply_index_buffer(ibc, reader, force)) {
        return false;
      }

      _d3d_device->DrawIndexedPrimitive( D3DPT_TRIANGLESTRIP,
                                         0,
                                         min_vertex, max_vertex - min_vertex + 1,
                                         0, reader->get_num_vertices() - 2 );

      #if 0
      // Indexed, client arrays, one long triangle strip.
      const unsigned char *index_pointer = reader->get_read_pointer(force);
      if (index_pointer == nullptr) {
        return false;
      }
      D3DFORMAT index_type = get_index_type(reader->get_index_type());
      const unsigned char *vertex_pointer = _data_reader->get_array_reader(0)->get_read_pointer(force);
      if (vertex_pointer == nullptr) {
        return false;
      }

      draw_indexed_primitive_up
        (D3DPT_TRIANGLESTRIP,
         min_vertex, max_vertex,
         reader->get_num_vertices() - 2,
         index_pointer, index_type, vertex_pointer,
         _data_reader->get_format()->get_array(0)->get_stride());
      #endif
    } else {
      // Nonindexed, vbuffers, one long triangle strip.
      _d3d_device->DrawPrimitive( D3DPT_TRIANGLESTRIP,
                                  reader->get_first_vertex(),
                                  reader->get_num_vertices() - 2 );

      #if 0
      // Indexed, client arrays, one long triangle strip.
      const unsigned char *vertex_pointer = _data_reader->get_array_reader(0)->get_read_pointer(force);
      if (vertex_pointer == nullptr) {
        return false;
      }
      draw_primitive_up(D3DPT_TRIANGLESTRIP,
      reader->get_num_vertices() - 2,
      reader->get_first_vertex(),
      reader->get_num_vertices(), vertex_pointer,
      _data_reader->get_format()->get_array(0)->get_stride());
      #endif
    }

  } else {
    // Send the individual triangle strips, stepping over the degenerate
    // vertices.
    CPTA_int ends = reader->get_ends();
    _primitive_batches_tristrip_pcollector.add_level(ends.size());

    if (reader->is_indexed()) {
      CPTA_int ends = reader->get_ends();
      int index_stride = reader->get_index_stride();
      _primitive_batches_tristrip_pcollector.add_level(ends.size());

      GeomVertexReader mins(reader->get_mins(), 0);
      GeomVertexReader maxs(reader->get_maxs(), 0);
      nassertr(reader->get_mins()->get_num_rows() == (int)ends.size() &&
               reader->get_maxs()->get_num_rows() == (int)ends.size(), false);

      // Indexed, vbuffers, individual triangle strips.
      IndexBufferContext *ibc = ((GeomPrimitive *)(reader->get_object()))->prepare_now(get_prepared_objects(), this);
      nassertr(ibc != nullptr, false);
      if (!apply_index_buffer(ibc, reader, force)) {
        return false;
      }

      unsigned int start = 0;
      for (size_t i = 0; i < ends.size(); i++) {
        _vertices_tristrip_pcollector.add_level(ends[i] - start);
        unsigned int min = mins.get_data1i();
        unsigned int max = maxs.get_data1i();
        _d3d_device->DrawIndexedPrimitive( D3DPT_TRIANGLESTRIP,
                                           0,
                                           min, max - min + 1,
                                           start, ends[i] - start - 2 );
        start = ends[i] + 2;
      }

      #if 0
      // Indexed, client arrays, individual triangle strips.
      int stride = _data_reader->get_format()->get_array(0)->get_stride();
      const unsigned char *index_pointer = reader->get_read_pointer(force);
      if (index_pointer == nullptr) {
        return false;
      }
      D3DFORMAT index_type = get_index_type(reader->get_index_type());
      const unsigned char *vertex_pointer = _data_reader->get_array_reader(0)->get_read_pointer(force);
      if (vertex_pointer == nullptr) {
        return false;
      }

      unsigned int start = 0;
      for (size_t i = 0; i < ends.size(); i++) {
        _vertices_tristrip_pcollector.add_level(ends[i] - start);
        unsigned int min = mins.get_data1i();
        unsigned int max = maxs.get_data1i();
        draw_indexed_primitive_up
          (D3DPT_TRIANGLESTRIP,
           min, max,
           ends[i] - start - 2,
           index_pointer + start * index_stride, index_type,
           vertex_pointer, stride);

        start = ends[i] + 2;
      }
      #endif
    } else {
      unsigned int first_vertex = reader->get_first_vertex();

      // Nonindexed, vbuffers, individual triangle strips.
      unsigned int start = 0;
      for (size_t i = 0; i < ends.size(); i++) {
        _vertices_tristrip_pcollector.add_level(ends[i] - start);
        _d3d_device->DrawPrimitive( D3DPT_TRIANGLESTRIP,
                                    first_vertex + start,
                                    ends[i] - start - 2 );
        start = ends[i] + 2;
      }

      #if 0
      // Nonindexed, client arrays, individual triangle strips.
      const unsigned char *vertex_pointer = _data_reader->get_array_reader(0)->get_read_pointer(force);
      if (vertex_pointer == nullptr) {
        return false;
      }
      int stride = _data_reader->get_format()->get_array(0)->get_stride();

      unsigned int start = 0;
      for (size_t i = 0; i < ends.size(); i++) {
        _vertices_tristrip_pcollector.add_level(ends[i] - start);
        draw_primitive_up(D3DPT_TRIANGLESTRIP, ends[i] - start - 2,
        first_vertex + start,
        ends[i] - start,
        vertex_pointer, stride);

        start = ends[i] + 2;
      }
      #endif
    }
  }
  return true;
}

/**
 * Draws a series of triangle fans.
 */
bool DXGraphicsStateGuardian9::
draw_trifans(const GeomPrimitivePipelineReader *reader, bool force) {
  // PStatTimer timer(_draw_primitive_pcollector);

  CPTA_int ends = reader->get_ends();
  _primitive_batches_trifan_pcollector.add_level(ends.size());

  if (reader->is_indexed()) {
    int min_vertex = dx_broken_max_index ? 0 : reader->get_min_vertex();
    int max_vertex = reader->get_max_vertex();

    // Send the individual triangle fans.  There's no connecting fans with
    // degenerate vertices, so no worries about that.
    int index_stride = reader->get_index_stride();

    GeomVertexReader mins(reader->get_mins(), 0);
    GeomVertexReader maxs(reader->get_maxs(), 0);
    nassertr(reader->get_mins()->get_num_rows() == (int)ends.size() &&
             reader->get_maxs()->get_num_rows() == (int)ends.size(), false);

    // Indexed, vbuffers.
    IndexBufferContext *ibc = ((GeomPrimitive *)(reader->get_object()))->prepare_now(get_prepared_objects(), this);
    nassertr(ibc != nullptr, false);
    if (!apply_index_buffer(ibc, reader, force)) {
      return false;
    }

    unsigned int start = 0;
    for (size_t i = 0; i < ends.size(); i++) {
      _vertices_trifan_pcollector.add_level(ends[i] - start);
      unsigned int min = mins.get_data1i();
      unsigned int max = maxs.get_data1i();
      _d3d_device->DrawIndexedPrimitive( D3DPT_TRIANGLEFAN,
                                         0,
                                         min, max - min + 1,
                                         start, ends[i] - start - 2 );
      start = ends[i];
    }

    #if 0
    // Indexed, client arrays.
    int stride = _data_reader->get_format()->get_array(0)->get_stride();
    const unsigned char *index_pointer = reader->get_read_pointer(force);
    if (index_pointer == nullptr) {
      return false;
    }
    D3DFORMAT index_type = get_index_type(reader->get_index_type());
    const unsigned char *vertex_pointer = _data_reader->get_array_reader(0)->get_read_pointer(force);
    if (vertex_pointer == nullptr) {
      return false;
    }

    unsigned int start = 0;
    for (size_t i = 0; i < ends.size(); i++) {
      _vertices_trifan_pcollector.add_level(ends[i] - start);
      unsigned int min = mins.get_data1i();
      unsigned int max = maxs.get_data1i();
      draw_indexed_primitive_up
        (D3DPT_TRIANGLEFAN,
         min, max,
         ends[i] - start - 2,
         index_pointer + start * index_stride, index_type,
         vertex_pointer, stride);

      start = ends[i];
    }
    #endif
  } else {
    unsigned int first_vertex = reader->get_first_vertex();

    // Nonindexed, vbuffers.
    unsigned int start = 0;
    for (size_t i = 0; i < ends.size(); i++) {
      _vertices_trifan_pcollector.add_level(ends[i] - start);
      _d3d_device->DrawPrimitive( D3DPT_TRIANGLEFAN,
                                  first_vertex + start,
                                  ends[i] - start - 2 );
      start = ends[i];
    }

    #if 0
    // Nonindexed, client arrays.
    const unsigned char *vertex_pointer = _data_reader->get_array_reader(0)->get_read_pointer(force);
    if (vertex_pointer == nullptr) {
      return false;
    }
    int stride = _data_reader->get_format()->get_array(0)->get_stride();

    unsigned int start = 0;
    for (size_t i = 0; i < ends.size(); i++) {
      _vertices_trifan_pcollector.add_level(ends[i] - start);
      draw_primitive_up(D3DPT_TRIANGLEFAN,
      ends[i] - start - 2,
      first_vertex,
      ends[i] - start,
      vertex_pointer, stride);
      start = ends[i];
    }
    #endif
  }
  return true;
}

/**
 * Draws a series of disconnected line segments.
 */
bool DXGraphicsStateGuardian9::
draw_lines(const GeomPrimitivePipelineReader *reader, bool force) {
  // PStatTimer timer(_draw_primitive_pcollector);

  _vertices_other_pcollector.add_level(reader->get_num_vertices());
  _primitive_batches_other_pcollector.add_level(1);

  if (reader->is_indexed()) {
    int min_vertex = dx_broken_max_index ? 0 : reader->get_min_vertex();
    int max_vertex = reader->get_max_vertex();

    // Indexed, vbuffers.
    IndexBufferContext *ibc = ((GeomPrimitive *)(reader->get_object()))->prepare_now(get_prepared_objects(), this);
    nassertr(ibc != nullptr, false);
    if (!apply_index_buffer(ibc, reader, force)) {
      return false;
    }

    _d3d_device->DrawIndexedPrimitive( D3DPT_LINELIST,
                                       0,
                                       min_vertex, max_vertex - min_vertex + 1,
                                       0, reader->get_num_primitives() );

    #if 0
    // Indexed, client arrays.
    const unsigned char *index_pointer = reader->get_read_pointer(force);
    if (index_pointer == nullptr) {
      return false;
    }
    D3DFORMAT index_type = get_index_type(reader->get_index_type());
    const unsigned char *vertex_pointer = _data_reader->get_array_reader(0)->get_read_pointer(force);
    if (vertex_pointer == nullptr) {
      return false;
    }

    draw_indexed_primitive_up
      (D3DPT_LINELIST,
       min_vertex, max_vertex,
       reader->get_num_primitives(),
       index_pointer, index_type, vertex_pointer,
       _data_reader->get_format()->get_array(0)->get_stride());
    #endif
  } else {
    // Nonindexed, vbuffers.
    _d3d_device->DrawPrimitive( D3DPT_LINELIST,
                                reader->get_first_vertex(),
                                reader->get_num_primitives() );

    #if 0
    // Nonindexed, client arrays.
    const unsigned char *vertex_pointer = _data_reader->get_array_reader(0)->get_read_pointer(force);
    if (vertex_pointer == nullptr) {
      return false;
    }
    draw_primitive_up(D3DPT_LINELIST, reader->get_num_primitives(),
    reader->get_first_vertex(),
    reader->get_num_vertices(), vertex_pointer,
    _data_reader->get_format()->get_array(0)->get_stride());
    #endif
  }
  return true;
}

/**
 * Draws a series of line strips.
 */
bool DXGraphicsStateGuardian9::
draw_linestrips(const GeomPrimitivePipelineReader *reader, bool force) {
  return false;
}

/**
 * Draws a series of disconnected points.
 */
bool DXGraphicsStateGuardian9::
draw_points(const GeomPrimitivePipelineReader *reader, bool force) {
  // PStatTimer timer(_draw_primitive_pcollector);

  _vertices_other_pcollector.add_level(reader->get_num_vertices());
  _primitive_batches_other_pcollector.add_level(1);

  // The munger should have protected us from indexed points--DirectX doesn't
  // support them.
  nassertr(!reader->is_indexed(), false);

  // Nonindexed, vbuffers.
  _d3d_device->DrawPrimitive( D3DPT_POINTLIST,
                              reader->get_first_vertex(),
                              reader->get_num_primitives() );

  #if 0
  // Nonindexed, client arrays.
  const unsigned char *vertex_pointer = _data_reader->get_array_reader(0)->get_read_pointer(force);
  if (vertex_pointer == nullptr) {
    return false;
  }
  draw_primitive_up(D3DPT_POINTLIST, reader->get_num_primitives(),
                    reader->get_first_vertex(),
                    reader->get_num_vertices(), vertex_pointer,
                    _data_reader->get_format()->get_array(0)->get_stride());
  #endif

  return true;
}

/**
 * Called after a sequence of draw_primitive() functions are called, this
 * should do whatever cleanup is appropriate.
 */
void DXGraphicsStateGuardian9::
end_draw_primitives() {
  // Turn off vertex blending--it seems to cause problems if we leave it on.
  if (_vertex_blending_enabled) {
    set_render_state(D3DRS_INDEXEDVERTEXBLENDENABLE, FALSE);
    set_render_state(D3DRS_VERTEXBLEND, D3DVBF_DISABLE);
    _vertex_blending_enabled = false;
  }

  if (_data_reader->is_vertex_transformed()) {
    // Restore the projection matrix that we wiped out above.
    LMatrix4f mat = LCAST(float, _projection_mat->get_mat());
    _d3d_device->SetTransform(D3DTS_PROJECTION,
                              (D3DMATRIX*)mat.get_data());
  }

  GraphicsStateGuardian::end_draw_primitives();
}

/**
 * Copy the pixels within the indicated display region from the framebuffer
 * into texture memory.
 *
 * If z > -1, it is the cube map index into which to copy.
 */
bool DXGraphicsStateGuardian9::
framebuffer_copy_to_texture(Texture *tex, int view, int z,
                            const DisplayRegion *dr, const RenderBuffer &rb) {
  set_read_buffer(rb);

  int orig_x = tex->get_x_size();
  int orig_y = tex->get_y_size();

  HRESULT hr;
  int xo, yo, w, h;
  dr->get_region_pixels_i(xo, yo, w, h);
  tex->set_size_padded(w, h);

  // must use a render target type texture for StretchRect
  tex->set_render_to_texture(true);

  TextureContext *tc = tex->prepare_now(view, get_prepared_objects(), this);
  if (tc == nullptr) {
    return false;
  }
  DXTextureContext9 *dtc = DCAST(DXTextureContext9, tc);
  if (!dtc->create_texture(*_screen)) {
    // Oops, we can't re-create the texture for some reason.
    dxgsg9_cat.error()
      << "Unable to re-create texture " << *dtc->get_texture() << endl;
    return false;
  }

  if (tex->get_texture_type() != Texture::TT_2d_texture) {
    // For a specialty texture like a cube map, go the slow route through RAM
    // for now.
    return do_framebuffer_copy_to_ram(tex, view, z, dr, rb, true);
  }
  nassertr(dtc->get_d3d_2d_texture() != nullptr, false);

  IDirect3DSurface9 *tex_level_0;
  hr = dtc->get_d3d_2d_texture()->GetSurfaceLevel(0, &tex_level_0);
  if (FAILED(hr)) {
    dxgsg9_cat.error() << "GetSurfaceLev failed in copy_texture" << D3DERRORSTRING(hr);
    return false;
  }

  // If the texture is the wrong size, we need to do something about it.
  D3DSURFACE_DESC texdesc;
  hr = tex_level_0->GetDesc(&texdesc);
  if (FAILED(hr)) {
    dxgsg9_cat.error() << "GetDesc failed in copy_texture" << D3DERRORSTRING(hr);
    SAFE_RELEASE(tex_level_0);
    return false;
  }
  if ((texdesc.Width != tex->get_x_size())||(texdesc.Height != tex->get_y_size())) {
    if ((orig_x != tex->get_x_size()) || (orig_y != tex->get_y_size())) {
      // Texture might be wrong size because we resized it and need to
      // recreate.
      SAFE_RELEASE(tex_level_0);
      if (!dtc->create_texture(*_screen)) {
        // Oops, we can't re-create the texture for some reason.
        dxgsg9_cat.error()
          << "Unable to re-create texture " << *dtc->get_texture() << endl;
        return false;
      }
      hr = dtc->get_d3d_2d_texture()->GetSurfaceLevel(0, &tex_level_0);
      if (FAILED(hr)) {
        dxgsg9_cat.error() << "GetSurfaceLev failed in copy_texture" << D3DERRORSTRING(hr);
        return false;
      }
      hr = tex_level_0->GetDesc(&texdesc);
      if (FAILED(hr)) {
        dxgsg9_cat.error() << "GetDesc 2 failed in copy_texture" << D3DERRORSTRING(hr);
        SAFE_RELEASE(tex_level_0);
        return false;
      }
    }
    if ((texdesc.Width != tex->get_x_size())||(texdesc.Height != tex->get_y_size())) {
      // If it's still the wrong size, it's because driver can't create size
      // that we want.  In that case, there's no helping it, we have to give
      // up.
      dxgsg9_cat.error()
        << "Unable to copy to texture, texture is wrong size: " << *dtc->get_texture() << endl;
      SAFE_RELEASE(tex_level_0);
      return false;
    }
  }

  DWORD render_target_index;
  IDirect3DSurface9 *render_target;

  /* ***** DX9 GetRenderTarget, assume only one render target so index = 0 */
  render_target_index = 0;

  hr = _d3d_device->GetRenderTarget(render_target_index, &render_target);
  if (FAILED(hr)) {
    dxgsg9_cat.error()
      << "GetRenderTarget failed in framebuffer_copy_to_texture"
      << D3DERRORSTRING(hr);
    SAFE_RELEASE(tex_level_0);
    return false;
  }

  RECT src_rect;

  src_rect.left = xo;
  src_rect.right = xo+w;
  src_rect.top = yo;
  src_rect.bottom = yo+h;

// THE DX8 WAY hr = _d3d_device->CopyRects(render_target, &src_rect, 1,
// tex_level_0, 0);

// DX9
  D3DTEXTUREFILTERTYPE filter;

  filter = D3DTEXF_POINT;

  bool okflag = true;
  hr = _d3d_device->StretchRect(render_target, &src_rect,
                                tex_level_0, &src_rect,
                                filter);
  if (FAILED(hr)) {
    if (dxgsg9_cat.is_debug()) {
      dxgsg9_cat.debug()
        << "StretchRect failed in framebuffer_copy_to_texture"
        << D3DERRORSTRING(hr);
    }
    okflag = false;
  }

  SAFE_RELEASE(render_target);
  SAFE_RELEASE(tex_level_0);

  if (okflag) {
    dtc->mark_loaded();
    //dtc->enqueue_lru(&_prepared_objects->_graphics_memory_lru);

  } else {
    // The copy failed.  Fall back to copying it to RAM and back.  Terribly
    // slow, but what are you going to do?
    return do_framebuffer_copy_to_ram(tex, view, z, dr, rb, true);
  }

  return true;
}


/**
 * Copy the pixels within the indicated display region from the framebuffer
 * into system memory, not texture memory.  Returns true on success, false on
 * failure.
 *
 * This completely redefines the ram image of the indicated texture.
 */
bool DXGraphicsStateGuardian9::
framebuffer_copy_to_ram(Texture *tex, int view, int z,
                        const DisplayRegion *dr, const RenderBuffer &rb,
                        ScreenshotRequest *request) {
  bool success = do_framebuffer_copy_to_ram(tex, view, z, dr, rb, false);
  if (request != nullptr) {
    if (success) {
      request->finish();
    } else {
      request->cancel();
    }
  }
  return success;
}

/**
 * This is the implementation of framebuffer_copy_to_ram(); it adds one
 * additional parameter, which should be true if the framebuffer is to be
 * inverted during the copy (as in the same way it copies to texture memory).
 */
bool DXGraphicsStateGuardian9::
do_framebuffer_copy_to_ram(Texture *tex, int view, int z,
                           const DisplayRegion *dr, const RenderBuffer &rb,
                           bool inverted) {
  set_read_buffer(rb);

  RECT rect;
  nassertr(tex != nullptr && dr != nullptr, false);

  int xo, yo, w, h;
  dr->get_region_pixels_i(xo, yo, w, h);

  Texture::Format format = tex->get_format();
  Texture::ComponentType component_type = tex->get_component_type();

  switch (format) {
  case Texture::F_depth_stencil:
    // Sorry, not (yet?) supported in pandadx.
    return false;

  default:
    format = Texture::F_rgb;
    component_type = Texture::T_unsigned_byte;
  }

  Texture::TextureType texture_type;
  if (z >= 0) {
    texture_type = Texture::TT_cube_map;
  } else {
    texture_type = Texture::TT_2d_texture;
  }

  if (tex->get_x_size() != w || tex->get_y_size() != h ||
      tex->get_component_type() != component_type ||
      tex->get_format() != format ||
      tex->get_texture_type() != texture_type) {
    // Re-setup the texture; its properties have changed.
    tex->setup_texture(texture_type, w, h, tex->get_z_size(),
                       component_type, format);
  }

  rect.top = yo;
  rect.left = xo;
  rect.right = xo + w;
  rect.bottom = yo + h;
  bool copy_inverted = false;

  IDirect3DSurface9 *temp_surface = nullptr;
  HRESULT hr;

  // Note if you try to grab the backbuffer and full-screen anti-aliasing is
  // on, the backbuffer might be larger than the window size.  For screenshots
  // it's safer to get the front buffer.
  if (_cur_read_pixel_buffer & RenderBuffer::T_back) {
    DWORD render_target_index;
    IDirect3DSurface9 *backbuffer = nullptr;
    // GetRenderTarget() seems to be a little more reliable than
    // GetBackBuffer().  Might just be related to the swap_chain thing.

    render_target_index = 0;
    hr = _d3d_device->GetRenderTarget(render_target_index, &backbuffer);

    if (FAILED(hr)) {
      dxgsg9_cat.error() << "GetRenderTarget failed" << D3DERRORSTRING(hr);
      return false;
    }

    // Since we might not be able to Lock the back buffer, we will need to
    // copy it to a temporary surface of the appropriate type first.
    D3DPOOL pool;
    D3DSURFACE_DESC surface_description;

    backbuffer -> GetDesc (&surface_description);

    // We can't directly call GetRenderTargetData on a multisampled buffer.
    // Instead, blit it into a temporary target.
    if (surface_description.MultiSampleType != D3DMULTISAMPLE_NONE) {
      IDirect3DSurface9 *resolved;
      hr = _d3d_device->CreateRenderTarget(surface_description.Width,
                                           surface_description.Height,
                                           surface_description.Format,
                                           D3DMULTISAMPLE_NONE, 0, FALSE,
                                           &resolved, nullptr);
      if (FAILED(hr)) {
        dxgsg9_cat.error()
          << "CreateRenderTarget failed" << D3DERRORSTRING(hr) << "\n";
        backbuffer->Release();
        return false;
      }

      _d3d_device->StretchRect(backbuffer, nullptr, resolved, nullptr, D3DTEXF_NONE);
      if (FAILED(hr)) {
        dxgsg9_cat.error()
          << "StretchRect failed" << D3DERRORSTRING(hr) << "\n";
        backbuffer->Release();
        resolved->Release();
        return false;
      }

      backbuffer->Release();
      backbuffer = resolved;
    }

    pool = D3DPOOL_SYSTEMMEM;
    hr = _d3d_device->CreateOffscreenPlainSurface(
                                                  surface_description.Width,
                                                  surface_description.Height,
                                                  surface_description.Format,
                                                  pool,
                                                  &temp_surface,
                                                  nullptr);
    if (FAILED(hr)) {
      dxgsg9_cat.error()
        << "CreateImageSurface failed in copy_pixel_buffer()"
        << D3DERRORSTRING(hr);
      backbuffer->Release();
      return false;
    }

    // Now we must copy from the backbuffer to our temporary surface.
    hr = _d3d_device -> GetRenderTargetData (backbuffer, temp_surface);
    if (FAILED(hr)) {
      dxgsg9_cat.error() << "GetRenderTargetData failed" << D3DERRORSTRING(hr);
      temp_surface->Release();
      backbuffer->Release();
      return false;
    }

    copy_inverted = true;

    RELEASE(backbuffer, dxgsg9, "backbuffer", RELEASE_ONCE);

  } else if (_cur_read_pixel_buffer & RenderBuffer::T_front) {

    if (_screen->_presentation_params.Windowed) {
      // GetFrontBuffer() retrieves the entire desktop for a monitor, so we
      // need to reserve space for that.

      // We have to use GetMonitorInfo(), since this GSG may not be for the
      // primary monitor.
      MONITORINFO minfo;
      minfo.cbSize = sizeof(MONITORINFO);
      GetMonitorInfo(_screen->_monitor, &minfo);

      w = RECT_XSIZE(minfo.rcMonitor);
      h = RECT_YSIZE(minfo.rcMonitor);

      // set rect to client area of window in scrn coords
      ClientToScreen(_screen->_window, (POINT*)&rect.left);
      ClientToScreen(_screen->_window, (POINT*)&rect.right);
    }

    // For GetFrontBuffer(), we need a temporary surface of type A8R8G8B8.
    // Unlike GetBackBuffer(), GetFrontBuffer() implicitly performs a copy.
    hr = _d3d_device->CreateOffscreenPlainSurface(w, h, D3DFMT_A8R8G8B8, D3DPOOL_SCRATCH, &temp_surface, nullptr);
    if (FAILED(hr)) {
      dxgsg9_cat.error()
        << "CreateImageSurface failed in copy_pixel_buffer()"
        << D3DERRORSTRING(hr);
      return false;
    }

    UINT swap_chain;

    swap_chain = 0;
    hr = _d3d_device->GetFrontBufferData(swap_chain,temp_surface);

    if (hr == D3DERR_DEVICELOST) {
      dxgsg9_cat.error()
        << "copy_pixel_buffer failed: device lost\n";
      temp_surface->Release();
      return false;
    }

    copy_inverted = true;

  } else {
    dxgsg9_cat.error()
      << "copy_pixel_buffer: unhandled current_read_pixel_buffer type\n";
    temp_surface->Release();
    return false;
  }

  if (inverted) {
    copy_inverted = !copy_inverted;
  }
  DXTextureContext9::d3d_surface_to_texture(rect, temp_surface,
                                            copy_inverted, tex, view, z);

  RELEASE(temp_surface, dxgsg9, "temp_surface", RELEASE_ONCE);

  nassertr(tex->has_ram_image(), false);
  return true;
}

void DXGraphicsStateGuardian9::reset_render_states (void)
{
  int index;
  int maximum_texture_stages;

  maximum_texture_stages = D3D_MAXTEXTURESTAGES;

  // set to invalid values so that the state will always be set the first time
  memset (_render_state_array, -1, sizeof (_render_state_array));
  memset (_texture_stage_states_array, -1, sizeof (_texture_stage_states_array));

  // states that may be set intially to -1 by the user, so set it to D3D's
  // default value
  _render_state_array [D3DRS_FOGCOLOR] = 0;
  _render_state_array [D3DRS_AMBIENT] = 0;

  // set to D3D default values or invalid values so that the state will always
  // be set the first time
  memset (_texture_render_states_array, 0, sizeof (_texture_render_states_array));

  // states that may be set intially to 0 by the user, so set it to D3D's
  // default value
  for (index = 0; index < MAXIMUM_TEXTURES; index++) {
    TextureRenderStates *texture_render_states;

    texture_render_states = &_texture_render_states_array [index];
    texture_render_states -> state_array [D3DSAMP_MAGFILTER] = D3DTEXF_POINT;
    texture_render_states -> state_array [D3DSAMP_MINFILTER] = D3DTEXF_POINT;
    texture_render_states -> state_array [D3DSAMP_MAXANISOTROPY] = 1;
  }
  _num_active_texture_stages = 0;

  set_render_state(D3DRS_NORMALIZENORMALS, false);

  _last_fvf = 0;
}

/**
 * Resets all internal state as if the gsg were newly created.  The
 * GraphicsWindow pointer represents a typical window that might be used for
 * this context; it may be required to set up the frame buffer properly the
 * first time.
 */
void DXGraphicsStateGuardian9::
reset() {
  GraphicsStateGuardian::reset();

  // Build _inv_state_mask as a mask of 1's where we don't care, and 0's where
  // we do care, about the state.
  _inv_state_mask.clear_bit(ShaderAttrib::get_class_slot());
  _inv_state_mask.clear_bit(AlphaTestAttrib::get_class_slot());
  _inv_state_mask.clear_bit(ClipPlaneAttrib::get_class_slot());
  _inv_state_mask.clear_bit(ColorAttrib::get_class_slot());
  _inv_state_mask.clear_bit(ColorScaleAttrib::get_class_slot());
  _inv_state_mask.clear_bit(CullFaceAttrib::get_class_slot());
  _inv_state_mask.clear_bit(DepthOffsetAttrib::get_class_slot());
  _inv_state_mask.clear_bit(DepthTestAttrib::get_class_slot());
  _inv_state_mask.clear_bit(DepthWriteAttrib::get_class_slot());
  _inv_state_mask.clear_bit(RenderModeAttrib::get_class_slot());
  _inv_state_mask.clear_bit(RescaleNormalAttrib::get_class_slot());
  _inv_state_mask.clear_bit(ShadeModelAttrib::get_class_slot());
  _inv_state_mask.clear_bit(TransparencyAttrib::get_class_slot());
  _inv_state_mask.clear_bit(ColorWriteAttrib::get_class_slot());
  _inv_state_mask.clear_bit(ColorBlendAttrib::get_class_slot());
  _inv_state_mask.clear_bit(TextureAttrib::get_class_slot());
  _inv_state_mask.clear_bit(TexGenAttrib::get_class_slot());
  _inv_state_mask.clear_bit(TexMatrixAttrib::get_class_slot());
  _inv_state_mask.clear_bit(LightAttrib::get_class_slot());
  _inv_state_mask.clear_bit(StencilAttrib::get_class_slot());
  _inv_state_mask.clear_bit(FogAttrib::get_class_slot());
  _inv_state_mask.clear_bit(ScissorAttrib::get_class_slot());

  // D3DRS_POINTSPRITEENABLE doesn't seem to support remapping the texture
  // coordinates via a texture matrix, so we don't advertise
  // GR_point_sprite_tex_matrix.
  _supported_geom_rendering =
    Geom::GR_point | Geom::GR_point_uniform_size |
    Geom::GR_point_perspective | Geom::GR_point_sprite |
    Geom::GR_indexed_other |
    Geom::GR_triangle_strip | Geom::GR_triangle_fan |
    Geom::GR_flat_first_vertex |
    Geom::GR_render_mode_wireframe | Geom::GR_render_mode_point;

  // overwrite gsg defaults with these values

  HRESULT hr;

  // make sure gsg passes all current state down to us
  // set_state_and_transform(RenderState::make_empty(),
  // TransformState::make_identity()); want gsg to pass all state settings
  // down so any non-matching defaults we set here get overwritten

  nassertv(_screen->_d3d9 != nullptr);

  if (_d3d_device == nullptr) {
    return;
  }

  D3DCAPS9 d3d_caps;
  _d3d_device->GetDeviceCaps(&d3d_caps);

  _vertex_shader_version_major = D3DSHADER_VERSION_MAJOR (d3d_caps.VertexShaderVersion);
  _vertex_shader_version_minor = D3DSHADER_VERSION_MINOR (d3d_caps.VertexShaderVersion);
  _pixel_shader_version_major = D3DSHADER_VERSION_MAJOR (d3d_caps.PixelShaderVersion);
  _pixel_shader_version_minor = D3DSHADER_VERSION_MINOR (d3d_caps.PixelShaderVersion);

  // We require at least shader model 3.
  _supports_hlsl = (_pixel_shader_version_major >= 3);

  _supported_shader_caps = 0;
  if (_supports_hlsl) {
    _supported_shader_caps = ShaderModule::C_basic_shader
                           | ShaderModule::C_vertex_texture
                           | ShaderModule::C_sampler_shadow
                           | ShaderModule::C_matrix_non_square
                           | ShaderModule::C_integer
                           | ShaderModule::C_texture_lod;

    _supports_geometry_instancing = true;
  }

  _vertex_shader_profile = (char *) D3DXGetVertexShaderProfile (_d3d_device);
  _pixel_shader_profile = (char *) D3DXGetPixelShaderProfile (_d3d_device);

  _max_vertex_shader_parameter_vectors = d3d_caps.MaxVertexShaderConst;

  switch (_pixel_shader_version_major)
  {
    case 0:
      _shader_model = SM_00;
      break;
    case 1:
      _shader_model = SM_11;
      break;
    case 2:
      // minimim specification for pixel shader 2.0 is 96 instruction slots
      _shader_model = SM_20;
      if (d3d_caps.PS20Caps.NumInstructionSlots >= 512) {
        _shader_model = SM_2X;
      }
      break;
    case 3:
      _shader_model = SM_30;
      break;
    case 4:
      _shader_model = SM_40;
      break;
    case 5:
    default:
      _shader_model = SM_50;
      break;
  }

  _auto_detect_shader_model = _shader_model;

  _supports_stream_offset = (d3d_caps.DevCaps2 & D3DDEVCAPS2_STREAMOFFSET) != 0;
  _screen->_supports_dynamic_textures = ((d3d_caps.Caps2 & D3DCAPS2_DYNAMICTEXTURES) != 0);
  _screen->_supports_automatic_mipmap_generation = ((d3d_caps.Caps2 & D3DCAPS2_CANAUTOGENMIPMAP) != 0);

  if (support_stencil) {
    int min_stencil = D3DSTENCILCAPS_ZERO | D3DSTENCILCAPS_REPLACE | D3DSTENCILCAPS_INCR | D3DSTENCILCAPS_DECR;
    if ((d3d_caps.StencilCaps & min_stencil) == min_stencil) {
      if (dxgsg9_cat.is_debug()) {
        dxgsg9_cat.debug()
          << "Checking for stencil; mode = "
          << D3DFormatStr(_screen->_presentation_params.AutoDepthStencilFormat)
          << "\n";
      }
      switch (_screen->_presentation_params.AutoDepthStencilFormat) {
        // These are the only formats that support stencil.
      case D3DFMT_D15S1:
      case D3DFMT_D24S8:
      case D3DFMT_D24X4S4:
        _supports_stencil = true;
        if (dxgsg9_cat.is_debug()) {
          dxgsg9_cat.debug()
            << "Stencils supported.\n";
        }
        break;

      default:
        if (dxgsg9_cat.is_debug()) {
          dxgsg9_cat.debug()
            << "Stencils NOT supported.\n";
        }
      }
    }
  }

  _supports_stencil_wrap = (d3d_caps.StencilCaps & D3DSTENCILCAPS_INCR) && (d3d_caps.StencilCaps & D3DSTENCILCAPS_DECR);
  _supports_two_sided_stencil = ((d3d_caps.StencilCaps & D3DSTENCILCAPS_TWOSIDED) != 0);

  _max_color_targets = d3d_caps.NumSimultaneousRTs;

  _supports_depth_bias = ((d3d_caps.RasterCaps & (D3DPRASTERCAPS_DEPTHBIAS | D3DPRASTERCAPS_SLOPESCALEDEPTHBIAS)) == (D3DPRASTERCAPS_DEPTHBIAS | D3DPRASTERCAPS_SLOPESCALEDEPTHBIAS));

  _supports_gamma_calibration = ((d3d_caps.Caps2 & D3DCAPS2_CANCALIBRATEGAMMA) != 0);

  // Test for occlusion query support
  hr = _d3d_device->CreateQuery(D3DQUERYTYPE_OCCLUSION, nullptr);
  _supports_occlusion_query = !FAILED(hr);

  if (dxgsg9_cat.is_debug()) {
    dxgsg9_cat.debug()
      << "\nHwTransformAndLight = " << ((d3d_caps.DevCaps & D3DDEVCAPS_HWTRANSFORMANDLIGHT) != 0)
      << "\nMaxTextureWidth = " << d3d_caps.MaxTextureWidth
      << "\nMaxTextureHeight = " << d3d_caps.MaxTextureHeight
      << "\nMaxVolumeExtent = " << d3d_caps.MaxVolumeExtent
      << "\nMaxTextureAspectRatio = " << d3d_caps.MaxTextureAspectRatio
      << "\nTexCoordCount = " << (d3d_caps.FVFCaps & D3DFVFCAPS_TEXCOORDCOUNTMASK)
      << "\nMaxTextureBlendStages = " << d3d_caps.MaxTextureBlendStages
      << "\nMaxSimultaneousTextures = " << d3d_caps.MaxSimultaneousTextures
      << "\nMaxActiveLights = " << d3d_caps.MaxActiveLights
      << "\nMaxUserClipPlanes = " << d3d_caps.MaxUserClipPlanes
      << "\nMaxVertexBlendMatrices = " << d3d_caps.MaxVertexBlendMatrices
      << "\nMaxVertexBlendMatrixIndex = " << d3d_caps.MaxVertexBlendMatrixIndex
      << "\nMaxPointSize = " << d3d_caps.MaxPointSize
      << "\nMaxPrimitiveCount = " << d3d_caps.MaxPrimitiveCount
      << "\nMaxVertexIndex = " << d3d_caps.MaxVertexIndex
      << "\nMaxStreams = " << d3d_caps.MaxStreams
      << "\nMaxStreamStride = " << d3d_caps.MaxStreamStride
      << "\nD3DTEXOPCAPS_MULTIPLYADD = " << ((d3d_caps.TextureOpCaps & D3DTEXOPCAPS_MULTIPLYADD) != 0)
      << "\nD3DTEXOPCAPS_LERP = " << ((d3d_caps.TextureOpCaps & D3DTEXOPCAPS_LERP) != 0)
      << "\nD3DPMISCCAPS_TSSARGTEMP = " << ((d3d_caps.PrimitiveMiscCaps & D3DPMISCCAPS_TSSARGTEMP) != 0)
      << "\nD3DPRASTERCAPS_DEPTHBIAS = " << ((d3d_caps.RasterCaps & D3DPRASTERCAPS_DEPTHBIAS) != 0)
      << "\nD3DPRASTERCAPS_SLOPESCALEDEPTHBIAS = " << ((d3d_caps.RasterCaps & D3DPRASTERCAPS_SLOPESCALEDEPTHBIAS) != 0)
      << "\nVertexShaderVersion = " << _vertex_shader_version_major << "." << _vertex_shader_version_minor
      << "\nPixelShaderVersion = " << _pixel_shader_version_major << "." << _pixel_shader_version_minor
      << "\nMaxVertexShaderConst = " << _max_vertex_shader_parameter_vectors
      << "\nsupports_stream_offset = " << _supports_stream_offset
      << "\nsupports_dynamic_textures = " << _screen->_supports_dynamic_textures
      << "\nsupports_automatic_mipmap_generation = " << _screen->_supports_automatic_mipmap_generation
      << "\nsupports_stencil_wrap = " << _supports_stencil_wrap
      << "\nsupports_two_sided_stencil = " << _supports_two_sided_stencil
      << "\nsupports_occlusion_query = " << _supports_occlusion_query
      << "\nsupports_gamma_calibration = " << _supports_gamma_calibration
      << "\nMaxAnisotropy = " << d3d_caps.MaxAnisotropy
      << "\nNumSimultaneousRTs = " << d3d_caps.NumSimultaneousRTs
      << "\nD3DPMISCCAPS_MRTPOSTPIXELSHADERBLENDING = " << ((d3d_caps.PrimitiveMiscCaps & D3DPMISCCAPS_MRTPOSTPIXELSHADERBLENDING) != 0)
      << "\nDirectX SDK version " DIRECTX_SDK_VERSION
      << "\n";
  }

  // OVERRIDE SUPPORT SINCE IT DOES NOT WORK WELL
  _screen->_supports_automatic_mipmap_generation = false;

  reset_render_states();

  _max_vertices_per_array = d3d_caps.MaxVertexIndex;
  _max_vertices_per_primitive = d3d_caps.MaxPrimitiveCount;

  _max_texture_stages = d3d_caps.MaxSimultaneousTextures;

  _max_texture_dimension = min(d3d_caps.MaxTextureWidth, d3d_caps.MaxTextureHeight);

  _supports_tex_non_pow2 = !(d3d_caps.TextureCaps & D3DPTEXTURECAPS_POW2);

  _supports_texture_combine = ((d3d_caps.TextureOpCaps & D3DTEXOPCAPS_LERP) != 0);
  _supports_texture_saved_result = ((d3d_caps.PrimitiveMiscCaps & D3DPMISCCAPS_TSSARGTEMP) != 0);
  _supports_texture_constant_color = ((d3d_caps.PrimitiveMiscCaps & D3DPMISCCAPS_PERSTAGECONSTANT) != 0);
  _supports_texture_dot3 = true;

  if (_supports_texture_constant_color) {
    _constant_color_operand = D3DTA_CONSTANT;
  } else {
    _constant_color_operand = D3DTA_TFACTOR;
  }

  _screen->_managed_textures = _gsg_managed_textures;
  _screen->_managed_vertex_buffers = _gsg_managed_vertex_buffers;
  _screen->_managed_index_buffers = _gsg_managed_index_buffers;

  UINT available_texture_memory;

  available_texture_memory = _d3d_device->GetAvailableTextureMem ( );
  if (dxgsg9_cat.is_debug()) {
    dxgsg9_cat.debug() << "*** GetAvailableTextureMem = " <<  available_texture_memory << "\n";
  }
  _available_texture_memory = available_texture_memory;

  // check for render to texture support
  D3DDEVICE_CREATION_PARAMETERS creation_parameters;

  _supports_render_texture = false;
  _screen->_render_to_texture_d3d_format = D3DFMT_UNKNOWN;
  _screen->_framebuffer_d3d_format = D3DFMT_UNKNOWN;

  #define TOTAL_RENDER_TO_TEXTURE_FORMATS 3

  D3DFORMAT render_to_texture_formats [TOTAL_RENDER_TO_TEXTURE_FORMATS] =
  {
    D3DFMT_A8R8G8B8,  // check for this format first
    D3DFMT_X8R8G8B8,
    D3DFMT_UNKNOWN,   // place holder for _screen->_display_mode.Format
  };

  render_to_texture_formats [TOTAL_RENDER_TO_TEXTURE_FORMATS - 1] = _screen->_display_mode.Format;

  hr = _d3d_device->GetCreationParameters (&creation_parameters);
  if (SUCCEEDED (hr)) {
    _screen->_framebuffer_d3d_format = _screen->_display_mode.Format;

    int index;
    for (index = 0; index < TOTAL_RENDER_TO_TEXTURE_FORMATS; index++) {
      hr = _screen->_d3d9->CheckDeviceFormat (
          creation_parameters.AdapterOrdinal,
          creation_parameters.DeviceType,
          _screen->_display_mode.Format,
          D3DUSAGE_RENDERTARGET,
          D3DRTYPE_TEXTURE,
          render_to_texture_formats [index]);
      if (SUCCEEDED (hr)) {
        _screen->_render_to_texture_d3d_format = render_to_texture_formats [index];
        _supports_render_texture = true;
      }
      if (_supports_render_texture) {
        break;
      }
    }
  }
  if (dxgsg9_cat.is_debug()) {
    dxgsg9_cat.debug() << "Render to Texture Support = " << _supports_render_texture << "\n";
  }

  // override default config setting since it is really supported or not ???
  // support_render_texture = _supports_render_texture;

  _supports_3d_texture = ((d3d_caps.TextureCaps & D3DPTEXTURECAPS_VOLUMEMAP) != 0);
  if (_supports_3d_texture) {
    _max_3d_texture_dimension = d3d_caps.MaxVolumeExtent;
  }
  _supports_cube_map = ((d3d_caps.TextureCaps & D3DPTEXTURECAPS_CUBEMAP) != 0);
  if (_supports_cube_map) {
    _max_cube_map_dimension = _max_texture_dimension;
  }

  _max_lights = (int)d3d_caps.MaxActiveLights;
  _max_clip_planes = (int)d3d_caps.MaxUserClipPlanes;
  _max_vertex_transforms = d3d_caps.MaxVertexBlendMatrices;
  _max_vertex_transform_indices = d3d_caps.MaxVertexBlendMatrixIndex;

  set_render_state(D3DRS_AMBIENT, 0x0);

  _clip_plane_bits = 0;
  set_render_state(D3DRS_CLIPPLANEENABLE , 0x0);

  set_render_state(D3DRS_CLIPPING, true);

  set_render_state(D3DRS_SHADEMODE, D3DSHADE_GOURAUD);

  set_render_state(D3DRS_ZWRITEENABLE, TRUE);

/* ***** DX9 ??? D3DRS_EDGEANTIALIAS NOT IN DX9 */
// set_render_state(D3DRS_EDGEANTIALIAS, false);

  set_render_state(D3DRS_ZENABLE, D3DZB_FALSE);

  set_render_state(D3DRS_ALPHABLENDENABLE, FALSE);

  set_render_state(D3DRS_FOGENABLE, FALSE);

  _has_scene_graph_color = false;

  _last_testcooplevel_result = D3D_OK;

  if (dxgsg9_cat.is_debug()) {
    dxgsg9_cat.debug() << "Supported texture formats:\n";
  }

  for(int i = 0; i < MAX_POSSIBLE_TEXFMTS; i++) {
    // look for all possible DX9 texture fmts
    D3DFORMAT_FLAG fmtflag = D3DFORMAT_FLAG(1 << i);
    hr = _screen->_d3d9->CheckDeviceFormat(_screen->_card_id, D3DDEVTYPE_HAL, _screen->_display_mode.Format,
                                          0x0, D3DRTYPE_TEXTURE, g_D3DFORMATmap[fmtflag]);
    if (SUCCEEDED(hr)) {
      if (dxgsg9_cat.is_debug()) {
        dxgsg9_cat.debug() << "  " << D3DFormatStr(g_D3DFORMATmap[fmtflag]) << "\n";
      }
      _screen->_supported_tex_formats_mask |= fmtflag;
    }
  }

  _supports_depth_stencil = ((_screen->_supported_tex_formats_mask & D24S8_FLAG) != 0);
  _supports_depth_texture = _supports_depth_stencil ||
    (_screen->_supported_tex_formats_mask & D16_FLAG) != 0 ||
    (_screen->_supported_tex_formats_mask & D32_FLAG) != 0 ||
    (_screen->_supported_tex_formats_mask & D24X8_FLAG) != 0;

  // In DirectX 9, all built-in depth formats use shadow map filtering.  Some
  // drivers (GeForce 8000+, Radeon HD 4000+, Intel G45+) expose a FourCC
  // format called "INTZ" that allows access to the actual depth.  We don't
  // have a flag to indicate this, though.
  _supports_shadow_filter = _supports_depth_texture;

  // check if compressed textures are supported
  #define CHECK_COMPRESSED_FMT(mode, fmt) \
  if (_screen->_supported_tex_formats_mask & fmt##_FLAG) {\
    if (dxgsg9_cat.is_debug()) {\
      dxgsg9_cat.debug() << "Compressed texture format " << #fmt << " supported\n";\
    }\
    _supports_compressed_texture = true;\
    _compressed_texture_formats.set_bit(Texture::mode);\
  }

  if (_screen->_intel_compressed_texture_bug) {
    dxgsg9_cat.info()
      << "Buggy Intel driver detected; disabling compressed textures.\n";
    _screen->_supported_tex_formats_mask &=
      ~(DXT1_FLAG | DXT2_FLAG | DXT3_FLAG | DXT4_FLAG | DXT5_FLAG);

  } else {
    // Check for available compressed formats normally.
    CHECK_COMPRESSED_FMT(CM_dxt1, DXT1);
    CHECK_COMPRESSED_FMT(CM_dxt2, DXT2);
    CHECK_COMPRESSED_FMT(CM_dxt3, DXT3);
    CHECK_COMPRESSED_FMT(CM_dxt4, DXT4);
    CHECK_COMPRESSED_FMT(CM_dxt5, DXT5);
    CHECK_COMPRESSED_FMT(CM_rgtc, ATI1);
    CHECK_COMPRESSED_FMT(CM_rgtc, ATI2);
  }

  #undef CHECK_COMPRESSED_FMT

  _screen->_supports_rgba16f_texture_format = false;
  hr = _screen->_d3d9->CheckDeviceFormat(_screen->_card_id, D3DDEVTYPE_HAL, _screen->_display_mode.Format, 0x0, D3DRTYPE_TEXTURE, D3DFMT_A16B16G16R16F);
  if (SUCCEEDED(hr)){
    _screen->_supports_rgba16f_texture_format = true;
  }
  _screen->_supports_rgba32_texture_format = false;
  hr = _screen->_d3d9->CheckDeviceFormat(_screen->_card_id, D3DDEVTYPE_HAL, _screen->_display_mode.Format, 0x0, D3DRTYPE_TEXTURE, D3DFMT_A32B32G32R32F);
  if (SUCCEEDED(hr)){
    _screen->_supports_rgba32_texture_format = true;
  }

  // s3 virge drivers sometimes give crap values for these
  if (_screen->_d3dcaps.MaxTextureWidth == 0)
    _screen->_d3dcaps.MaxTextureWidth = 256;

  if (_screen->_d3dcaps.MaxTextureHeight == 0)
    _screen->_d3dcaps.MaxTextureHeight = 256;

  if (_screen->_d3dcaps.RasterCaps & D3DPRASTERCAPS_FOGTABLE) {
    // Watch out for drivers that emulate per-pixel fog with per-vertex fog
    // (Riva128, Matrox Millen G200).  Some of these require gouraud-shading
    // to be set to work, as if you were using vertex fog
    _do_fog_type = PerPixelFog;
  } else {
    // every card is going to have vertex fog, since it's implemented in d3d
    // runtime.
    nassertv((_screen->_d3dcaps.RasterCaps & D3DPRASTERCAPS_FOGVERTEX) != 0);

    // vertex fog may look crappy if you have large polygons in the foreground
    // and they get clipped, so you may want to disable it

    if (dx_no_vertex_fog) {
      _do_fog_type = None;
    } else {
      _do_fog_type = PerVertexFog;

      // range-based fog only works with vertex fog in dx78
      if (dx_use_rangebased_fog && (_screen->_d3dcaps.RasterCaps & D3DPRASTERCAPS_FOGRANGE)) {
        set_render_state(D3DRS_RANGEFOGENABLE, true);
      }
    }
  }

  _screen->_can_direct_disable_color_writes = ((_screen->_d3dcaps.PrimitiveMiscCaps & D3DPMISCCAPS_COLORWRITEENABLE) != 0);

  // Lighting, let's turn it off initially.
  set_render_state(D3DRS_LIGHTING, false);

  // turn on dithering if the rendertarget is < 8bitscolor channel
  bool dither_enabled = ((!dx_no_dithering) && IS_16BPP_DISPLAY_FORMAT(_screen->_presentation_params.BackBufferFormat)
       && (_screen->_d3dcaps.RasterCaps & D3DPRASTERCAPS_DITHER));
  set_render_state(D3DRS_DITHERENABLE, dither_enabled);

  set_render_state(D3DRS_CLIPPING, true);

  // Stencil test is off by default
  set_render_state(D3DRS_STENCILENABLE, FALSE);
  if (_supports_two_sided_stencil) {
    set_render_state(D3DRS_TWOSIDEDSTENCILMODE, FALSE);
  }

  // Antialiasing.
/* ***** DX9 ??? D3DRS_EDGEANTIALIAS NOT IN DX9 */
// set_render_state(D3DRS_EDGEANTIALIAS, FALSE);

  _current_fill_mode = RenderModeAttrib::M_filled;
  set_render_state(D3DRS_FILLMODE, D3DFILL_SOLID);

  // must do SetTSS here because redundant states are filtered out by our code
  // based on current values above, so initial conditions must be correct
  set_texture_stage_state(0, D3DTSS_COLOROP, D3DTOP_DISABLE);  // disables texturing

  _cull_face_mode = CullFaceAttrib::M_cull_none;
  set_render_state(D3DRS_CULLMODE, D3DCULL_NONE);

  set_render_state(D3DRS_ALPHAFUNC, D3DCMP_ALWAYS);
  set_render_state(D3DRS_ALPHAREF, 255);
  set_render_state(D3DRS_ALPHATESTENABLE, FALSE);

  // this is a new DX8 state that lets you do additional operations other than
  // ADD (e.g.  subtractmaxmin) must check
  // (_screen->_d3dcaps.PrimitiveMiscCaps & D3DPMISCCAPS_BLENDOP) (yes on
  // GF2Radeon8500, no on TNT)
  set_render_state(D3DRS_BLENDOP, D3DBLENDOP_ADD);

  _current_shader = nullptr;
  _current_shader_context = nullptr;
  _texture_binding_shader = nullptr;
  _texture_binding_shader_context = nullptr;

  PRINT_REFCNT(dxgsg9, _d3d_device);

  // Now that the GSG has been initialized, make it available for
  // optimizations.
  add_gsg(this);
}

/**
 *
 */
void DXGraphicsStateGuardian9::
apply_fog(Fog *fog) {
  if (_do_fog_type == None)
    return;

  Fog::Mode panda_fogmode = fog->get_mode();
  D3DFOGMODE d3dfogmode = get_fog_mode_type(panda_fogmode);

  set_render_state((D3DRENDERSTATETYPE)_do_fog_type, d3dfogmode);

  const LColor &fog_colr = fog->get_color();
  set_render_state(D3DRS_FOGCOLOR,
                              MY_D3DRGBA(fog_colr[0], fog_colr[1], fog_colr[2], 0.0f));  // Alpha bits are not used

  // do we need to adjust fog startend values based on
  // D3DPRASTERCAPS_WFOGD3DPRASTERCAPS_ZFOG ? if not WFOG, then docs say we
  // need to adjust values to range [0, 1]

  switch (panda_fogmode) {
  case Fog::M_linear:
    {
      PN_stdfloat onset, opaque;
      fog->get_linear_range(onset, opaque);

      set_render_state(D3DRS_FOGSTART,
                                   *((LPDWORD) (&onset)));
      set_render_state(D3DRS_FOGEND,
                                   *((LPDWORD) (&opaque)));
    }
    break;
  case Fog::M_exponential:
  case Fog::M_exponential_squared:
    {
      // Exponential fog is always camera-relative.
      PN_stdfloat fog_density = fog->get_exp_density();
      set_render_state(D3DRS_FOGDENSITY,
                                   *((LPDWORD) (&fog_density)));
    }
    break;
  }
}

/**
 * Sends the indicated transform matrix to the graphics API to be applied to
 * future vertices.
 *
 * This transform is the internal_transform, already converted into the GSG's
 * internal coordinate system.
 */
void DXGraphicsStateGuardian9::
do_issue_transform() {
  const TransformState *transform = _internal_transform;
  DO_PSTATS_STUFF(_transform_state_pcollector.add_level(1));

  if (_current_shader_context) {
// _current_shader_context->issue_transform(this);
    _current_shader_context->issue_parameters(this, Shader::SSD_transform);

// ??? NO NEED TO SET THE D3D TRANSFORM VIA SetTransform SINCE THE TRANSFORM
// IS ONLY USED IN THE SHADER
    LMatrix4f mat = LCAST(float, transform->get_mat());
    const D3DMATRIX *d3d_mat = (const D3DMATRIX *)mat.get_data();
    _d3d_device->SetTransform(D3DTS_WORLD, d3d_mat);

  }
  else {
    LMatrix4f mat = LCAST(float, transform->get_mat());
    const D3DMATRIX *d3d_mat = (const D3DMATRIX *)mat.get_data();
    _d3d_device->SetTransform(D3DTS_WORLD, d3d_mat);

// DEBUG PRINT
/*
    const PN_stdfloat *data;
    data = &d3d_mat -> _11;
        dxgsg9_cat.debug ( ) << "do_issue_transform\n" <<
          data[ 0] << " " << data[ 1] << " " << data[ 2] << " " << data[ 3] << "\n" <<
          data[ 4] << " " << data[ 5] << " " << data[ 6] << " " << data[ 7] << "\n" <<
          data[ 8] << " " << data[ 9] << " " << data[10] << " " << data[11] << "\n" <<
          data[12] << " " << data[13] << " " << data[14] << " " << data[15] << "\n";
*/

  }

  _transform_stale = false;
}

/**
 *
 */
void DXGraphicsStateGuardian9::
do_issue_alpha_test() {
  if (_target_shader->get_flag(ShaderAttrib::F_subsume_alpha_test)) {
    set_render_state(D3DRS_ALPHATESTENABLE, FALSE);
  } else {
    const AlphaTestAttrib *target_alpha_test = DCAST(AlphaTestAttrib, _target_rs->get_attrib_def(AlphaTestAttrib::get_class_slot()));
    AlphaTestAttrib::PandaCompareFunc mode = target_alpha_test->get_mode();
    if (mode == AlphaTestAttrib::M_none) {
      set_render_state(D3DRS_ALPHATESTENABLE, FALSE);
    } else {
      // AlphaTestAttrib::PandaCompareFunc === D3DCMPFUNC
      set_render_state(D3DRS_ALPHAFUNC, (D3DCMPFUNC)mode);
      set_render_state(D3DRS_ALPHAREF, (UINT) (target_alpha_test->get_reference_alpha()*255.0f));  //d3d uses 0x0-0xFF, not a float
      set_render_state(D3DRS_ALPHATESTENABLE, TRUE);
    }
  }
}

/**
 *
 */
void DXGraphicsStateGuardian9::
do_issue_shader() {

  DXShaderContext9 *context = 0;
  Shader *shader = 0;
  if (_target_shader) {
    shader = (Shader *)(_target_shader->get_shader());
  }
  if (shader) {
    context = (DXShaderContext9 *)(shader->prepare_now(get_prepared_objects(), this));
  }

  if (context == 0 || (context && context -> valid (this) == false)) {
    if (_current_shader_context != 0) {
      _current_shader_context->unbind(this);
      _current_shader = 0;
      _current_shader_context = 0;
      disable_standard_texture_bindings();
    }
    return;
  }

  if (context != _current_shader_context) {
    // Use a completely different shader than before.  Unbind old shader, bind
    // the new one.
    if (_current_shader_context != 0) {
      _current_shader_context->unbind(this);
      _current_shader_context = 0;
      _current_shader = 0;
      disable_standard_texture_bindings();
    }
    if (context != 0) {
      context->bind(this);
      _current_shader = shader;
      _current_shader_context = context;
    }
  } else {
    // Use the same shader as before, but with new input arguments.
    context->issue_parameters(this, Shader::SSD_shaderinputs);
  }
}

/**
 *
 */
void DXGraphicsStateGuardian9::
do_issue_render_mode() {
  const RenderModeAttrib *target_render_mode;
  _target_rs->get_attrib_def(target_render_mode);
  RenderModeAttrib::Mode mode = target_render_mode->get_mode();

  switch (mode) {
  case RenderModeAttrib::M_unchanged:
  case RenderModeAttrib::M_filled:
  case RenderModeAttrib::M_filled_flat:
    set_render_state(D3DRS_FILLMODE, D3DFILL_SOLID);
    break;

  case RenderModeAttrib::M_wireframe:
    set_render_state(D3DRS_FILLMODE, D3DFILL_WIREFRAME);
    break;

  case RenderModeAttrib::M_point:
    set_render_state(D3DRS_FILLMODE, D3DFILL_POINT);
    break;

  default:
    dxgsg9_cat.error()
      << "Unknown render mode " << (int)mode << endl;
  }

  // This might also specify the point size.
  PN_stdfloat point_size = target_render_mode->get_thickness();
  set_render_state(D3DRS_POINTSIZE, *((DWORD*)&point_size));

  if (target_render_mode->get_perspective()) {
    set_render_state(D3DRS_POINTSCALEENABLE, TRUE);

    LVector3 height(0.0f, point_size, 1.0f);
    height = height * _projection_mat->get_mat();
    PN_stdfloat s = height[1] / point_size;

    PN_stdfloat zero = 0.0f;
    PN_stdfloat one_over_s2 = 1.0f / (s * s);
    set_render_state(D3DRS_POINTSCALE_A, *((DWORD*)&zero));
    set_render_state(D3DRS_POINTSCALE_B, *((DWORD*)&zero));
    set_render_state(D3DRS_POINTSCALE_C, *((DWORD*)&one_over_s2));

  } else {
    set_render_state(D3DRS_POINTSCALEENABLE, FALSE);
  }

  _current_fill_mode = mode;
}

/**
 *
 */
void DXGraphicsStateGuardian9::
do_issue_rescale_normal() {
  RescaleNormalAttrib::Mode mode = RescaleNormalAttrib::M_none;

  const RescaleNormalAttrib *target_rescale_normal;
  if (_target_rs->get_attrib(target_rescale_normal)) {
    mode = target_rescale_normal->get_mode();
  }

  switch (mode) {
  case RescaleNormalAttrib::M_none:
    set_render_state(D3DRS_NORMALIZENORMALS, false);
    break;

  case RescaleNormalAttrib::M_rescale:
  case RescaleNormalAttrib::M_normalize:
    set_render_state(D3DRS_NORMALIZENORMALS, true);
    break;

  default:
    dxgsg9_cat.error()
      << "Unknown rescale_normal mode " << (int)mode << endl;
  }
}

/**
 *
 */
void DXGraphicsStateGuardian9::
do_issue_depth_test() {
  const DepthTestAttrib *target_depth_test = DCAST(DepthTestAttrib, _target_rs->get_attrib_def(DepthTestAttrib::get_class_slot()));
  DepthTestAttrib::PandaCompareFunc mode = target_depth_test->get_mode();
  if (mode == DepthTestAttrib::M_none) {
    set_render_state(D3DRS_ZENABLE, D3DZB_FALSE);
  } else {
    set_render_state(D3DRS_ZENABLE, D3DZB_TRUE);
    set_render_state(D3DRS_ZFUNC, (D3DCMPFUNC) mode);
  }
}

/**
 *
 */
void DXGraphicsStateGuardian9::
do_issue_depth_write() {
  const DepthWriteAttrib *target_depth_write = DCAST(DepthWriteAttrib, _target_rs->get_attrib_def(DepthWriteAttrib::get_class_slot()));
  DepthWriteAttrib::Mode mode = target_depth_write->get_mode();
  if (mode == DepthWriteAttrib::M_on) {
    set_render_state(D3DRS_ZWRITEENABLE, TRUE);
  } else {
    set_render_state(D3DRS_ZWRITEENABLE, FALSE);
  }
}

/**
 *
 */
void DXGraphicsStateGuardian9::
do_issue_cull_face() {
  const CullFaceAttrib *target_cull_face = DCAST(CullFaceAttrib, _target_rs->get_attrib_def(CullFaceAttrib::get_class_slot()));
  _cull_face_mode = target_cull_face->get_effective_mode();

  switch (_cull_face_mode) {
  case CullFaceAttrib::M_cull_none:
    set_render_state(D3DRS_CULLMODE, D3DCULL_NONE);

// printf ("------------------- D3DCULL_NONE\n");

    break;
  case CullFaceAttrib::M_cull_clockwise:
    set_render_state(D3DRS_CULLMODE, D3DCULL_CW);

// printf ("------------------- D3DCULL_CW -- CLOCKWISE \n");

    break;
  case CullFaceAttrib::M_cull_counter_clockwise:
    set_render_state(D3DRS_CULLMODE, D3DCULL_CCW);

// printf ("------------------- D3DCULL_CCW\n");

    break;
  default:
    dxgsg9_cat.error()
      << "invalid cull face mode " << (int)_cull_face_mode << endl;
    break;
  }
}

/**
 *
 */
void DXGraphicsStateGuardian9::
do_issue_fog() {
  const FogAttrib *target_fog = DCAST(FogAttrib, _target_rs->get_attrib_def(FogAttrib::get_class_slot()));
  if (!target_fog->is_off()) {
    set_render_state(D3DRS_FOGENABLE, TRUE);
    Fog *fog = target_fog->get_fog();
    nassertv(fog != nullptr);
    apply_fog(fog);
  } else {
    set_render_state(D3DRS_FOGENABLE, FALSE);
  }
}

/**
 *
 */
void DXGraphicsStateGuardian9::
do_issue_depth_offset() {
  const DepthOffsetAttrib *target_depth_offset = DCAST(DepthOffsetAttrib, _target_rs->get_attrib_def(DepthOffsetAttrib::get_class_slot()));
  int offset = target_depth_offset->get_offset();

  if (_supports_depth_bias && !dx_broken_depth_bias) {
    set_render_state(D3DRS_DEPTHBIAS, offset);
    set_render_state(D3DRS_SLOPESCALEDEPTHBIAS, offset);

  } else {
    // DirectX depth bias isn't directly supported by the driver.  Cheese a
    // depth bias effect by sliding the viewport backward a bit.
    static const PN_stdfloat bias_scale = dx_depth_bias_scale;
    D3DVIEWPORT9 vp = _current_viewport;
    vp.MinZ -= bias_scale * offset;
    vp.MaxZ -= bias_scale * offset;
    _d3d_device->SetViewport(&vp);
  }
}

/**
 *
 */
void DXGraphicsStateGuardian9::
do_issue_shade_model() {
  const ShadeModelAttrib *target_shade_model = DCAST(ShadeModelAttrib, _target_rs->get_attrib_def(ShadeModelAttrib::get_class_slot()));
  switch (target_shade_model->get_mode()) {
  case ShadeModelAttrib::M_smooth:
    set_render_state(D3DRS_SHADEMODE, D3DSHADE_GOURAUD);
    break;

  case ShadeModelAttrib::M_flat:
    set_render_state(D3DRS_SHADEMODE, D3DSHADE_FLAT);
    break;
  }
}

/**
 * Simultaneously resets the render state and the transform state.
 *
 * This transform specified is the "internal" net transform, already converted
 * into the GSG's internal coordinate space by composing it to
 * get_cs_transform().  (Previously, this used to be the "external" net
 * transform, with the assumption that that GSG would convert it internally,
 * but that is no longer the case.)
 *
 * Special case: if (state==NULL), then the target state is already stored in
 * _target.
 */
void DXGraphicsStateGuardian9::
set_state_and_transform(const RenderState *target,
                        const TransformState *transform) {
#ifndef NDEBUG
  if (gsg_cat.is_spam()) {
    gsg_cat.spam() << "Setting GSG state to " << (void *)target << ":\n";
    target->write(gsg_cat.spam(false), 2);
  }
#endif
  _state_pcollector.add_level(1);
  PStatTimer timer1(_draw_set_state_pcollector);

  if (transform != _internal_transform) {
    // PStatTimer timer(_draw_set_state_transform_pcollector);
    _state_pcollector.add_level(1);
    _internal_transform = transform;
    do_issue_transform();
  }

  if (target == _state_rs && (_state_mask | _inv_state_mask).is_all_on()) {
    return;
  }
  _target_rs = target;

  int shader_deps = 0;
  determine_target_shader();

  int alpha_test_slot = AlphaTestAttrib::get_class_slot();
  if (_target_rs->get_attrib(alpha_test_slot) != _state_rs->get_attrib(alpha_test_slot) ||
      !_state_mask.get_bit(alpha_test_slot)) {
    // PStatTimer timer(_draw_set_state_alpha_test_pcollector);
    do_issue_alpha_test();
    _state_mask.set_bit(alpha_test_slot);
  }

  int clip_plane_slot = ClipPlaneAttrib::get_class_slot();
  if (_target_rs->get_attrib(clip_plane_slot) != _state_rs->get_attrib(clip_plane_slot) ||
      !_state_mask.get_bit(clip_plane_slot)) {
    // PStatTimer timer(_draw_set_state_clip_plane_pcollector);
    do_issue_clip_plane();
    _state_mask.set_bit(clip_plane_slot);
  }

  int color_slot = ColorAttrib::get_class_slot();
  int color_scale_slot = ColorScaleAttrib::get_class_slot();
  if (_target_rs->get_attrib(color_slot) != _state_rs->get_attrib(color_slot) ||
      _target_rs->get_attrib(color_scale_slot) != _state_rs->get_attrib(color_scale_slot) ||
      !_state_mask.get_bit(color_slot) ||
      !_state_mask.get_bit(color_scale_slot)) {
    // PStatTimer timer(_draw_set_state_color_pcollector);
    do_issue_color();
    do_issue_color_scale();
    _state_mask.set_bit(color_slot);
    _state_mask.set_bit(color_scale_slot);
    shader_deps |= Shader::SSD_color | Shader::SSD_colorscale;
  }

  int cull_face_slot = CullFaceAttrib::get_class_slot();
  if (_target_rs->get_attrib(cull_face_slot) != _state_rs->get_attrib(cull_face_slot) ||
      !_state_mask.get_bit(cull_face_slot)) {
    // PStatTimer timer(_draw_set_state_cull_face_pcollector);
    do_issue_cull_face();
    _state_mask.set_bit(cull_face_slot);
  }

  int depth_offset_slot = DepthOffsetAttrib::get_class_slot();
  if (_target_rs->get_attrib(depth_offset_slot) != _state_rs->get_attrib(depth_offset_slot) ||
      !_state_mask.get_bit(depth_offset_slot)) {
    // PStatTimer timer(_draw_set_state_depth_offset_pcollector);
    do_issue_depth_offset();
    _state_mask.set_bit(depth_offset_slot);
  }

  int depth_test_slot = DepthTestAttrib::get_class_slot();
  if (_target_rs->get_attrib(depth_test_slot) != _state_rs->get_attrib(depth_test_slot) ||
      !_state_mask.get_bit(depth_test_slot)) {
    // PStatTimer timer(_draw_set_state_depth_test_pcollector);
    do_issue_depth_test();
    _state_mask.set_bit(depth_test_slot);
  }

  int depth_write_slot = DepthWriteAttrib::get_class_slot();
  if (_target_rs->get_attrib(depth_write_slot) != _state_rs->get_attrib(depth_write_slot) ||
      !_state_mask.get_bit(depth_write_slot)) {
    // PStatTimer timer(_draw_set_state_depth_write_pcollector);
    do_issue_depth_write();
    _state_mask.set_bit(depth_write_slot);
  }

  int render_mode_slot = RenderModeAttrib::get_class_slot();
  if (_target_rs->get_attrib(render_mode_slot) != _state_rs->get_attrib(render_mode_slot) ||
      !_state_mask.get_bit(render_mode_slot)) {
    // PStatTimer timer(_draw_set_state_render_mode_pcollector);
    do_issue_render_mode();
    _state_mask.set_bit(render_mode_slot);
    shader_deps |= Shader::SSD_render_mode;
  }

  int rescale_normal_slot = RescaleNormalAttrib::get_class_slot();
  if (_target_rs->get_attrib(rescale_normal_slot) != _state_rs->get_attrib(rescale_normal_slot) ||
      !_state_mask.get_bit(rescale_normal_slot)) {
    // PStatTimer timer(_draw_set_state_rescale_normal_pcollector);
    do_issue_rescale_normal();
    _state_mask.set_bit(rescale_normal_slot);
  }

  int shade_model_slot = ShadeModelAttrib::get_class_slot();
  if (_target_rs->get_attrib(shade_model_slot) != _state_rs->get_attrib(shade_model_slot) ||
      !_state_mask.get_bit(shade_model_slot)) {
    // PStatTimer timer(_draw_set_state_shade_model_pcollector);
    do_issue_shade_model();
    _state_mask.set_bit(shade_model_slot);
  }

  int transparency_slot = TransparencyAttrib::get_class_slot();
  int color_write_slot = ColorWriteAttrib::get_class_slot();
  int color_blend_slot = ColorBlendAttrib::get_class_slot();
  if (_target_rs->get_attrib(transparency_slot) != _state_rs->get_attrib(transparency_slot) ||
      _target_rs->get_attrib(color_write_slot) != _state_rs->get_attrib(color_write_slot) ||
      _target_rs->get_attrib(color_blend_slot) != _state_rs->get_attrib(color_blend_slot) ||
      !_state_mask.get_bit(transparency_slot) ||
      !_state_mask.get_bit(color_write_slot) ||
      !_state_mask.get_bit(color_blend_slot) ||
      (_target_shader->get_flag(ShaderAttrib::F_disable_alpha_write) !=
       _state_shader->get_flag(ShaderAttrib::F_disable_alpha_write))) {
    // PStatTimer timer(_draw_set_state_blending_pcollector);
    do_issue_blending();
    _state_mask.set_bit(transparency_slot);
    _state_mask.set_bit(color_write_slot);
    _state_mask.set_bit(color_blend_slot);
  }

  int shader_slot = ShaderAttrib::get_class_slot();
  if (_target_shader != _state_shader ||
      !_state_mask.get_bit(shader_slot)) {
    // PStatTimer timer(_draw_set_state_shader_pcollector);
    do_issue_shader();
    _state_shader = _target_shader;
    _state_mask.clear_bit(TextureAttrib::get_class_slot());
    _state_mask.set_bit(shader_slot);
  }

  int texture_slot = TextureAttrib::get_class_slot();
  int tex_matrix_slot = TexMatrixAttrib::get_class_slot();
  int tex_gen_slot = TexGenAttrib::get_class_slot();
  if (_target_rs->get_attrib(texture_slot) != _state_rs->get_attrib(texture_slot) ||
      _target_rs->get_attrib(tex_matrix_slot) != _state_rs->get_attrib(tex_matrix_slot) ||
      _target_rs->get_attrib(tex_gen_slot) != _state_rs->get_attrib(tex_gen_slot) ||
      !_state_mask.get_bit(texture_slot) ||
      !_state_mask.get_bit(tex_matrix_slot) ||
      !_state_mask.get_bit(tex_gen_slot)) {
    // PStatTimer timer(_draw_set_state_texture_pcollector);
    determine_target_texture();
    do_issue_texture();

    _state_texture = _target_texture;
    _state_mask.set_bit(texture_slot);
    _state_mask.set_bit(tex_matrix_slot);
    _state_mask.set_bit(tex_gen_slot);
    shader_deps |= Shader::SSD_tex_matrix | Shader::SSD_tex_gen;
  }

<<<<<<< HEAD
=======
  int material_slot = MaterialAttrib::get_class_slot();
  if (_target_rs->get_attrib(material_slot) != _state_rs->get_attrib(material_slot) ||
      !_state_mask.get_bit(material_slot)) {
    // PStatTimer timer(_draw_set_state_material_pcollector);
    do_issue_material();
    _state_mask.set_bit(material_slot);
    shader_deps |= Shader::SSD_material;
  }

>>>>>>> 83aae90e
  int light_slot = LightAttrib::get_class_slot();
  if (_target_rs->get_attrib(light_slot) != _state_rs->get_attrib(light_slot) ||
      !_state_mask.get_bit(light_slot)) {
    // PStatTimer timer(_draw_set_state_light_pcollector);
    do_issue_light();
    _state_mask.set_bit(light_slot);
  }

  int stencil_slot = StencilAttrib::get_class_slot();
  if (_target_rs->get_attrib(stencil_slot) != _state_rs->get_attrib(stencil_slot) ||
      !_state_mask.get_bit(stencil_slot)) {
    // PStatTimer timer(_draw_set_state_stencil_pcollector);
    do_issue_stencil();
    _state_mask.set_bit(stencil_slot);
  }

  int fog_slot = FogAttrib::get_class_slot();
  if (_target_rs->get_attrib(fog_slot) != _state_rs->get_attrib(fog_slot) ||
      !_state_mask.get_bit(fog_slot)) {
    // PStatTimer timer(_draw_set_state_fog_pcollector);
    do_issue_fog();
    _state_mask.set_bit(fog_slot);
    shader_deps |= Shader::SSD_fog;
  }

  int scissor_slot = ScissorAttrib::get_class_slot();
  if (_target_rs->get_attrib(scissor_slot) != _state_rs->get_attrib(scissor_slot) ||
      !_state_mask.get_bit(scissor_slot)) {
    // PStatTimer timer(_draw_set_state_scissor_pcollector);
    do_issue_scissor();
    _state_mask.set_bit(scissor_slot);
  }

  if (_current_shader_context != nullptr && shader_deps != 0) {
    _current_shader_context->issue_parameters(this, shader_deps);
  }

  _state_rs = _target_rs;
}

/**
 * Called the first time a particular light has been bound to a given id
 * within a frame, this should set up the associated hardware light with the
 * light's properties.
 */
void DXGraphicsStateGuardian9::
bind_light(PointLight *light_obj, const NodePath &light, int light_id) {
  // Get the light in "world coordinates" (actually, view coordinates).  This
  // means the light in the coordinate space of the camera, converted to DX's
  // coordinate system.
  CPT(TransformState) transform = light.get_transform(_scene_setup->get_camera_path());
  const LMatrix4 &light_mat = transform->get_mat();
  LMatrix4 rel_mat = light_mat * LMatrix4::convert_mat(CS_yup_left, CS_default);
  LPoint3f pos = LCAST(float, light_obj->get_point() * rel_mat);

  D3DCOLORVALUE black;
  black.r = black.g = black.b = black.a = 0.0f;
  D3DLIGHT9 alight;
  alight.Type =  D3DLIGHT_POINT;
  alight.Diffuse  = get_light_color(light_obj);
  alight.Ambient  =  black ;
  alight.Specular = alight.Diffuse;

  // Position needs to specify x, y, z, and w w == 1 implies non-infinite
  // position
  alight.Position = *(D3DVECTOR *)pos.get_data();

  alight.Range =  __D3DLIGHT_RANGE_MAX;
  alight.Falloff =  1.0f;

  alight.Attenuation0 = 0.0;
  alight.Attenuation1 = 0.0;
  alight.Attenuation2 = light_obj->get_falloff();

  HRESULT hr = _d3d_device->SetLight(light_id, &alight);
  if (FAILED(hr)) {
    wdxdisplay9_cat.warning()
      << "Could not set light properties for " << light
      << " to id " << light_id << ": " << D3DERRORSTRING(hr) << "\n";
  }
}

/**
 * Called the first time a particular light has been bound to a given id
 * within a frame, this should set up the associated hardware light with the
 * light's properties.
 */
void DXGraphicsStateGuardian9::
bind_light(DirectionalLight *light_obj, const NodePath &light, int light_id) {
  static PStatCollector _draw_set_state_light_bind_directional_pcollector("Draw:Set State:Light:Bind:Directional");
  // PStatTimer timer(_draw_set_state_light_bind_directional_pcollector);

  std::pair<DirectionalLights::iterator, bool> lookup = _dlights.insert(DirectionalLights::value_type(light, D3DLIGHT9()));
  D3DLIGHT9 &fdata = (*lookup.first).second;
  if (lookup.second) {
    // Get the light in "world coordinates" (actually, view coordinates).
    // This means the light in the coordinate space of the camera, converted
    // to DX's coordinate system.
    CPT(TransformState) transform = light.get_transform(_scene_setup->get_camera_path());
    const LMatrix4 &light_mat = transform->get_mat();
    LMatrix4 rel_mat = light_mat * LMatrix4::convert_mat(CS_yup_left, CS_default);
    LVector3f dir = LCAST(float, light_obj->get_direction() * rel_mat);

    D3DCOLORVALUE black;
    black.r = black.g = black.b = black.a = 0.0f;

    ZeroMemory(&fdata, sizeof(D3DLIGHT9));

    fdata.Type =  D3DLIGHT_DIRECTIONAL;
    fdata.Ambient  =  black ;
    fdata.Specular = black;

    fdata.Direction = *(D3DVECTOR *)dir.get_data();

    fdata.Range =  __D3DLIGHT_RANGE_MAX;
    fdata.Falloff =  1.0f;

    fdata.Attenuation0 = 1.0f;       // constant
    fdata.Attenuation1 = 0.0f;       // linear
    fdata.Attenuation2 = 0.0f;       // quadratic
  }

  // We have to reset the Diffuse color at each call, because it might have
  // changed independently of the light object itself (due to
  // color_scale_via_lighting being in effect).
  fdata.Diffuse  = get_light_color(light_obj);

  HRESULT hr = _d3d_device->SetLight(light_id, &fdata);
  if (FAILED(hr)) {
    wdxdisplay9_cat.warning()
      << "Could not set light properties for " << light
      << " to id " << light_id << ": " << D3DERRORSTRING(hr) << "\n";
  }
}

/**
 * Called the first time a particular light has been bound to a given id
 * within a frame, this should set up the associated hardware light with the
 * light's properties.
 */
void DXGraphicsStateGuardian9::
bind_light(Spotlight *light_obj, const NodePath &light, int light_id) {
  Lens *lens = light_obj->get_lens();
  nassertv(lens != nullptr);

  // Get the light in "world coordinates" (actually, view coordinates).  This
  // means the light in the coordinate space of the camera, converted to DX's
  // coordinate system.
  CPT(TransformState) transform = light.get_transform(_scene_setup->get_camera_path());
  const LMatrix4 &light_mat = transform->get_mat();
  LMatrix4 rel_mat = light_mat * LMatrix4::convert_mat(CS_yup_left, CS_default);
  LPoint3f pos = LCAST(float, lens->get_nodal_point() * rel_mat);
  LVector3f dir = LCAST(float, lens->get_view_vector() * rel_mat);

  D3DCOLORVALUE black;
  black.r = black.g = black.b = black.a = 0.0f;

  D3DLIGHT9  alight;
  ZeroMemory(&alight, sizeof(D3DLIGHT9));

  alight.Type =  D3DLIGHT_SPOT;
  alight.Ambient  =  black ;
  alight.Diffuse  = get_light_color(light_obj);
  alight.Specular = alight.Diffuse;

  alight.Position = *(D3DVECTOR *)pos.get_data();

  alight.Direction = *(D3DVECTOR *)dir.get_data();

  alight.Range =  __D3DLIGHT_RANGE_MAX;

  // I determined this formular empirically.  It seems to mostly approximate
  // the OpenGL spotlight equation, for a reasonable range of values for FOV.
  PN_stdfloat fov = lens->get_hfov();
  alight.Falloff =  light_obj->get_exponent() * (fov * fov * fov) / 1620000.0f;

  alight.Theta =  0.0f;
  alight.Phi = deg_2_rad(fov);

  alight.Attenuation0 = 0.0;
  alight.Attenuation1 = 0.0;
  alight.Attenuation2 = light_obj->get_falloff();

  HRESULT hr = _d3d_device->SetLight(light_id, &alight);
  if (FAILED(hr)) {
    wdxdisplay9_cat.warning()
      << "Could not set light properties for " << light
      << " to id " << light_id << ": " << D3DERRORSTRING(hr) << "\n";
  }
}

/**
 * Maps from the Geom's internal numeric type symbols to DirectX's.
 */
D3DFORMAT DXGraphicsStateGuardian9::
get_index_type(Geom::NumericType numeric_type) {
  switch (numeric_type) {
  // NT_uint8 is automatically promoted to uint16.
  case Geom::NT_uint8:
  case Geom::NT_uint16:
    return D3DFMT_INDEX16;

  case Geom::NT_uint32:
    return D3DFMT_INDEX32;
  }

  dxgsg9_cat.error()
    << "Invalid index NumericType value (" << (int)numeric_type << ")\n";
  return D3DFMT_INDEX16;
}

/**
 *
 */
void DXGraphicsStateGuardian9::
do_issue_texture() {
  DO_PSTATS_STUFF(_texture_state_pcollector.add_level(1));

  if (_texture_binding_shader_context==0) {
    if (_current_shader_context==0) {
      update_standard_texture_bindings();
    } else {
      disable_standard_texture_bindings();
      _current_shader_context->update_shader_texture_bindings(nullptr,this);
    }
  } else {
    if (_current_shader_context==0) {
      _texture_binding_shader_context->disable_shader_texture_bindings(this);
      update_standard_texture_bindings();
    } else {
      _current_shader_context->
        update_shader_texture_bindings(_texture_binding_shader_context,this);
    }
  }
  _texture_binding_shader = _current_shader;
  _texture_binding_shader_context = _current_shader_context;
}

/**
 *
 */
void DXGraphicsStateGuardian9::
disable_standard_texture_bindings() {
  // Disable the texture stages that are no longer used.
  for (int i = 0; i < _num_active_texture_stages; i++) {
    HRESULT hr;

    hr = _d3d_device -> SetTexture (i, nullptr);
    if (FAILED (hr)) {
      dxgsg9_cat.error()
        << "SetTexture ("
        << i
        << ", NULL) failed "
        << D3DERRORSTRING(hr);
    }
    set_texture_stage_state(i, D3DTSS_COLOROP, D3DTOP_DISABLE);
  }

  _num_active_texture_stages = 0;
}

/**
 *
 */
void DXGraphicsStateGuardian9::
update_standard_texture_bindings() {
  DO_PSTATS_STUFF(_texture_state_pcollector.add_level(1));

  int num_stages = _target_texture->get_num_on_ff_stages();
  int num_old_stages = _max_texture_stages;
  if (_state_texture != nullptr) {
    num_old_stages = _state_texture->get_num_on_ff_stages();
  }

  nassertv(num_stages <= _max_texture_stages &&
           _num_active_texture_stages <= _max_texture_stages);

  _texture_involves_color_scale = false;

  // We have to match up the texcoord stage index to the order written out by
  // the DXGeomMunger.  This means the texcoord names are written in the order
  // indicated by the TextureAttrib.

  int si;
  for (si = 0; si < num_stages; si++) {
    TextureStage *stage = _target_texture->get_on_ff_stage(si);
    int texcoord_index = _target_texture->get_ff_tc_index(si);

    Texture *texture = _target_texture->get_on_texture(stage);
    nassertv(texture != nullptr);
    const SamplerState &sampler = _target_texture->get_on_sampler(stage);

    // We always reissue every stage in DX, just in case the texcoord index or
    // texgen mode or some other property has changed.
    int view = get_current_tex_view_offset() + stage->get_tex_view_offset();
    TextureContext *tc = texture->prepare_now(view, _prepared_objects, this);
    apply_texture(si, tc, sampler);
    set_texture_blend_mode(si, stage);

    int texcoord_dimensions = 2;

    CPT(TransformState) tex_mat = TransformState::make_identity();
    const TexMatrixAttrib *target_tex_matrix = DCAST(TexMatrixAttrib, _target_rs->get_attrib_def(TexMatrixAttrib::get_class_slot()));
    if (target_tex_matrix->has_stage(stage)) {
      tex_mat = target_tex_matrix->get_transform(stage);
    }

    // Issue the texgen mode.
    TexGenAttrib::Mode mode = _target_tex_gen->get_mode(stage);
    bool any_point_sprite = false;

    switch (mode) {
    case TexGenAttrib::M_off:
    case TexGenAttrib::M_unused2:
      set_texture_stage_state(si, D3DTSS_TEXCOORDINDEX, texcoord_index);
      break;

    case TexGenAttrib::M_eye_sphere_map:
      {
        set_texture_stage_state(si, D3DTSS_TEXCOORDINDEX,
                                texcoord_index | D3DTSS_TCI_CAMERASPACEREFLECTIONVECTOR);
        // This texture matrix, applied on top of the texcoord computed by
        // D3DTSS_TCI_CAMERASPACEREFLECTIONVECTOR, approximates the effect
        // produced by OpenGL's GL_SPHERE_MAP.
        static CPT(TransformState) sphere_map =
          TransformState::make_mat(LMatrix4(0.33, 0.0f, 0.0f, 0.0f,
                                             0.0f, 0.33, 0.0f, 0.0f,
                                             0.0f, 0.0f, 1.0f, 0.0f,
                                             0.5f, 0.5f, 0.0f, 1.0f));
        tex_mat = tex_mat->compose(sphere_map);
        texcoord_dimensions = 3;
      }
      break;

    case TexGenAttrib::M_world_cube_map:
      // To achieve world reflection vector, we must transform camera
      // coordinates to world coordinates; i.e.  apply the camera transform.
      // In the case of a vector, we should not apply the pos component of the
      // transform.
      {
        set_texture_stage_state(si, D3DTSS_TEXCOORDINDEX,
                                texcoord_index | D3DTSS_TCI_CAMERASPACEREFLECTIONVECTOR);
        texcoord_dimensions = 3;
        CPT(TransformState) camera_transform = _scene_setup->get_camera_transform()->compose(_inv_cs_transform);
        tex_mat = tex_mat->compose(camera_transform->set_pos(LVecBase3::zero()));
      }
      break;

    case TexGenAttrib::M_eye_cube_map:
      set_texture_stage_state(si, D3DTSS_TEXCOORDINDEX,
                              texcoord_index | D3DTSS_TCI_CAMERASPACEREFLECTIONVECTOR);
      tex_mat = tex_mat->compose(_inv_cs_transform);
      texcoord_dimensions = 3;
      break;

    case TexGenAttrib::M_world_normal:
      // To achieve world normal, we must transform camera coordinates to
      // world coordinates; i.e.  apply the camera transform.  In the case of
      // a normal, we should not apply the pos component of the transform.
      {
        set_texture_stage_state(si, D3DTSS_TEXCOORDINDEX,
                                texcoord_index | D3DTSS_TCI_CAMERASPACENORMAL);
        texcoord_dimensions = 3;
        CPT(TransformState) camera_transform = _scene_setup->get_camera_transform()->compose(_inv_cs_transform);
        tex_mat = tex_mat->compose(camera_transform->set_pos(LVecBase3::zero()));
      }
      break;

    case TexGenAttrib::M_eye_normal:
      set_texture_stage_state(si, D3DTSS_TEXCOORDINDEX,
                              texcoord_index | D3DTSS_TCI_CAMERASPACENORMAL);
      texcoord_dimensions = 3;
      tex_mat = tex_mat->compose(_inv_cs_transform);
      break;

    case TexGenAttrib::M_world_position:
      // To achieve world position, we must transform camera coordinates to
      // world coordinates; i.e.  apply the camera transform.
      {
        set_texture_stage_state(si, D3DTSS_TEXCOORDINDEX,
                                texcoord_index | D3DTSS_TCI_CAMERASPACEPOSITION);
        texcoord_dimensions = 3;
        CPT(TransformState) camera_transform = _scene_setup->get_camera_transform()->compose(_inv_cs_transform);
        tex_mat = tex_mat->compose(camera_transform);
      }
      break;

    case TexGenAttrib::M_eye_position:
      set_texture_stage_state(si, D3DTSS_TEXCOORDINDEX,
                              texcoord_index | D3DTSS_TCI_CAMERASPACEPOSITION);
      texcoord_dimensions = 3;
      tex_mat = tex_mat->compose(_inv_cs_transform);
      break;

    case TexGenAttrib::M_point_sprite:
      set_texture_stage_state(si, D3DTSS_TEXCOORDINDEX, texcoord_index);
      any_point_sprite = true;
      break;

    case TexGenAttrib::M_constant:
      // To generate a constant UV(w) coordinate everywhere, we use
      // CAMERASPACEPOSITION coordinates, but we construct a special matrix
      // that flattens the existing values to zero and then adds our desired
      // value.

      // The only reason we need to specify CAMERASPACEPOSITION at all,
      // instead of using whatever texture coordinates (if any) happen to be
      // on the vertices, is because we need to guarantee that there are 3-d
      // texture coordinates, because of the 3-component texture coordinate in
      // get_constant_value().
      {
        set_texture_stage_state(si, D3DTSS_TEXCOORDINDEX,
                                texcoord_index | D3DTSS_TCI_CAMERASPACEPOSITION);
        texcoord_dimensions = 3;

        const LTexCoord3 &v = _target_tex_gen->get_constant_value(stage);
        CPT(TransformState) squash =
          TransformState::make_pos_hpr_scale(v, LVecBase3::zero(),
                                             LVecBase3::zero());
        tex_mat = tex_mat->compose(squash);
      }
      break;
    }

    set_render_state(D3DRS_POINTSPRITEENABLE, any_point_sprite);

    if (!tex_mat->is_identity()) {
      if (/*tex_mat->is_2d() &&*/ texcoord_dimensions <= 2) {
        // For 2-d texture coordinates, we have to reorder the matrix.
        LMatrix4 m = tex_mat->get_mat();
        LMatrix4f mf;
        mf.set(m(0, 0), m(0, 1), m(0, 3), 0.0f,
               m(1, 0), m(1, 1), m(1, 3), 0.0f,
               m(3, 0), m(3, 1), m(3, 3), 0.0f,
               0.0f, 0.0f, 0.0f, 1.0f);
        _d3d_device->SetTransform(get_tex_mat_sym(si), (D3DMATRIX *)mf.get_data());
        set_texture_stage_state(si, D3DTSS_TEXTURETRANSFORMFLAGS,
                                D3DTTFF_COUNT2);
      } else {
        LMatrix4f mf = LCAST(float, tex_mat->get_mat());
        _d3d_device->SetTransform(get_tex_mat_sym(si), (D3DMATRIX *)mf.get_data());
        DWORD transform_flags = texcoord_dimensions;
        if (mf.get_col(3) != LVecBase4f(0.0f, 0.0f, 0.0f, 1.0f)) {
          // If we have a projected texture matrix, we also need to set
          // D3DTTFF_COUNT4.
          transform_flags = D3DTTFF_COUNT4 | D3DTTFF_PROJECTED;
        }
        set_texture_stage_state(si, D3DTSS_TEXTURETRANSFORMFLAGS,
                                transform_flags);
      }

    } else {
      set_texture_stage_state(si, D3DTSS_TEXTURETRANSFORMFLAGS,
                              D3DTTFF_DISABLE);
      // For some reason, "disabling" texture coordinate transforms doesn't
      // seem to be sufficient.  We'll load an identity matrix to underscore
      // the point.
      _d3d_device->SetTransform(get_tex_mat_sym(si), &_d3d_ident_mat);
    }
  }

  // Disable the texture stages that are no longer used.
  for (si = num_stages; si < _num_active_texture_stages; si++) {
    set_texture_stage_state(si, D3DTSS_COLOROP, D3DTOP_DISABLE);
    _d3d_device->SetTexture(si, nullptr);
  }

  // Save the count of texture stages for next time.
  _num_active_texture_stages = num_stages;
}

/**
 * Called after any of the things that might change blending state have
 * changed, this function is responsible for setting the appropriate color
 * blending mode based on the current properties.
 */
void DXGraphicsStateGuardian9::
do_issue_blending() {
  // Handle the color_write attrib.  If color_write is off, then all the other
  // blending-related stuff doesn't matter.  If the device doesn't support
  // color-write, we use blending tricks to effectively disable color write.
  const ColorWriteAttrib *target_color_write = DCAST(ColorWriteAttrib, _target_rs->get_attrib_def(ColorWriteAttrib::get_class_slot()));
  unsigned int color_channels =
    target_color_write->get_channels() & _color_write_mask;
  if (_target_shader->get_flag(ShaderAttrib::F_disable_alpha_write)) {
    color_channels &= ~(ColorWriteAttrib::C_alpha);
  }
  if (color_channels == ColorWriteAttrib::C_off) {
    if (_screen->_can_direct_disable_color_writes) {
      set_render_state(D3DRS_ALPHABLENDENABLE, FALSE);
      set_render_state(D3DRS_COLORWRITEENABLE, (DWORD)0x0);
    } else {
      set_render_state(D3DRS_ALPHABLENDENABLE, TRUE);
      set_render_state(D3DRS_SRCBLEND, D3DBLEND_ZERO);
      set_render_state(D3DRS_DESTBLEND, D3DBLEND_ONE);
    }
    return;
  } else {
    if (_screen->_can_direct_disable_color_writes) {
      set_render_state(D3DRS_COLORWRITEENABLE, color_channels);
    }
  }

  const ColorBlendAttrib *color_blend;
  _target_rs->get_attrib_def(color_blend);
  ColorBlendAttrib::Mode color_blend_mode = color_blend->get_mode();

  const TransparencyAttrib *target_transparency;
  _target_rs->get_attrib_def(target_transparency);
  TransparencyAttrib::Mode transparency_mode = target_transparency->get_mode();

  // Is there a color blend set?
  if (color_blend_mode != ColorBlendAttrib::M_none) {
    set_render_state(D3DRS_ALPHABLENDENABLE, TRUE);
    set_render_state(D3DRS_SEPARATEALPHABLENDENABLE, TRUE);
    set_render_state(D3DRS_BLENDOP, get_blend_mode(color_blend_mode));
    set_render_state(D3DRS_BLENDOPALPHA, get_blend_mode(color_blend->get_alpha_mode()));
    set_render_state(D3DRS_SRCBLEND, get_blend_func(color_blend->get_operand_a()));
    set_render_state(D3DRS_DESTBLEND, get_blend_func(color_blend->get_operand_b()));
    set_render_state(D3DRS_SRCBLENDALPHA, get_blend_func(color_blend->get_alpha_operand_a()));
    set_render_state(D3DRS_DESTBLENDALPHA, get_blend_func(color_blend->get_alpha_operand_b()));
    return;
  }

  // No color blend; is there a transparency set?
  switch (transparency_mode) {
  case TransparencyAttrib::M_none:
  case TransparencyAttrib::M_binary:
    break;

  case TransparencyAttrib::M_alpha:
  case TransparencyAttrib::M_multisample:
  case TransparencyAttrib::M_multisample_mask:
  case TransparencyAttrib::M_dual:
    set_render_state(D3DRS_ALPHABLENDENABLE, TRUE);
    if (old_alpha_blend) {
      set_render_state(D3DRS_SEPARATEALPHABLENDENABLE, FALSE);
    } else {
      set_render_state(D3DRS_SEPARATEALPHABLENDENABLE, TRUE);
      set_render_state(D3DRS_BLENDOPALPHA, D3DBLENDOP_ADD);
      set_render_state(D3DRS_SRCBLENDALPHA, D3DBLEND_ONE);
      set_render_state(D3DRS_DESTBLENDALPHA, D3DBLEND_INVSRCALPHA);
    }
    set_render_state(D3DRS_BLENDOP, D3DBLENDOP_ADD);
    set_render_state(D3DRS_SRCBLEND, D3DBLEND_SRCALPHA);
    set_render_state(D3DRS_DESTBLEND, D3DBLEND_INVSRCALPHA);
    return;

  case TransparencyAttrib::M_premultiplied_alpha:
    set_render_state(D3DRS_ALPHABLENDENABLE, TRUE);
    set_render_state(D3DRS_SEPARATEALPHABLENDENABLE, FALSE);
    set_render_state(D3DRS_BLENDOP, D3DBLENDOP_ADD);
    set_render_state(D3DRS_SRCBLEND, D3DBLEND_ONE);
    set_render_state(D3DRS_DESTBLEND, D3DBLEND_INVSRCALPHA);
    return;

  default:
    dxgsg9_cat.error()
      << "invalid transparency mode " << (int)transparency_mode << endl;
    break;
  }

  // Nothing's set, so disable blending.
  set_render_state(D3DRS_ALPHABLENDENABLE, FALSE);
}

/**
 * Called by clear_state_and_transform() to ensure that the current modelview
 * and projection matrices are properly loaded in the graphics state, after a
 * callback might have mucked them up.
 */
void DXGraphicsStateGuardian9::
reissue_transforms() {
  prepare_lens();
  do_issue_transform();
}

/**
 * Intended to be overridden by a derived class to enable or disable the use
 * of lighting overall.  This is called by issue_light() according to whether
 * any lights are in use or not.
 */
void DXGraphicsStateGuardian9::
enable_lighting(bool enable) {
  set_render_state(D3DRS_LIGHTING, (DWORD)enable);
}

/**
 * Intended to be overridden by a derived class to indicate the color of the
 * ambient light that should be in effect.  This is called by issue_light()
 * after all other lights have been enabled or disabled.
 */
void DXGraphicsStateGuardian9::
set_ambient_light(const LColor &color) {
  LColor c = color;
  c.set(c[0] * _light_color_scale[0],
        c[1] * _light_color_scale[1],
        c[2] * _light_color_scale[2],
        c[3] * _light_color_scale[3]);

  set_render_state(D3DRS_AMBIENT, LColor_to_D3DCOLOR(c));
}

/**
 * Intended to be overridden by a derived class to enable the indicated light
 * id.  A specific Light will already have been bound to this id via
 * bind_light().
 */
void DXGraphicsStateGuardian9::
enable_light(int light_id, bool enable) {
  HRESULT hr = _d3d_device->LightEnable(light_id, enable);

  if (FAILED(hr)) {
    wdxdisplay9_cat.warning()
      << "Could not enable light " << light_id << ": "
      << D3DERRORSTRING(hr) << "\n";
  }
}

/**
 * Intended to be overridden by a derived class to enable the indicated
 * clip_plane id.  A specific PlaneNode will already have been bound to this
 * id via bind_clip_plane().
 */
void DXGraphicsStateGuardian9::
enable_clip_plane(int plane_id, bool enable) {
  if (enable) {
    _clip_plane_bits |= ((DWORD)1 << plane_id);
  } else {
    _clip_plane_bits &= ~((DWORD)1 << plane_id);
  }
  set_render_state(D3DRS_CLIPPLANEENABLE, _clip_plane_bits);
}

/**
 * Called the first time a particular clip_plane has been bound to a given id
 * within a frame, this should set up the associated hardware clip_plane with
 * the clip_plane's properties.
 */
void DXGraphicsStateGuardian9::
bind_clip_plane(const NodePath &plane, int plane_id) {
  // Get the plane in "world coordinates" (actually, view coordinates).  This
  // means the plane in the coordinate space of the camera, converted to DX's
  // coordinate system.
  CPT(TransformState) transform = plane.get_transform(_scene_setup->get_camera_path());
  const LMatrix4 &plane_mat = transform->get_mat();
  LMatrix4 rel_mat = plane_mat * LMatrix4::convert_mat(CS_yup_left, CS_default);
  const PlaneNode *plane_node;
  DCAST_INTO_V(plane_node, plane.node());
  LPlanef world_plane = LCAST(float, plane_node->get_plane() * rel_mat);

  HRESULT hr = _d3d_device->SetClipPlane(plane_id, world_plane.get_data());
  if (FAILED(hr)) {
    wdxdisplay9_cat.warning()
      << "Could not set clip plane for " << plane
      << " to id " << plane_id << ": " << D3DERRORSTRING(hr) << "\n";
  }
}

/**
 * This is called by the associated GraphicsWindow when close_window() is
 * called.  It should null out the _win pointer and possibly free any open
 * resources associated with the GSG.
 */
void DXGraphicsStateGuardian9::
close_gsg() {
  GraphicsStateGuardian::close_gsg();

  if (_prepared_objects.is_null()) {
    return;
  }

  if (dxgsg9_cat.is_debug()) {
    dxgsg9_cat.debug()
      << "Closing GSG, prepared_objects count = "
      << _prepared_objects->get_ref_count() << "\n";
  }

  // Unlike in OpenGL, in DX9 it is safe to try to explicitly release any
  // textures here.  And it may even be a good idea.
  if (_prepared_objects->get_ref_count() == 1) {
    release_all();

    // Now we need to actually delete all of the objects we just released.
    Thread *current_thread = Thread::get_current_thread();
    _prepared_objects->begin_frame(this, current_thread);
    _prepared_objects->end_frame(current_thread);
  }
}

/**
 * setup for re-calling dx_init(), this is not the final exit cleanup routine
 * (see dx_cleanup)
 */
void DXGraphicsStateGuardian9::
free_d3d_device() {
  // dont want a full reset of gsg, just a state clear
  _state_rs = RenderState::make_empty();
  _state_mask.clear();

  // want gsg to pass all state settings through

  _dx_is_ready = false;

  if (_d3d_device != nullptr) {
    for(int i = 0; i < D3D_MAXTEXTURESTAGES; i++) {
      // d3d should release this stuff internally anyway, but whatever
      _d3d_device->SetTexture(i, nullptr);
    }
  }

  release_all();

  if (_d3d_device != nullptr) {
    RELEASE(_d3d_device, dxgsg9, "d3dDevice", RELEASE_DOWN_TO_ZERO);
  }

  // obviously we dont release ID3D9, just ID3DDevice9
}

/**
 * Sets up the glDrawBuffer to render into the buffer indicated by the
 * RenderBuffer object.  This only sets up the color bits; it does not affect
 * the depth, stencil, accum layers.
 */
void DXGraphicsStateGuardian9::
set_draw_buffer(const RenderBuffer &rb) {
  dxgsg9_cat.fatal() << "DX set_draw_buffer unimplemented!!!";
  return;
}

/**
 * Vestigial analog of glReadBuffer
 */
void DXGraphicsStateGuardian9::
set_read_buffer(const RenderBuffer &rb) {
  if (rb._buffer_type & RenderBuffer::T_front) {
    _cur_read_pixel_buffer = RenderBuffer::T_front;
  } else  if (rb._buffer_type & RenderBuffer::T_back) {
    _cur_read_pixel_buffer = RenderBuffer::T_back;
  } else  if (rb._buffer_type & RenderBuffer::T_aux_rgba_ALL) {
    _cur_read_pixel_buffer = RenderBuffer::T_back;
  } else {
    dxgsg9_cat.error() << "Invalid or unimplemented Argument to set_read_buffer!\n";
  }
  return;
}

/**
 * Returns the array of four floats that should be issued as the light's
 * color, as scaled by the current value of _light_color_scale, in the case of
 * color_scale_via_lighting.
 */
const D3DCOLORVALUE &DXGraphicsStateGuardian9::
get_light_color(Light *light) const {
  LColor c = light->get_color();
  static LColorf cf;
  cf.set(c[0] * _light_color_scale[0],
         c[1] * _light_color_scale[1],
         c[2] * _light_color_scale[2],
         c[3] * _light_color_scale[3]);
  return *(D3DCOLORVALUE *)cf.get_data();
}

/**
 * Maps from ColorBlendAttrib::Mode to D3DBLENDOP vaule.
 */
D3DBLENDOP DXGraphicsStateGuardian9::
get_blend_mode(ColorBlendAttrib::Mode mode) {
  switch (mode) {
  case ColorBlendAttrib::M_add:
    return D3DBLENDOP_ADD;

  case ColorBlendAttrib::M_subtract:
    return D3DBLENDOP_SUBTRACT;

  case ColorBlendAttrib::M_inv_subtract:
    return D3DBLENDOP_REVSUBTRACT;

  case ColorBlendAttrib::M_min:
    return D3DBLENDOP_MIN;

  case ColorBlendAttrib::M_max:
    return D3DBLENDOP_MAX;
  }

  dxgsg9_cat.error()
    << "Unknown color blend mode " << (int)mode << endl;
  return D3DBLENDOP_ADD;
}

/**
 * Maps from ColorBlendAttrib::Operand to D3DBLEND value.
 */
D3DBLEND DXGraphicsStateGuardian9::
get_blend_func(ColorBlendAttrib::Operand operand) {
  switch (operand) {
  case ColorBlendAttrib::O_zero:
    return D3DBLEND_ZERO;

  case ColorBlendAttrib::O_one:
    return D3DBLEND_ONE;

  case ColorBlendAttrib::O_incoming_color:
    return D3DBLEND_SRCCOLOR;

  case ColorBlendAttrib::O_one_minus_incoming_color:
    return D3DBLEND_INVSRCCOLOR;

  case ColorBlendAttrib::O_fbuffer_color:
    return D3DBLEND_DESTCOLOR;

  case ColorBlendAttrib::O_one_minus_fbuffer_color:
    return D3DBLEND_INVDESTCOLOR;

  case ColorBlendAttrib::O_incoming_alpha:
    return D3DBLEND_SRCALPHA;

  case ColorBlendAttrib::O_one_minus_incoming_alpha:
    return D3DBLEND_INVSRCALPHA;

  case ColorBlendAttrib::O_fbuffer_alpha:
    return D3DBLEND_DESTALPHA;

  case ColorBlendAttrib::O_one_minus_fbuffer_alpha:
    return D3DBLEND_INVDESTALPHA;

  case ColorBlendAttrib::O_constant_color:
    // Not supported by DX.
    return D3DBLEND_SRCCOLOR;

  case ColorBlendAttrib::O_one_minus_constant_color:
    // Not supported by DX.
    return D3DBLEND_INVSRCCOLOR;

  case ColorBlendAttrib::O_constant_alpha:
    // Not supported by DX.
    return D3DBLEND_SRCALPHA;

  case ColorBlendAttrib::O_one_minus_constant_alpha:
    // Not supported by DX.
    return D3DBLEND_INVSRCALPHA;

  case ColorBlendAttrib::O_incoming_color_saturate:
    return D3DBLEND_SRCALPHASAT;

  case ColorBlendAttrib::O_incoming1_color:
    return (D3DBLEND)16; //D3DBLEND_SRCCOLOR2;

  case ColorBlendAttrib::O_one_minus_incoming1_color:
    return (D3DBLEND)17; //D3DBLEND_INVSRCCOLOR2;

  case ColorBlendAttrib::O_incoming1_alpha:
    // Not supported by DX9.
    return (D3DBLEND)18;

  case ColorBlendAttrib::O_one_minus_incoming1_alpha:
    // Not supported by DX9.
    return (D3DBLEND)19;
  }

  dxgsg9_cat.error()
    << "Unknown color blend operand " << (int)operand << endl;
  return D3DBLEND_ZERO;
}

/**
 * Reports the DX texture manager's activity to PStats.
 */
void DXGraphicsStateGuardian9::
report_texmgr_stats() {

#ifdef DO_PSTATS
  HRESULT hr;
  hr = 0;

#ifdef TEXMGRSTATS_USES_GETAVAILVIDMEM
  DWORD dwTexTotal, dwTexFree, dwVidTotal, dwVidFree;

  if (_total_texmem_pcollector.is_active()) {
    DDSCAPS2 ddsCaps;

    ZeroMemory(&ddsCaps, sizeof(ddsCaps));

    ddsCaps.dwCaps = DDSCAPS_VIDEOMEMORY | DDSCAPS_PRIMARYSURFACE | DDSCAPS_3DDEVICE;
    if (FAILED( hr = _d3d_device->GetAvailableVidMem(&ddsCaps, &dwVidTotal, &dwVidFree))) {
      dxgsg9_cat.fatal() << "report_texmgr GetAvailableVidMem for VIDMEM failed : result = " << D3DERRORSTRING(hr);
      throw_event("panda3d-render-error");
      return;
    }

    ddsCaps.dwCaps = DDSCAPS_TEXTURE;
    if (FAILED( hr = _d3d_device->GetAvailableVidMem(&ddsCaps, &dwTexTotal, &dwTexFree))) {
      dxgsg9_cat.fatal() << "report_texmgr GetAvailableVidMem for TEXTURE failed : result = " << D3DERRORSTRING(hr);
      throw_event("panda3d-render-error");
      return;
    }
  }
#endif  // TEXMGRSTATS_USES_GETAVAILVIDMEM

  D3DDEVINFO_RESOURCEMANAGER all_resource_stats;
  ZeroMemory(&all_resource_stats, sizeof(D3DDEVINFO_RESOURCEMANAGER));

/* ***** DX9, GetInfo ( ) NOT IN DX9 */
/*
  if (!_tex_stats_retrieval_impossible) {
    hr = _d3d_device->GetInfo(D3DDEVINFOID_RESOURCEMANAGER, &all_resource_stats, sizeof(D3DDEVINFO_RESOURCEMANAGER));
    if (hr != D3D_OK) {
      if (hr == S_FALSE) {
        static int PrintedMsg = 2;
        if (PrintedMsg>0) {
          if (dxgsg9_cat.is_debug()) {
            dxgsg9_cat.debug()
              << "texstats GetInfo() requires debug DX DLLs to be installed!!\n";
          }
          ZeroMemory(&all_resource_stats, sizeof(D3DDEVINFO_RESOURCEMANAGER));
          _tex_stats_retrieval_impossible = true;
        }
      } else {
        dxgsg9_cat.error() << "GetInfo(RESOURCEMANAGER) failed to get tex stats: result = " << D3DERRORSTRING(hr);
        return;
      }
    }
  }
*/

  // Tell PStats about the state of the texture memory.

  if (_texmgrmem_total_pcollector.is_active()) {
    // report zero if no debug dlls, to signal this info is invalid
    _texmgrmem_total_pcollector.set_level(all_resource_stats.stats[D3DRTYPE_TEXTURE].TotalBytes);
    _texmgrmem_resident_pcollector.set_level(all_resource_stats.stats[D3DRTYPE_TEXTURE].WorkingSetBytes);
  }
#ifdef TEXMGRSTATS_USES_GETAVAILVIDMEM
  if (_total_texmem_pcollector.is_active()) {
    _total_texmem_pcollector.set_level(dwTexTotal);
    _used_texmem_pcollector.set_level(dwTexTotal - dwTexFree);
  }
#endif  // TEXMGRSTATS_USES_GETAVAILVIDMEM
#endif  // DO_PSTATS
}

/**
 *
 */
void DXGraphicsStateGuardian9::
set_context(DXScreenData *new_context) {
  nassertv(new_context != nullptr);
  _screen = new_context;
  _d3d_device = _screen->_d3d_device;   //copy this one field for speed of deref
  _swap_chain = _screen->_swap_chain;   //copy this one field for speed of deref

  _screen->_dxgsg9 = this;
}

/**
 * Set render target to the backbuffer of current swap chain.
 */
void DXGraphicsStateGuardian9::
set_render_target() {
  if (_d3d_device == nullptr) {
    return;
  }

  LPDIRECT3DSURFACE9 back = nullptr, stencil = nullptr;

  UINT swap_chain;

  /* ***** DX9 swap_chain ??? */
  swap_chain = 0;

  if (!_swap_chain)  //maybe fullscreen mode or main/single window
    _d3d_device->GetBackBuffer(swap_chain, 0, D3DBACKBUFFER_TYPE_MONO, &back);
  else
    _swap_chain->GetBackBuffer(0, D3DBACKBUFFER_TYPE_MONO, &back);

  // wdxdisplay9_cat.debug() << "swapchain is " << _swap_chain << "\n";
  // wdxdisplay9_cat.debug() << "back buffer is " << back << "\n";

  _d3d_device->GetDepthStencilSurface(&stencil);

// _d3d_device->SetRenderTarget(back, stencil);
  DWORD render_target_index;
  render_target_index = 0;
  _d3d_device->SetRenderTarget(render_target_index, back);

  if (back) {
    back->Release();
  }
  if (stencil) {
    stencil->Release();
  }
}

/**
 *
 */
void DXGraphicsStateGuardian9::
set_texture_blend_mode(int i, const TextureStage *stage) {
  switch (stage->get_mode()) {
  case TextureStage::M_modulate:
  case TextureStage::M_modulate_glow:
  case TextureStage::M_modulate_gloss:
    // emulates GL_MODULATE glTexEnv mode
    set_texture_stage_state(i, D3DTSS_COLOROP, D3DTOP_MODULATE);
    set_texture_stage_state(i, D3DTSS_COLORARG1, D3DTA_TEXTURE);
    set_texture_stage_state(i, D3DTSS_COLORARG2, D3DTA_CURRENT);
    set_texture_stage_state(i, D3DTSS_ALPHAOP, D3DTOP_MODULATE);
    set_texture_stage_state(i, D3DTSS_ALPHAARG1, D3DTA_TEXTURE);
    set_texture_stage_state(i, D3DTSS_ALPHAARG2, D3DTA_CURRENT);
    break;

  case TextureStage::M_decal:
    // emulates GL_DECAL glTexEnv mode
    set_texture_stage_state(i, D3DTSS_COLOROP, D3DTOP_BLENDTEXTUREALPHA);
    set_texture_stage_state(i, D3DTSS_COLORARG1, D3DTA_TEXTURE);
    set_texture_stage_state(i, D3DTSS_COLORARG2, D3DTA_CURRENT);

    set_texture_stage_state(i, D3DTSS_ALPHAOP, D3DTOP_SELECTARG1);
    set_texture_stage_state(i, D3DTSS_ALPHAARG1, D3DTA_CURRENT);
    break;

  case TextureStage::M_replace:
    set_texture_stage_state(i, D3DTSS_COLOROP, D3DTOP_SELECTARG1);
    set_texture_stage_state(i, D3DTSS_COLORARG1, D3DTA_TEXTURE);

    set_texture_stage_state(i, D3DTSS_ALPHAOP, D3DTOP_SELECTARG1);
    set_texture_stage_state(i, D3DTSS_ALPHAARG1, D3DTA_TEXTURE);
    break;

  case TextureStage::M_add:
    set_texture_stage_state(i, D3DTSS_COLOROP, D3DTOP_ADD);
    set_texture_stage_state(i, D3DTSS_COLORARG1, D3DTA_TEXTURE);
    set_texture_stage_state(i, D3DTSS_COLORARG2, D3DTA_CURRENT);

    set_texture_stage_state(i, D3DTSS_ALPHAOP, D3DTOP_MODULATE);
    set_texture_stage_state(i, D3DTSS_ALPHAARG1, D3DTA_TEXTURE);
    set_texture_stage_state(i, D3DTSS_ALPHAARG2, D3DTA_CURRENT);
    break;

  case TextureStage::M_blend:
  case TextureStage::M_blend_color_scale:
    {
      set_texture_stage_state(i, D3DTSS_COLOROP, D3DTOP_LERP);
      set_texture_stage_state(i, D3DTSS_COLORARG0, D3DTA_TEXTURE);
      set_texture_stage_state(i, D3DTSS_COLORARG2, D3DTA_CURRENT);
      set_texture_stage_state(i, D3DTSS_COLORARG1, _constant_color_operand);

      set_texture_stage_state(i, D3DTSS_ALPHAOP, D3DTOP_MODULATE);
      set_texture_stage_state(i, D3DTSS_ALPHAARG1, D3DTA_TEXTURE);
      set_texture_stage_state(i, D3DTSS_ALPHAARG2, D3DTA_CURRENT);
    }
    break;

  case TextureStage::M_combine:
    // M_combine mode begins a collection of more sophisticated modes, which
    // match up more closely with DirectX's built-in modes.
    set_texture_stage_state
      (i, D3DTSS_COLOROP,
       get_texture_operation(stage->get_combine_rgb_mode(),
                             stage->get_rgb_scale()));

    switch (stage->get_num_combine_rgb_operands()) {
    case 3:
      set_texture_stage_state
        (i, D3DTSS_COLORARG0,
         get_texture_argument(stage->get_combine_rgb_source2(),
                              stage->get_combine_rgb_operand2()));
      // fall through

    case 2:
      set_texture_stage_state
        (i, D3DTSS_COLORARG2,
         get_texture_argument(stage->get_combine_rgb_source1(),
                              stage->get_combine_rgb_operand1()));
      // fall through

    case 1:
      set_texture_stage_state
        (i, D3DTSS_COLORARG1,
         get_texture_argument(stage->get_combine_rgb_source0(),
                              stage->get_combine_rgb_operand0()));
      // fall through

    default:
      break;
    }

    set_texture_stage_state
      (i, D3DTSS_ALPHAOP,
       get_texture_operation(stage->get_combine_alpha_mode(),
                             stage->get_alpha_scale()));

    switch (stage->get_num_combine_alpha_operands()) {
    case 3:
      set_texture_stage_state
        (i, D3DTSS_ALPHAARG0,
         get_texture_argument(stage->get_combine_alpha_source2(),
                              stage->get_combine_alpha_operand2()));
      // fall through

    case 2:
      set_texture_stage_state
        (i, D3DTSS_ALPHAARG2,
         get_texture_argument(stage->get_combine_alpha_source1(),
                              stage->get_combine_alpha_operand1()));
      // fall through

    case 1:
      set_texture_stage_state
        (i, D3DTSS_ALPHAARG1,
         get_texture_argument(stage->get_combine_alpha_source0(),
                              stage->get_combine_alpha_operand0()));
      // fall through

    default:
      break;
    }
    break;

  default:
    dxgsg9_cat.error()
      << "Unknown texture mode " << (int)stage->get_mode() << endl;
    break;
  }

  if (stage->get_saved_result()) {
    set_texture_stage_state(i, D3DTSS_RESULTARG, D3DTA_TEMP);
  } else {
    set_texture_stage_state(i, D3DTSS_RESULTARG, D3DTA_CURRENT);
  }

  if (stage->uses_color() || stage->involves_color_scale()) {
    // Set up the constant color for this stage.

    D3DCOLOR constant_color;
    if (stage->involves_color_scale() && _color_scale_enabled) {
      LColor color = stage->get_color();
      color.set(color[0] * _current_color_scale[0],
                color[1] * _current_color_scale[1],
                color[2] * _current_color_scale[2],
                color[3] * _current_color_scale[3]);
      _texture_involves_color_scale = true;
      constant_color = LColor_to_D3DCOLOR(color);
    } else {
      constant_color = LColor_to_D3DCOLOR(stage->get_color());
    }
    if (_supports_texture_constant_color) {
      set_texture_stage_state(i, D3DTSS_CONSTANT, constant_color);
    } else {
      // This device doesn't supoprt a per-stage constant color, so we have to
      // fall back to a single constant color for the overall texture
      // pipeline.
      set_render_state(D3DRS_TEXTUREFACTOR, constant_color);
    }
  }
}

/**
 * Clean up the DirectX environment, accounting for exit()
 */
void DXGraphicsStateGuardian9::
dx_cleanup() {
  if (!_d3d_device) {
    return;
  }

  PRINT_REFCNT(dxgsg9, _d3d_device);

  // Do a safe check for releasing the D3DDEVICE. RefCount should be zero.  if
  // we're called from exit(), _d3d_device may already have been released
  RELEASE(_d3d_device, dxgsg9, "d3dDevice", RELEASE_DOWN_TO_ZERO);
  _screen->_d3d_device = nullptr;

  // Releasing pD3D is now the responsibility of the GraphicsPipe destructor
}

/**
 * This function checks current device's framebuffer dimension against passed
 * p_presentation_params backbuffer dimension to determine a device reset if
 * there is only one window or it is the main window or fullscreen mode then,
 * it resets the device.  Finally it returns the new DXScreenData through
 * parameter screen
 */
HRESULT DXGraphicsStateGuardian9::
reset_d3d_device(D3DPRESENT_PARAMETERS *presentation_params,
                 DXScreenData **screen) {
  HRESULT hr;

  nassertr(IS_VALID_PTR(presentation_params), E_FAIL);
  nassertr(IS_VALID_PTR(_screen->_d3d9), E_FAIL);
  nassertr(IS_VALID_PTR(_d3d_device), E_FAIL);

  // for windowed mode make sure our format matches the desktop fmt, in case
  // the desktop mode has been changed
  _screen->_d3d9->GetAdapterDisplayMode(_screen->_card_id, &_screen->_display_mode);
  presentation_params->BackBufferFormat = _screen->_display_mode.Format;

  // here we have to look at the _presentation_reset frame buffer dimension if
  // current window's dimension is bigger than _presentation_reset we have to
  // reset the device before creating new swapchain.  inorder to reset
  // properly, we need to release all swapchains

  if (true || !(_screen->_swap_chain)
      || (_presentation_reset.BackBufferWidth < presentation_params->BackBufferWidth)
      || (_presentation_reset.BackBufferHeight < presentation_params->BackBufferHeight)) {
    if (wdxdisplay9_cat.is_debug()) {
      wdxdisplay9_cat.debug()
        << "swap_chain = " << _screen->_swap_chain << " _presentation_reset = "
        << _presentation_reset.BackBufferWidth << "x" << _presentation_reset.BackBufferHeight
        << " presentation_params = "
        << presentation_params->BackBufferWidth << "x" << presentation_params->BackBufferHeight << "\n";
    }

    get_engine()->reset_all_windows(false);// reset old swapchain by releasing

    if (_screen->_swap_chain) {  //other windows might be using bigger buffers
      _presentation_reset.BackBufferWidth = max(_presentation_reset.BackBufferWidth, presentation_params->BackBufferWidth);
      _presentation_reset.BackBufferHeight = max(_presentation_reset.BackBufferHeight, presentation_params->BackBufferHeight);

    } else {  // single window, must reset to the new presentation_params dimension
      _presentation_reset.BackBufferWidth = presentation_params->BackBufferWidth;
      _presentation_reset.BackBufferHeight = presentation_params->BackBufferHeight;
    }

    // Calling this forces all of the textures and vbuffers to be regenerated,
    // a prerequisite to calling Reset().
    release_all();

    // Just to be extra-conservative for now, we'll go ahead and release the
    // vbuffers and ibuffers at least; they're relatively cheap to replace.
    release_all_vertex_buffers();
    release_all_index_buffers();

    if (_constant_vbuffer != nullptr) {
      _constant_vbuffer->Release();
      _constant_vbuffer = nullptr;
    }

    // must be called before reset
    Thread *current_thread = Thread::get_current_thread();
    _prepared_objects->begin_frame(this, current_thread);

    // release graphics buffer surfaces
    {
      wdxGraphicsBuffer9 *graphics_buffer;
      std::list <wdxGraphicsBuffer9 **>::iterator graphics_buffer_iterator;

      for (graphics_buffer_iterator = _graphics_buffer_list.begin( ); graphics_buffer_iterator != _graphics_buffer_list.end( ); graphics_buffer_iterator++)
      {
        graphics_buffer = **graphics_buffer_iterator;
        if (graphics_buffer -> _color_backing_store)
        {
          graphics_buffer -> _color_backing_store -> Release ( );
          graphics_buffer -> _color_backing_store = 0;
        }
        if (graphics_buffer -> _depth_backing_store)
        {
          graphics_buffer -> _depth_backing_store -> Release ( );
          graphics_buffer -> _depth_backing_store = 0;
        }
      }
    }

    mark_new();
    hr = _d3d_device->Reset(&_presentation_reset);
    if (FAILED(hr) && hr != D3DERR_DEVICELOST) {
      return hr;
    }

    get_engine()->reset_all_windows(true);// reset with new swapchains by creating
    if (screen) {
      *screen = nullptr;
    }

    if (presentation_params != &_screen->_presentation_params) {
      memcpy(&_screen->_presentation_params, presentation_params, sizeof(D3DPRESENT_PARAMETERS));
    }

    return hr;
  }

  // release the old swapchain and create a new one
  if (_screen && _screen->_swap_chain) {
    _screen->_swap_chain->Release();
    if (wdxdisplay9_cat.is_debug()) {
      wdxdisplay9_cat.debug()
        << "swap chain " << _screen->_swap_chain << " is released\n";
    }
    _screen->_swap_chain = nullptr;
    hr = _d3d_device->CreateAdditionalSwapChain(presentation_params, &_screen->_swap_chain);
  }
  if (SUCCEEDED(hr)) {
    if (presentation_params != &_screen->_presentation_params) {
      memcpy(&_screen->_presentation_params, presentation_params, sizeof(D3DPRESENT_PARAMETERS));
    }
    if (screen) {
      *screen = _screen;
    }
  }
  return hr;
}

/**
 *
 */
bool DXGraphicsStateGuardian9::
check_cooperative_level() {
  bool bDoReactivateWindow = false;
  if (_d3d_device == nullptr) {
    return false;
  }

  HRESULT hr = _d3d_device->TestCooperativeLevel();

  if (SUCCEEDED(hr)) {
    nassertr(SUCCEEDED(_last_testcooplevel_result), false);
    return true;
  }

  switch (hr) {
  case D3DERR_DEVICENOTRESET:
    _dx_is_ready = false;

    // call this just in case
    _prepared_objects->begin_frame(this, Thread::get_current_thread());

    hr = reset_d3d_device(&_screen->_presentation_params);
    if (FAILED(hr)) {
      // I think this shouldnt fail unless I've screwed up the
      // _presentation_params from the original working ones somehow
      dxgsg9_cat.error()
        << "check_cooperative_level Reset() failed, hr = " << D3DERRORSTRING(hr);
    }

    hr = _d3d_device->TestCooperativeLevel();
    if (FAILED(hr)) {
      // internal chk, shouldnt fail
      dxgsg9_cat.error()
        << "TestCooperativeLevel following Reset() failed, hr = " << D3DERRORSTRING(hr);

    }

    _dx_is_ready = TRUE;
    break;

  case D3DERR_DEVICELOST:
    // sleep while the device is lost to free up the CPU
    Sleep (10);

    if (SUCCEEDED(_last_testcooplevel_result)) {
      if (_dx_is_ready) {
        _dx_is_ready = false;
        if (dxgsg9_cat.is_debug()) {
          dxgsg9_cat.debug() << "D3D Device was Lost, waiting...\n";
        }
      }
    }
  }

  _last_testcooplevel_result = hr;
  return SUCCEEDED(hr);
}

/**
 * redraw primary buffer
 */
void DXGraphicsStateGuardian9::
show_frame() {
  if (_d3d_device == nullptr) {
    return;
  }

  HRESULT hr;

  if (_swap_chain) {
    DWORD flags;
    flags = 0;

    hr = _swap_chain->Present(nullptr, nullptr, (HWND)nullptr, nullptr, flags);
  } else {
    hr = _d3d_device->Present(nullptr, nullptr, (HWND)nullptr, nullptr);
  }

  if (FAILED(hr)) {
    if (hr == D3DERR_DEVICELOST) {
      check_cooperative_level();
    } else {
      dxgsg9_cat.error()
        << "show_frame() - Present() failed" << D3DERRORSTRING(hr);
      throw_event("panda3d-render-error");
    }
  }
}

/**
 *
 */
bool DXGraphicsStateGuardian9::
create_swap_chain(DXScreenData *new_context) {
  // Instead of creating a device and rendering as d3ddevice->present() we
  // should render using SwapChain->present(). This is done to support
  // multiple windows rendering.  For that purpose, we need to set additional
  // swap chains here.

  HRESULT hr;
  hr = new_context->_d3d_device->CreateAdditionalSwapChain(&new_context->_presentation_params, &new_context->_swap_chain);
  if (FAILED(hr)) {
    if (wdxdisplay9_cat.is_debug()) {
      wdxdisplay9_cat.debug()
        << "Swapchain creation failed :" << D3DERRORSTRING(hr) << "\n";
    }
    return false;
  }
  return true;
}

/**
 * Release the swap chain on this DXScreenData
 */
bool DXGraphicsStateGuardian9::
release_swap_chain(DXScreenData *new_context) {
  HRESULT hr;
  if (new_context->_swap_chain) {
    hr = new_context->_swap_chain->Release();
    if (FAILED(hr)) {
      if (wdxdisplay9_cat.is_debug()) {
        wdxdisplay9_cat.debug()
          << "Swapchain release failed:" << D3DERRORSTRING(hr) << "\n";
      }
      return false;
    }
    if (new_context->_swap_chain == _swap_chain) {
      _swap_chain = nullptr;
    }
  }
  return true;
}

/**
 * copies the PresReset from passed DXScreenData
 */
void DXGraphicsStateGuardian9::
copy_pres_reset(DXScreenData *screen) {
  memcpy(&_presentation_reset, &_screen->_presentation_params, sizeof(D3DPRESENT_PARAMETERS));
}

/**
 *
 */
D3DTEXTUREFILTERTYPE DXGraphicsStateGuardian9::
get_d3d_min_type(SamplerState::FilterType filter_type) {
  switch (filter_type) {
  case SamplerState::FT_nearest:
    return D3DTEXF_POINT;

  case SamplerState::FT_linear:
    return D3DTEXF_LINEAR;

  case SamplerState::FT_nearest_mipmap_nearest:
    return D3DTEXF_POINT;

  case SamplerState::FT_linear_mipmap_nearest:
    return D3DTEXF_LINEAR;

  case SamplerState::FT_nearest_mipmap_linear:
    return D3DTEXF_POINT;

  case SamplerState::FT_linear_mipmap_linear:
    return D3DTEXF_LINEAR;

  case SamplerState::FT_shadow:
  case SamplerState::FT_default:
    return D3DTEXF_LINEAR;
  }

  dxgsg9_cat.error()
    << "Invalid FilterType value (" << (int)filter_type << ")\n";
  return D3DTEXF_POINT;
}

/**
 *
 */
D3DTEXTUREFILTERTYPE DXGraphicsStateGuardian9::
get_d3d_mip_type(SamplerState::FilterType filter_type) {
  switch (filter_type) {
  case SamplerState::FT_nearest:
    return D3DTEXF_NONE;

  case SamplerState::FT_linear:
    return D3DTEXF_NONE;

  case SamplerState::FT_nearest_mipmap_nearest:
    return D3DTEXF_POINT;

  case SamplerState::FT_linear_mipmap_nearest:
    return D3DTEXF_POINT;

  case SamplerState::FT_nearest_mipmap_linear:
    return D3DTEXF_LINEAR;

  case SamplerState::FT_linear_mipmap_linear:
    return D3DTEXF_LINEAR;

  case SamplerState::FT_shadow:
  case SamplerState::FT_default:
    return D3DTEXF_NONE;
  }

  dxgsg9_cat.error()
    << "Invalid FilterType value (" << (int)filter_type << ")\n";
  return D3DTEXF_NONE;
}

/**
 * Returns the D3DTEXTUREOP value corresponding to the indicated
 * TextureStage::CombineMode enumerated type.
 */
D3DTEXTUREOP DXGraphicsStateGuardian9::
get_texture_operation(TextureStage::CombineMode mode, int scale) {
  switch (mode) {
  case TextureStage::CM_undefined:
  case TextureStage::CM_replace:
    return D3DTOP_SELECTARG1;

  case TextureStage::CM_modulate:
    if (scale < 2) {
      return D3DTOP_MODULATE;
    } else if (scale < 4) {
      return D3DTOP_MODULATE2X;
    } else {
      return D3DTOP_MODULATE4X;
    }

  case TextureStage::CM_add:
    return D3DTOP_ADD;

  case TextureStage::CM_add_signed:
    if (scale < 2) {
      return D3DTOP_ADDSIGNED;
    } else {
      return D3DTOP_ADDSIGNED2X;
    }

  case TextureStage::CM_interpolate:
    return D3DTOP_LERP;

  case TextureStage::CM_subtract:
    return D3DTOP_SUBTRACT;

  case TextureStage::CM_dot3_rgb:
  case TextureStage::CM_dot3_rgba:
    return D3DTOP_DOTPRODUCT3;
  }

  dxgsg9_cat.error()
    << "Invalid TextureStage::CombineMode value (" << (int)mode << ")\n";
  return D3DTOP_DISABLE;
}

/**
 * Returns the D3DTA value corresponding to the indicated
 * TextureStage::CombineSource and TextureStage::CombineOperand enumerated
 * types.
 */
DWORD DXGraphicsStateGuardian9::
get_texture_argument(TextureStage::CombineSource source,
                     TextureStage::CombineOperand operand) const {
  switch (source) {
  case TextureStage::CS_undefined:
  case TextureStage::CS_texture:
    return D3DTA_TEXTURE | get_texture_argument_modifier(operand);

  case TextureStage::CS_constant:
  case TextureStage::CS_constant_color_scale:
    return _constant_color_operand | get_texture_argument_modifier(operand);

  case TextureStage::CS_primary_color:
    return D3DTA_DIFFUSE | get_texture_argument_modifier(operand);

  case TextureStage::CS_previous:
    return D3DTA_CURRENT | get_texture_argument_modifier(operand);

  case TextureStage::CS_last_saved_result:
    return D3DTA_TEMP | get_texture_argument_modifier(operand);
  }
  dxgsg9_cat.error()
    << "Invalid TextureStage::CombineSource value (" << (int)source << ")\n";
  return D3DTA_CURRENT;
}

/**
 * Returns the extra bits that modify the D3DTA argument, according to the
 * indicated TextureStage::CombineOperand enumerated type.
 */
DWORD DXGraphicsStateGuardian9::
get_texture_argument_modifier(TextureStage::CombineOperand operand) {
  switch (operand) {
  case TextureStage::CO_src_color:
    return 0;

  case TextureStage::CO_one_minus_src_color:
    return D3DTA_COMPLEMENT;

  case TextureStage::CO_src_alpha:
    return D3DTA_ALPHAREPLICATE;

  case TextureStage::CO_one_minus_src_alpha:
    return D3DTA_ALPHAREPLICATE | D3DTA_COMPLEMENT;

  case TextureStage::CO_undefined:
    break;
  }
  dxgsg9_cat.error()
    << "Invalid TextureStage::CombineOperand value (" << (int)operand << ")\n";
  return 0;
}

/**
 * Issues the DrawPrimitiveUP call to draw the indicated primitive_type from
 * the given buffer.  We add the num_vertices parameter, so we can determine
 * the size of the buffer.
 */
void DXGraphicsStateGuardian9::
draw_primitive_up(D3DPRIMITIVETYPE primitive_type,
      unsigned int primitive_count,
      unsigned int first_vertex,
      unsigned int num_vertices,
      const unsigned char *buffer, size_t stride) {

  // It appears that the common ATI driver seems to fail to draw anything in
  // the DrawPrimitiveUP() call if the address range of the buffer supplied
  // crosses over a multiple of 0x10000.  That's incredibly broken, yet it
  // undeniably appears to be true.  We'll have to hack around it.

  const unsigned char *buffer_start = buffer + stride * first_vertex;
  const unsigned char *buffer_end = buffer_start + stride * num_vertices;

  if (buffer_end - buffer_start > 0x10000) {
    // Actually, the buffer doesn't fit within the required limit anyway.  Go
    // ahead and draw it and hope for the best.
    _d3d_device->DrawPrimitiveUP(primitive_type, primitive_count,
         buffer_start, stride);

  } else if ((((uintptr_t)buffer_end ^ (uintptr_t)buffer_start) & ~0xffff) == 0) {
    // No problem; we can draw the buffer directly.
    _d3d_device->DrawPrimitiveUP(primitive_type, primitive_count,
         buffer_start, stride);

  } else {
    // We have a problem--the buffer crosses over a 0x10000 boundary.  We have
    // to copy the buffer to a temporary buffer that we can draw from.
    unsigned char *safe_buffer_start = get_safe_buffer_start();
    memcpy(safe_buffer_start, buffer_start, buffer_end - buffer_start);
    _d3d_device->DrawPrimitiveUP(primitive_type, primitive_count,
         safe_buffer_start, stride);

  }
}

/**
 * Issues the DrawIndexedPrimitiveUP call to draw the indicated primitive_type
 * from the given buffer.  As in draw_primitive_up(), above, the parameter
 * list is not exactly one-for-one with the DrawIndexedPrimitiveUP() call, but
 * it's similar (in particular, we pass max_index instead of NumVertices,
 * which always seemed ambiguous to me).
 */
void DXGraphicsStateGuardian9::
draw_indexed_primitive_up(D3DPRIMITIVETYPE primitive_type,
        unsigned int min_index, unsigned int max_index,
        unsigned int num_primitives,
        const unsigned char *index_data,
        D3DFORMAT index_type,
        const unsigned char *buffer, size_t stride) {
  // As above, we'll hack the case of the buffer crossing the 0x10000
  // boundary.
  const unsigned char *buffer_start = buffer + stride * min_index;
  const unsigned char *buffer_end = buffer + stride * (max_index + 1);

  if (buffer_end - buffer_start > 0x10000) {
    // Actually, the buffer doesn't fit within the required limit anyway.  Go
    // ahead and draw it and hope for the best.
    _d3d_device->DrawIndexedPrimitiveUP
      (primitive_type, min_index, max_index - min_index + 1, num_primitives,
       index_data, index_type, buffer, stride);

  } else if ((((uintptr_t)buffer_end ^ (uintptr_t)buffer_start) & ~0xffff) == 0) {
    // No problem; we can draw the buffer directly.
    _d3d_device->DrawIndexedPrimitiveUP
      (primitive_type, min_index, max_index - min_index + 1, num_primitives,
       index_data, index_type, buffer, stride);

  } else {
    // We have a problem--the buffer crosses over a 0x10000 boundary.  We have
    // to copy the buffer to a temporary buffer that we can draw from.
    unsigned char *safe_buffer_start = get_safe_buffer_start();
    memcpy(safe_buffer_start, buffer_start, buffer_end - buffer_start);
    _d3d_device->DrawIndexedPrimitiveUP
      (primitive_type, min_index, max_index - min_index + 1, num_primitives,
       index_data, index_type, safe_buffer_start - stride * min_index, stride);
  }
}

/**
 * This function is called after the creation of textures, vertex buffers, and
 * index buffers to check if DirectX is out of memory.  If DirectX is out of
 * memory and the LRU is being used, then page out some memory.  This function
 * is a fail-safe just in case another process allocates video memory, DirectX
 * is fragmented, or there are some borderline memory allocation cases, ...
 */
bool DXGraphicsStateGuardian9::
check_dx_allocation (HRESULT result, int allocation_size, int attempts)
{
  bool retry;

  retry = false;
  if (attempts <= 4)
  {
    switch (result) {
      case D3D_OK:
        break;

      case D3DERR_OUTOFVIDEOMEMORY:
      case E_OUTOFMEMORY:
        // increase the page out size as the number of attempts increases
        {
          size_t current_size = _prepared_objects->_graphics_memory_lru.get_total_size();
          size_t target_size = max(current_size - allocation_size * attempts, (size_t) 0);
          _prepared_objects->_graphics_memory_lru.evict_to(target_size);
          dxgsg9_cat.info()
            << "Evicted " << current_size - _prepared_objects->_graphics_memory_lru.get_total_size() << " bytes of texture memory to make room for more.\n";
          if (_prepared_objects->_graphics_memory_lru.get_total_size() < current_size) {
            retry = true;
          }
        }
        break;

      default:
        break;
    }
  }

  return retry;
}

// DX stencil code section
static int dx_stencil_comparison_function_array[] = {
  D3DCMP_NEVER,
  D3DCMP_LESS,
  D3DCMP_EQUAL,
  D3DCMP_LESSEQUAL,
  D3DCMP_GREATER,
  D3DCMP_NOTEQUAL,
  D3DCMP_GREATEREQUAL,
  D3DCMP_ALWAYS,
};

static int dx_stencil_operation_array[] = {
  D3DSTENCILOP_KEEP,
  D3DSTENCILOP_ZERO,
  D3DSTENCILOP_REPLACE,
  D3DSTENCILOP_INCR,
  D3DSTENCILOP_DECR,
  D3DSTENCILOP_INVERT,

  D3DSTENCILOP_INCRSAT,
  D3DSTENCILOP_DECRSAT,
};

/**
 * Set stencil render states.
 */
void DXGraphicsStateGuardian9::
do_issue_stencil() {
  if (!_supports_stencil) {
    return;
  }

  const StencilAttrib *stencil = DCAST(StencilAttrib, _target_rs->get_attrib(StencilAttrib::get_class_slot()));

  if (stencil != nullptr) {
    // DEBUG
    if (false) {
      dxgsg9_cat.debug() << "STENCIL STATE CHANGE\n";
      dxgsg9_cat.debug() << "\n"
        << "SRS_front_comparison_function " << stencil->get_render_state(StencilAttrib::SRS_front_comparison_function) << "\n"
        << "SRS_front_stencil_fail_operation " << stencil->get_render_state(StencilAttrib::SRS_front_stencil_fail_operation) << "\n"
        << "SRS_front_stencil_pass_z_fail_operation " << stencil->get_render_state(StencilAttrib::SRS_front_stencil_pass_z_fail_operation) << "\n"
        << "SRS_front_stencil_pass_z_pass_operation " << stencil->get_render_state(StencilAttrib::SRS_front_stencil_pass_z_pass_operation) << "\n"
        << "SRS_reference " << stencil->get_render_state(StencilAttrib::SRS_reference) << "\n"
        << "SRS_read_mask " << stencil->get_render_state(StencilAttrib::SRS_read_mask) << "\n"
        << "SRS_write_mask " << stencil->get_render_state(StencilAttrib::SRS_write_mask) << "\n"
        << "SRS_back_comparison_function " << stencil->get_render_state(StencilAttrib::SRS_back_comparison_function) << "\n"
        << "SRS_back_stencil_fail_operation " << stencil->get_render_state(StencilAttrib::SRS_back_stencil_fail_operation) << "\n"
        << "SRS_back_stencil_pass_z_fail_operation " << stencil->get_render_state(StencilAttrib::SRS_back_stencil_pass_z_fail_operation) << "\n"
        << "SRS_back_stencil_pass_z_pass_operation " << stencil->get_render_state(StencilAttrib::SRS_back_stencil_pass_z_pass_operation) << "\n";
    }

    bool on = false;

    unsigned int front_compare;
    front_compare = stencil->get_render_state(StencilAttrib::SRS_front_comparison_function);

    if (front_compare != RenderAttrib::M_none) {
      set_render_state(D3DRS_STENCILENABLE, TRUE);
      set_render_state(D3DRS_STENCILFUNC, dx_stencil_comparison_function_array[front_compare]);
      set_render_state(D3DRS_STENCILFAIL, dx_stencil_operation_array[
        stencil->get_render_state(StencilAttrib::SRS_front_stencil_fail_operation)]);
      set_render_state(D3DRS_STENCILZFAIL, dx_stencil_operation_array[
        stencil->get_render_state(StencilAttrib::SRS_front_stencil_pass_z_fail_operation)]);
      set_render_state(D3DRS_STENCILPASS, dx_stencil_operation_array[
        stencil->get_render_state(StencilAttrib::SRS_front_stencil_pass_z_pass_operation)]);
      on = true;
    } else {
      set_render_state(D3DRS_STENCILENABLE, FALSE);
    }

    if (_supports_two_sided_stencil) {
      unsigned int back_compare;
      back_compare = stencil->get_render_state(StencilAttrib::SRS_back_comparison_function);

      if (back_compare != RenderAttrib::M_none) {
        set_render_state(D3DRS_TWOSIDEDSTENCILMODE, TRUE);
        set_render_state(D3DRS_CCW_STENCILFUNC, dx_stencil_comparison_function_array[back_compare]);
        set_render_state(D3DRS_CCW_STENCILFAIL, dx_stencil_operation_array[
          stencil->get_render_state(StencilAttrib::SRS_back_stencil_fail_operation)]);
        set_render_state(D3DRS_CCW_STENCILZFAIL, dx_stencil_operation_array[
          stencil->get_render_state(StencilAttrib::SRS_back_stencil_pass_z_fail_operation)]);
        set_render_state(D3DRS_CCW_STENCILPASS, dx_stencil_operation_array[
          stencil->get_render_state(StencilAttrib::SRS_back_stencil_pass_z_pass_operation)]);
        on = true;
      } else {
        set_render_state(D3DRS_TWOSIDEDSTENCILMODE, FALSE);
      }
    }

    if (on) {
      set_render_state(D3DRS_STENCILREF, stencil->get_render_state(StencilAttrib::SRS_reference));
      set_render_state(D3DRS_STENCILMASK, stencil->get_render_state(StencilAttrib::SRS_read_mask));
      set_render_state(D3DRS_STENCILWRITEMASK, stencil->get_render_state(StencilAttrib::SRS_write_mask));
    }

    if (stencil->get_render_state(StencilAttrib::SRS_clear)) {
      _d3d_device->Clear(0, nullptr, D3DCLEAR_STENCIL, 0, 0.0f, stencil->get_render_state(StencilAttrib::SRS_clear_value));
    }

  } else {
    // DEBUG
    if (false) {
      dxgsg9_cat.debug() << "STENCIL STATE CHANGE TO OFF\n";
    }

    set_render_state(D3DRS_STENCILENABLE, FALSE);
    if (_supports_two_sided_stencil) {
      set_render_state(D3DRS_TWOSIDEDSTENCILMODE, FALSE);
    }
  }
}

/**
 *
 */
void DXGraphicsStateGuardian9::
do_issue_scissor() {
  const ScissorAttrib *target_scissor = DCAST(ScissorAttrib, _target_rs->get_attrib_def(ScissorAttrib::get_class_slot()));
  const LVecBase4 &frame = target_scissor->get_frame();

  RECT r;
  r.left = _current_viewport.X + _current_viewport.Width * frame[0];
  r.top = _current_viewport.Y + _current_viewport.Height * (1.0f - frame[3]);
  r.right = _current_viewport.X + _current_viewport.Width * frame[1];
  r.bottom = _current_viewport.Y + _current_viewport.Height * (1.0f - frame[2]);
  _d3d_device->SetScissorRect(&r);
  set_render_state(D3DRS_SCISSORTESTENABLE, TRUE);
}

/**
 * Convert DirectX framebuffer format ids into a FrameBufferProperties
 * structure.
 */
FrameBufferProperties DXGraphicsStateGuardian9::
calc_fb_properties(DWORD cformat, DWORD dformat,
                   DWORD multisampletype, DWORD multisamplequality) {
  FrameBufferProperties props;
  int index=0;
  int r=0, g=0, b=0, a=0;
  switch (cformat) {
  case D3DFMT_R8G8B8:      r=8; g=8; b=8; a=0; break;
  case D3DFMT_A8R8G8B8:    r=8; g=8; b=8; a=8; break;
  case D3DFMT_X8R8G8B8:    r=8; g=8; b=8; a=0; break;
  case D3DFMT_R5G6B5:      r=5; g=6; b=5; a=0; break;
  case D3DFMT_X1R5G5B5:    r=5; g=5; b=5; a=0; break;
  case D3DFMT_A1R5G5B5:    r=5; g=5; b=5; a=1; break;
  case D3DFMT_A4R4G4B4:    r=4; g=4; b=4; a=4; break;
  case D3DFMT_R3G3B2:      r=3; g=3; b=2; a=0; break;
  case D3DFMT_A8R3G3B2:    r=3; g=3; b=2; a=8; break;
  case D3DFMT_X4R4G4B4:    r=4; g=4; b=4; a=0; break;
  case D3DFMT_A2B10G10R10: r=10;g=10;b=10;a=2; break;
  case D3DFMT_A8P8:        index=8; a=8; break;
  case D3DFMT_P8:          index=8; a=0; break;
  default: break;
  }
  if (index > 0) {
    props.set_rgb_color(0);
    props.set_indexed_color(1);
    props.set_color_bits(index);
  } else if (r + g + b > 0) {
    props.set_rgb_color(1);
    props.set_indexed_color(0);
    props.set_rgba_bits(r, g, b, a);
  }
  props.set_alpha_bits(a);

  int depth=0;
  int stencil=0;
  switch (dformat) {
  case D3DFMT_D32:     depth=32; stencil=0; break;
  case D3DFMT_D15S1:   depth=15; stencil=1; break;
  case D3DFMT_D24S8:   depth=24; stencil=8; break;
  case D3DFMT_D16:     depth=16; stencil=0; break;
  case D3DFMT_D24X8:   depth=24; stencil=0; break;
  case D3DFMT_D24X4S4: depth=24; stencil=4; break;
  default: break;
  }
  props.set_depth_bits(depth);
  props.set_stencil_bits(stencil);
  if (multisampletype == D3DMULTISAMPLE_NONMASKABLE) {
    props.set_multisamples(2);
  } else {
    props.set_multisamples(multisampletype);
  }
  return props;
}


#define GAMMA_1 (255.0 * 256.0)

static bool _gamma_table_initialized = false;
static bool _gamma_changed = false;
static unsigned short _original_gamma_table [256 * 3];

void _create_gamma_table_dx9 (PN_stdfloat gamma, unsigned short *original_red_table, unsigned short *original_green_table, unsigned short *original_blue_table, unsigned short *red_table, unsigned short *green_table, unsigned short *blue_table) {
  int i;
  double gamma_correction;

  if (gamma <= 0.0) {
    // avoid divide by zero and negative exponents
    gamma = 1.0;
  }
  gamma_correction = 1.0 / (double) gamma;

  for (i = 0; i < 256; i++) {
    double r;
    double g;
    double b;

    if (original_red_table) {
      r = (double) original_red_table [i] / GAMMA_1;
      g = (double) original_green_table [i] / GAMMA_1;
      b = (double) original_blue_table [i] / GAMMA_1;
    }
    else {
      r = ((double) i / 255.0);
      g = r;
      b = r;
    }

    r = pow (r, gamma_correction);
    g = pow (g, gamma_correction);
    b = pow (b, gamma_correction);

    if (r > 1.00) {
      r = 1.0;
    }
    if (g > 1.00) {
      g = 1.0;
    }
    if (b > 1.00) {
      b = 1.0;
    }

    r = r * GAMMA_1;
    g = g * GAMMA_1;
    b = b * GAMMA_1;

    red_table [i] = r;
    green_table [i] = g;
    blue_table [i] = b;
  }
}

/**
 * Static function for getting the original gamma.
 */
bool DXGraphicsStateGuardian9::
get_gamma_table(void) {
  bool get;

  get = false;
  if (_gamma_table_initialized == false) {
    HDC hdc = GetDC(nullptr);

    if (hdc) {
      if (GetDeviceGammaRamp (hdc, (LPVOID) _original_gamma_table)) {
        _gamma_table_initialized = true;
        get = true;
      }

      ReleaseDC (nullptr, hdc);
    }
  }

  return get;
}

/**
 * Static function for setting gamma which is needed for atexit.
 */
bool DXGraphicsStateGuardian9::
static_set_gamma(bool restore, PN_stdfloat gamma) {
  bool set;
  HDC hdc = GetDC(nullptr);

  set = false;
  if (hdc) {
    unsigned short ramp [256 * 3];

    if (restore && _gamma_table_initialized) {
      _create_gamma_table_dx9 (gamma, &_original_gamma_table [0], &_original_gamma_table [256], &_original_gamma_table [512], &ramp [0], &ramp [256], &ramp [512]);
    }
    else {
      _create_gamma_table_dx9 (gamma, 0, 0, 0, &ramp [0], &ramp [256], &ramp [512]);
    }

    if (SetDeviceGammaRamp (hdc, ramp)) {
      set = true;
      _gamma_changed = !restore;
    }

    ReleaseDC (nullptr, hdc);
  }

  return set;
}

/**
 * Non static version of setting gamma.  Returns true on success.
 */
bool DXGraphicsStateGuardian9::
set_gamma(PN_stdfloat gamma) {
  bool set;

  set = static_set_gamma(false, gamma);
  if (set) {
    _gamma = gamma;
  }

  return set;
}

/**
 * Restore original gamma.
 */
void DXGraphicsStateGuardian9::
restore_gamma() {
  static_set_gamma(true, 1.0f);
}

/**
 * This function is passed to the atexit function.
 */
void DXGraphicsStateGuardian9::
atexit_function(void) {
  if (_gamma_changed) {
    static_set_gamma(true, 1.0f);
  }
}

/**
 * Returns a vertex buffer containing certain constant values.
 */
LPDIRECT3DVERTEXBUFFER9 DXGraphicsStateGuardian9::
get_constant_vbuffer(const LColor &color) {
  LPDIRECT3DVERTEXBUFFER9 vbuffer = _constant_vbuffer;

  // The buffer consists of the following:
  // 4 bytes of current vertex color
  // 4 bytes of 0 1 2 3 (used for transform_index)
  // 12 bytes of the identity matrix (used for instance_matrix)
  // Last row of identity matrix is (0, 0, 0, 1), so doesn't need to be stored
  static const size_t size = 4 + 4 + 4 * 3;

  D3DCOLOR cval = LColor_to_D3DCOLOR(color);

  HRESULT hr;
  if (vbuffer == nullptr) {
    hr = _screen->_d3d_device->CreateVertexBuffer(size, D3DUSAGE_WRITEONLY, D3DFVF_DIFFUSE, D3DPOOL_DEFAULT, &vbuffer, nullptr);

    if (FAILED(hr)) {
      dxgsg9_cat.error()
        << "CreateVertexBuffer failed" << D3DERRORSTRING(hr);
      return nullptr;
    }

    _constant_vbuffer = vbuffer;
    _constant_vbuffer_color = ~cval;
  }

  if (cval != _constant_vbuffer_color) {
    uint32_t *local_pointer;
    hr = vbuffer->Lock(0, size, (void **)&local_pointer, D3DLOCK_DISCARD);
    if (FAILED(hr)) {
      dxgsg9_cat.error()
        << "VertexBuffer::Lock failed" << D3DERRORSTRING(hr);
      return false;
    }

    local_pointer[0] = cval;
    local_pointer[1] = 0x03020100;
    local_pointer[2] = 0x000000ff;
    local_pointer[3] = 0x0000ff00;
    local_pointer[4] = 0x00ff0000;
    vbuffer->Unlock();

    _constant_vbuffer_color = cval;
  }
  return vbuffer;
}

typedef std::string KEY;

typedef struct _KEY_ELEMENT
{
  KEY key;
  int count;
  int secondary_count;

  struct _KEY_ELEMENT *next;
}
KEY_ELEMENT;

typedef struct _KEY_LIST
{
  int total_key_elements;
  KEY_ELEMENT *key_element;
}
KEY_LIST;

KEY_ELEMENT *new_key_element (KEY key, KEY_LIST *key_list)
{
  KEY_ELEMENT *key_element;

  key_element = new KEY_ELEMENT;
  key_element -> key = key;
  key_element -> count = 1;
  key_element -> secondary_count = 0;
  key_element -> next = 0;

  key_list -> total_key_elements++;

  return key_element;
}

KEY_ELEMENT *first_key_element (KEY_LIST *key_list)
{
  return key_list -> key_element;
}

KEY_ELEMENT *next_key_element (KEY_ELEMENT *key_element)
{
  return key_element -> next;
}

void delete_key_list (KEY_LIST *key_list)
{
  if (key_list)
  {
    KEY_ELEMENT *key_element;
    KEY_ELEMENT *key_element_next;

    key_element = first_key_element (key_list);
    while (key_element)
    {
      key_element_next = next_key_element (key_element);
      delete key_element;
      key_element = key_element_next;
    }

    delete key_list;
  }
}

KEY_LIST *new_key_list (void)
{
  KEY_LIST *key_list;

  key_list = new KEY_LIST;
  memset (key_list, 0, sizeof (KEY_LIST));

  return key_list;
}

KEY_ELEMENT *add_to_key_list (KEY key, KEY_LIST *key_list)
{
  KEY_ELEMENT *key_element;
  KEY_ELEMENT *last_key_element;
  KEY_ELEMENT *current_key_element;

  key_element = 0;
  last_key_element = 0;
  current_key_element = key_list -> key_element;
  if (current_key_element == 0)
  {
    key_element = new_key_element (key, key_list);
    key_list -> key_element = key_element;
  }
  else
  {
    while (current_key_element)
    {
      if (key < current_key_element -> key)
      {
        key_element = new_key_element (key, key_list);
        key_element -> next = current_key_element;

        if (last_key_element == 0)
        {
          key_list -> key_element = key_element;
        }
        else
        {
          last_key_element -> next = key_element;
        }
        break;
      }
      else
      {
        if (key > current_key_element -> key)
        {
          if (current_key_element -> next == 0)
          {
            key_element = new_key_element (key, key_list);
            current_key_element -> next = key_element;
            break;
          }
          else
          {

          }
        }
        else
        {
          current_key_element -> count++;
          break;
        }
      }

      last_key_element = current_key_element;
      current_key_element = current_key_element -> next;
    }
  }

  return key_element;
}<|MERGE_RESOLUTION|>--- conflicted
+++ resolved
@@ -3296,18 +3296,6 @@
     shader_deps |= Shader::SSD_tex_matrix | Shader::SSD_tex_gen;
   }
 
-<<<<<<< HEAD
-=======
-  int material_slot = MaterialAttrib::get_class_slot();
-  if (_target_rs->get_attrib(material_slot) != _state_rs->get_attrib(material_slot) ||
-      !_state_mask.get_bit(material_slot)) {
-    // PStatTimer timer(_draw_set_state_material_pcollector);
-    do_issue_material();
-    _state_mask.set_bit(material_slot);
-    shader_deps |= Shader::SSD_material;
-  }
-
->>>>>>> 83aae90e
   int light_slot = LightAttrib::get_class_slot();
   if (_target_rs->get_attrib(light_slot) != _state_rs->get_attrib(light_slot) ||
       !_state_mask.get_bit(light_slot)) {
