--- conflicted
+++ resolved
@@ -531,12 +531,8 @@
   MAKE_PROPERTY(properties_modified, get_properties_modified);
   MAKE_PROPERTY(image_modified, get_image_modified);
 
-<<<<<<< HEAD
   SparseArray get_image_modified_pages(UpdateSeq since, int n = 0, Thread *current_thread = Thread::get_current_thread()) const;
-=======
-  SparseArray get_image_modified_pages(UpdateSeq since, int n = 0) const;
   SparseArray get_view_modified_pages(UpdateSeq since, int view, int n = 0) const;
->>>>>>> c4d143a9
 
   INLINE bool has_auto_texture_scale() const;
   INLINE AutoTextureScale get_auto_texture_scale() const;
@@ -1090,16 +1086,8 @@
   // conversely keeps a list (a set) of all the Textures that have been
   // prepared there.  When either destructs, it removes itself from the
   // other's list.
-<<<<<<< HEAD
-  TextureContext *_view_context;
-
-  typedef pflat_hash_map<int, TextureContext *, int_hash> Contexts;
-  typedef pflat_hash_map<PreparedGraphicsObjects *, Contexts, pointer_hash> PreparedViews;
-  PreparedViews _prepared_views;
-=======
   typedef pmap<PreparedGraphicsObjects *, TextureContext *> Contexts;
   Contexts _contexts;
->>>>>>> c4d143a9
 
   // It is common, when using normal maps, specular maps, gloss maps, and
   // such, to use a file naming convention where the filenames of the special
