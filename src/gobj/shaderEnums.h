/**
 * PANDA 3D SOFTWARE
 * Copyright (c) Carnegie Mellon University.  All rights reserved.
 *
 * All use of this software is subject to the terms of the revised BSD
 * license.  You should have received a copy of this license along
 * with this source code in a file named "LICENSE."
 *
 * @file shaderEnums.h
 * @author rdb
 * @date 2023-01-22
 */

#ifndef SHADERENUMS_H
#define SHADERENUMS_H

#include "copyOnWriteObject.h"
#include "bamCacheRecord.h"
#include "shaderType.h"
#include "internalName.h"

/**
 * Provides scoping for various enum types that are used by both ShaderModule
 * and Shader classes.
 */
class EXPCL_PANDA_GOBJ ShaderEnums {
PUBLISHED:
  enum class Stage {
    vertex,
    tess_control,
    tess_evaluation,
    geometry,
    fragment,
    compute,
  };

  /**
   * Indicates which features are used by the shader, which can be used by the
   * driver to check whether cross-compilation is possible, or whether certain
   * transformation steps may need to be applied.
   */
  enum Capabilities : uint64_t {
    // Always set, indicates that we support basic vertex+fragment shaders.
    C_basic_shader = 1ull << 0,

    C_vertex_texture = 1ull << 1,
    C_point_coord = 1ull << 2,
    C_standard_derivatives = 1ull << 3,
    C_shadow_samplers = 1ull << 4, // 1D and 2D only

    // GLSL 1.20
    C_non_square_matrices = 1ull << 5,

    // GLSL 1.30 / SM 3.0
    C_texture_lod = 1ull << 6, // textureLod in vshader doesn't count, textureGrad does

    /**
     * This cap deserves some explanation: it refers to the new shader model
     * exposed by hardware capable of OpenGL 3.0 / DirectX 10 (SM 4.0) and above
     * or GL_EXT_gpu_shader4, adding features like:
     * - "true" (non-emulated) 32-bit integers and operations
     * - unsigned integers
     * - integer samplers (if C_texture_integer is also present)
     * - integer varyings
     * - integer bitwise operations
     * - flat interpolation
     * - roundEven
     * - texelFetch
     * Because all these features require the new shader model and are not
     * offered individually, they have been wrapped up in a single bit flag.
     * A shader with this bit set will not work with DirectX 9.
     */
    C_unified_model = 1ull << 7,

    C_noperspective_interpolation = 1ull << 8, // not supported in GLES
    C_texture_array = 1ull << 9,
    C_texture_integer = 1ull << 10, // usampler2D, isampler2D, etc.
    C_texture_query_size = 1ull << 11, // textureSize, etc. (could be emulated)
    C_sampler_cube_shadow = 1ull << 12,
    C_vertex_id = 1ull << 13,
    C_draw_buffers = 1ull << 14, // MRT
    C_clip_distance = 1ull << 15, // gl_ClipDistance

    // GLSL 1.40 / SM 4.0
    C_instance_id = 1ull << 16, // ES 3.00
    C_texture_buffer = 1ull << 17, // ES 3.20

    // GLSL 1.50 / ES 3.20 / SM 4.0
    C_geometry_shader = 1ull << 18,
    C_primitive_id = 1ull << 19,

    // GLSL 3.30 / ES 3.00 / SM 4.0
    C_bit_encoding = 1ull << 20,

    // GLSL 4.00 / SM 4.1
    C_texture_query_lod = 1ull << 21,
    C_texture_gather_red = 1ull << 22,

    // GLSL 4.00 / ES 3.10 / SM 5.0
    C_texture_gather_any = 1ull << 23,
    C_extended_arithmetic = 1ull << 24,
    C_double = 1ull << 25, // Not in ES

    // GLSL 4.00 / ES 3.20 / SM 5.0
    C_cube_map_array = 1ull << 26,
    C_geometry_shader_instancing = 1ull << 27,
    C_tessellation_shader = 1ull << 28,
    C_sample_variables = 1ull << 29,
    C_multisample_interpolation = 1ull << 30,
    C_dynamic_indexing = 1ull << 31, // SM 5.1

    // GLSL 4.20 / ES 3.10 / SM 5.0
    C_atomic_counters = 1ull << 32,
    C_image_load_store = 1ull << 33,
    C_image_atomic = 1ull << 34, // ES 3.20 or OES_shader_image_atomic

    // GLSL 4.30 / ES 3.10 / SM 5.0
    C_image_query_size = 1ull << 35,
    C_texture_query_levels = 1ull << 36, // not in ES
    C_storage_buffer = 1ull << 37,
    C_compute_shader = 1ull << 38,

    // GLSL 4.40 / ARB_enhanced_layouts
    C_enhanced_layouts = 1ull << 39,

    // GLSL 4.50
<<<<<<< HEAD
    C_cull_distance = 1ull << 39,
    C_derivative_control = 1ull << 40,
    C_texture_query_samples = 1ull << 41,

    // ARB_shader_viewport_layer_array/AMD_vertex_shader_layer, allows writing
    // gl_ViewportIndex/gl_Layer from vertex and tessellation
    // evaluation stages.
    C_viewport_layer_array = 1ull << 42,
=======
    C_cull_distance = 1ull << 40,
    C_derivative_control = 1ull << 41,
    C_texture_query_samples = 1ull << 42,
>>>>>>> c4d143a9
  };

  static std::string format_stage(Stage stage);
  static void output_capabilities(std::ostream &out, int capabilities);
};

INLINE std::ostream &operator << (std::ostream &out, ShaderEnums::Stage stage) {
  return out << ShaderEnums::format_stage(stage);
}

#endif<|MERGE_RESOLUTION|>--- conflicted
+++ resolved
@@ -124,20 +124,14 @@
     C_enhanced_layouts = 1ull << 39,
 
     // GLSL 4.50
-<<<<<<< HEAD
-    C_cull_distance = 1ull << 39,
-    C_derivative_control = 1ull << 40,
-    C_texture_query_samples = 1ull << 41,
+    C_cull_distance = 1ull << 40,
+    C_derivative_control = 1ull << 41,
+    C_texture_query_samples = 1ull << 42,
 
     // ARB_shader_viewport_layer_array/AMD_vertex_shader_layer, allows writing
     // gl_ViewportIndex/gl_Layer from vertex and tessellation
     // evaluation stages.
-    C_viewport_layer_array = 1ull << 42,
-=======
-    C_cull_distance = 1ull << 40,
-    C_derivative_control = 1ull << 41,
-    C_texture_query_samples = 1ull << 42,
->>>>>>> c4d143a9
+    C_viewport_layer_array = 1ull << 43,
   };
 
   static std::string format_stage(Stage stage);
