--- conflicted
+++ resolved
@@ -21,11 +21,8 @@
 #include "luse.h"
 #include "numeric_types.h"
 #include "config_gobj.h"
-<<<<<<< HEAD
 #include "texture.h"
-=======
 #include "graphicsStateGuardianBase.h"
->>>>>>> e4236810
 
 class FactoryParams;
 
@@ -167,13 +164,10 @@
     F_metallic    = 0x100,
     F_base_color  = 0x200,
     F_refractive_index = 0x400,
-<<<<<<< HEAD
-    F_rim_width   = 0x800,
-    F_rim_color   = 0x1000,
-    F_lightwarp_texture = 0x2000,
-=======
     F_used_by_auto_shader = 0x800,
->>>>>>> e4236810
+    F_rim_width = 0x1000,
+    F_rim_color = 0x2000,
+    F_lightwarp_texture = 0x4000,
   };
 
 private:
