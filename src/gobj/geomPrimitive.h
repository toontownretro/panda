/**
 * PANDA 3D SOFTWARE
 * Copyright (c) Carnegie Mellon University.  All rights reserved.
 *
 * All use of this software is subject to the terms of the revised BSD
 * license.  You should have received a copy of this license along
 * with this source code in a file named "LICENSE."
 *
 * @file geomPrimitive.h
 * @author drose
 * @date 2005-03-06
 */

#ifndef GEOMPRIMITIVE_H
#define GEOMPRIMITIVE_H

#include "pandabase.h"
#include "geomEnums.h"
#include "geomVertexArrayData.h"
#include "geomVertexData.h"
#include "copyOnWriteObject.h"
#include "luse.h"
#include "updateSeq.h"
#include "pointerTo.h"
#include "pta_int.h"
#include "pStatCollector.h"
#include "cycleData.h"
#include "cycleDataReader.h"
#include "cycleDataWriter.h"
#include "cycleDataStageReader.h"
#include "cycleDataStageWriter.h"
#include "pipelineCycler.h"
#include "deletedChain.h"
#include "graphicsStateGuardianBase.h"

class PreparedGraphicsObjects;
class IndexBufferContext;
class FactoryParams;
class GeomPrimitivePipelineReader;

/**
 * This is an abstract base class for a family of classes that represent the
 * fundamental geometry primitives that may be stored in a Geom.
 *
 * They all have in common the fact that they are defined by tables of vertex
 * data stored in a GeomVertexData object.  Each GeomPrimitive object contains
 * an ordered list of integers, which index into the vertex array defined by
 * the GeomVertexData and define the particular vertices of the GeomVertexData
 * that are used for this primitive.
 *
 * The meaning of a given arrangement of vertices is defined by each
 * individual primitive type; for instance, a GeomTriangle renders a triangle
 * from each three consecutive vertices, while a GeomTriangleStrip renders a
 * strip of (n - 2) connected triangles from each sequence of n vertices.
 */
class EXPCL_PANDA_GOBJ GeomPrimitive : public CopyOnWriteObject, public GeomEnums {
protected:
  GeomPrimitive();
  virtual PT(CopyOnWriteObject) make_cow_copy();

PUBLISHED:
  explicit GeomPrimitive(UsageHint usage_hint);
  GeomPrimitive(const GeomPrimitive &copy);
  virtual ~GeomPrimitive();
  ALLOC_DELETED_CHAIN(GeomPrimitive);

<<<<<<< HEAD
  INLINE GeomPrimitiveType get_geom_primitive_type() const;
=======
  void operator = (const GeomPrimitive &copy) = delete;
>>>>>>> 78746e42

  virtual PT(GeomPrimitive) make_copy() const=0;

  virtual PrimitiveType get_primitive_type() const=0;
  virtual int get_geom_rendering() const;
  MAKE_PROPERTY(primitive_type, get_primitive_type);
  MAKE_PROPERTY(geom_rendering, get_geom_rendering);

  INLINE ShadeModel get_shade_model() const;
  INLINE void set_shade_model(ShadeModel shade_model);
  MAKE_PROPERTY(shade_model, get_shade_model);

  INLINE UsageHint get_usage_hint() const;
  void set_usage_hint(UsageHint usage_hint);
  MAKE_PROPERTY(usage_hint, get_usage_hint);

  INLINE NumericType get_index_type() const;
  void set_index_type(NumericType index_type);
  MAKE_PROPERTY(index_type, get_index_type);

  // The following published methods are provided for safe, high-level
  // iteration through the vertices and sub-primitives within the
  // GeomPrimitive class.  These work correctly regardless of the primitive
  // type and without depending on knowledge about the way primitives' lengths
  // are encoded.  You can also safely build up a composite primitive using
  // these methods.

  INLINE bool is_composite() const;
  INLINE bool is_indexed() const;
  INLINE int get_first_vertex() const;
  INLINE int get_num_vertices() const;
  INLINE int get_vertex(int i) const;
  MAKE_SEQ(get_vertex_list, get_num_vertices, get_vertex);
  void add_vertex(int vertex);
  INLINE void add_vertices(int v1, int v2);
  INLINE void add_vertices(int v1, int v2, int v3);
  INLINE void add_vertices(int v1, int v2, int v3, int v4);
  void add_consecutive_vertices(int start, int num_vertices);
  void add_next_vertices(int num_vertices);
  void reserve_num_vertices(int num_vertices);
  bool close_primitive();
  void clear_vertices();
  void offset_vertices(int offset);
  void offset_vertices(int offset, int begin_row, int end_row);
  void make_nonindexed(GeomVertexData *dest, const GeomVertexData *source);
  void pack_vertices(GeomVertexData *dest, const GeomVertexData *source);
  void make_indexed();
  //void calc_num_vertices();

  INLINE int get_num_primitives() const;
  int get_primitive_start(int n) const;
  int get_primitive_end(int n) const;
  int get_primitive_num_vertices(int n) const;
  int get_num_used_vertices() const;

  INLINE int get_num_faces() const;
  INLINE int get_primitive_num_faces(int n) const;

  INLINE int get_min_vertex() const;
  int get_primitive_min_vertex(int n) const;
  INLINE int get_max_vertex() const;
  int get_primitive_max_vertex(int n) const;

  CPT(GeomPrimitive) decompose() const;
  CPT(GeomPrimitive) rotate() const;
  CPT(GeomPrimitive) doubleside() const;
  CPT(GeomPrimitive) reverse() const;
  CPT(GeomPrimitive) match_shade_model(ShadeModel shade_model) const;
  CPT(GeomPrimitive) make_points() const;
  CPT(GeomPrimitive) make_lines() const;
  CPT(GeomPrimitive) make_patches() const;
  virtual CPT(GeomPrimitive) make_adjacency() const;

  int get_num_bytes() const;
  INLINE int get_data_size_bytes() const;
  INLINE UpdateSeq get_modified() const;
  MAKE_PROPERTY(num_bytes, get_num_bytes);
  MAKE_PROPERTY(data_size_bytes, get_data_size_bytes);
  MAKE_PROPERTY(modified, get_modified);

  bool request_resident(Thread *current_thread = Thread::get_current_thread()) const;

  INLINE bool check_valid(const GeomVertexData *vertex_data) const;
  INLINE bool check_valid(const GeomVertexDataPipelineReader *data_reader) const;

  virtual void output(std::ostream &out) const;
  virtual void write(std::ostream &out, int indent_level) const;

PUBLISHED:
/*
 * These public methods are not intended for high-level usage.  They are
 * public so that low-level code that absolutely needs fast access to the
 * primitive data can get to it, but using them requires knowledge about how
 * the component primitives are encoded within the GeomPrimitive class, and
 * it's easy to screw something up.  Also, if too many code samples depend on
 * this internal knowledge, it may make it difficult to extend this class
 * later.  It is recommended that application-level code use the above
 * interfaces instead.
 */

  INLINE CPT(GeomVertexArrayData) get_vertices() const;
  INLINE CPT(GeomVertexArrayDataHandle) get_vertices_handle(Thread *current_thread) const;
  PT(GeomVertexArrayData) modify_vertices(int num_vertices = -1);
  INLINE PT(GeomVertexArrayDataHandle) modify_vertices_handle(Thread *current_thread);
  void set_vertices(const GeomVertexArrayData *vertices, int num_vertices = -1);
  void set_nonindexed_vertices(int first_vertex, int num_vertices);

  INLINE int get_index_stride() const;
  INLINE int get_strip_cut_index() const;
  MAKE_PROPERTY(index_stride, get_index_stride);
  MAKE_PROPERTY(strip_cut_index, get_strip_cut_index);

  INLINE CPTA_int get_ends() const;
  PTA_int modify_ends();
  void set_ends(PTA_int ends);

  INLINE CPT(GeomVertexArrayData) get_mins() const;
  INLINE CPT(GeomVertexArrayData) get_maxs() const;
  MAKE_PROPERTY(mins, get_mins);
  MAKE_PROPERTY(maxs, get_maxs);

  void set_minmax(int min_vertex, int max_vertex,
                  GeomVertexArrayData *mins, GeomVertexArrayData *maxs);
  void clear_minmax();

  virtual int get_num_vertices_per_primitive() const;
  virtual int get_min_num_vertices_per_primitive() const;
  virtual int get_num_unused_vertices_per_primitive() const;
  MAKE_PROPERTY(num_vertices_per_primitive, get_num_vertices_per_primitive);
  MAKE_PROPERTY(min_num_vertices_per_primitive, get_min_num_vertices_per_primitive);
  MAKE_PROPERTY(num_unused_vertices_per_primitive, get_num_unused_vertices_per_primitive);

public:
  void prepare(PreparedGraphicsObjects *prepared_objects);
  bool is_prepared(PreparedGraphicsObjects *prepared_objects) const;

  IndexBufferContext *prepare_now(PreparedGraphicsObjects *prepared_objects,
                                  GraphicsStateGuardianBase *gsg);
  bool release(PreparedGraphicsObjects *prepared_objects);
  int release_all();

  static const GeomVertexArrayFormat *get_index_format(NumericType index_type);
  INLINE const GeomVertexArrayFormat *get_index_format() const;
  INLINE PT(GeomVertexArrayData) make_index_data() const;

private:
  static CPT(GeomVertexArrayFormat) make_index_format(NumericType index_type);

  void clear_prepared(PreparedGraphicsObjects *prepared_objects);
  static int get_highest_index_value(NumericType index_type);
  static int get_strip_cut_index(NumericType index_type);

public:
  INLINE bool draw(GraphicsStateGuardianBase *gsg,
                   const GeomPrimitivePipelineReader *reader,
                   bool force) const;

  void calc_tight_bounds(LPoint3 &min_point, LPoint3 &max_point,
                         PN_stdfloat &sq_center_dist, bool &found_any,
                         const GeomVertexData *vertex_data,
                         bool got_mat, const LMatrix4 &mat,
                         const InternalName *column_name,
                         Thread *current_thread) const;

  void calc_sphere_radius(const LPoint3 &center,
                          PN_stdfloat &sq_radius, bool &found_any,
                          const GeomVertexData *vertex_data,
                          Thread *current_thread) const;

protected:
  virtual CPT(GeomPrimitive) decompose_impl() const;
  virtual CPT(GeomVertexArrayData) rotate_impl() const;
  virtual CPT(GeomPrimitive) doubleside_impl() const;
  virtual CPT(GeomPrimitive) reverse_impl() const;
  virtual bool requires_unused_vertices() const;
  virtual void append_unused_vertices(GeomVertexArrayData *vertices,
                                      int vertex);

private:
  class CData;

  void recompute_minmax(CData *cdata);
  void do_make_indexed(CData *cdata);
  void consider_elevate_index_type(CData *cdata, int vertex);
  void do_set_index_type(CData *cdata, NumericType index_type);
  PT(GeomVertexArrayData) do_modify_vertices(CData *cdata);

private:
  // A GeomPrimitive keeps a list (actually, a map) of all the
  // PreparedGraphicsObjects tables that it has been prepared into.  Each PGO
  // conversely keeps a list (a set) of all the Geoms that have been prepared
  // there.  When either destructs, it removes itself from the other's list.

  // Contexts by GSG ID.
  //typedef pvector<IndexBufferContext *> IDContexts;
  //IDContexts _id_contexts;

  IndexBufferContext *_context;

  typedef pflat_hash_map<PreparedGraphicsObjects *, IndexBufferContext *, pointer_hash> Contexts;
  Contexts _contexts;

  // This is the data that must be cycled between pipeline stages.
  class EXPCL_PANDA_GOBJ CData : public CycleData {
  public:
    INLINE CData();
    INLINE CData(const CData &copy);
    ALLOC_DELETED_CHAIN(CData);

    virtual CycleData *make_copy() const;
    virtual void write_datagram(BamWriter *manager, Datagram &dg) const;
    virtual int complete_pointers(TypedWritable **plist, BamReader *manager);
    virtual void fillin(DatagramIterator &scan, BamReader *manager);
    virtual TypeHandle get_parent_type() const {
      return GeomPrimitive::get_class_type();
    }

    COWPT(GeomVertexArrayData) _vertices;

    int _num_vertices;
    bool _got_minmax;

    PTA_int _ends;

    COWPT(GeomVertexArrayData) _mins;
    COWPT(GeomVertexArrayData) _maxs;

    UpdateSeq _modified;

    int _first_vertex;

    unsigned int _min_vertex;
    unsigned int _max_vertex;

    ShadeModel _shade_model;

    NumericType _index_type;
    UsageHint _usage_hint;

  public:
    static TypeHandle get_class_type() {
      return _type_handle;
    }
    static void init_type() {
      register_type(_type_handle, "GeomPrimitive::CData");
    }

  private:
    static TypeHandle _type_handle;

    friend class GeomPrimitive;
  };

  PipelineCycler<CData> _cycler;
  typedef CycleDataReader<CData> CDReader;
  typedef CycleDataWriter<CData> CDWriter;
  typedef CycleDataStageReader<CData> CDStageReader;
  typedef CycleDataStageWriter<CData> CDStageWriter;

protected:
  GeomPrimitiveType _geom_primitive_type;

private:
  static PStatCollector _decompose_pcollector;
  static PStatCollector _doubleside_pcollector;
  static PStatCollector _reverse_pcollector;
  static PStatCollector _rotate_pcollector;

public:
  virtual void write_datagram(BamWriter *manager, Datagram &dg);

  virtual void finalize(BamReader *manager);

protected:
  void fillin(DatagramIterator &scan, BamReader *manager);

public:
  static TypeHandle get_class_type() {
    return _type_handle;
  }
  static void init_type() {
    CopyOnWriteObject::init_type();
    register_type(_type_handle, "GeomPrimitive",
                  CopyOnWriteObject::get_class_type());
    CData::init_type();
  }
  virtual TypeHandle get_type() const {
    return get_class_type();
  }
  virtual TypeHandle force_init_type() {init_type(); return get_class_type();}

private:
  static TypeHandle _type_handle;

  friend class Geom;
  friend class PreparedGraphicsObjects;
  friend class GeomPrimitivePipelineReader;
};

/**
 * Encapsulates the data from a GeomPrimitive, pre-fetched for one stage of
 * the pipeline.
 */
class EXPCL_PANDA_GOBJ GeomPrimitivePipelineReader : public GeomEnums {
public:
  INLINE GeomPrimitivePipelineReader(const GeomPrimitive *object, Thread *current_thread);
  GeomPrimitivePipelineReader(const GeomPrimitivePipelineReader &copy) = delete;
  INLINE ~GeomPrimitivePipelineReader();

  ALLOC_DELETED_CHAIN(GeomPrimitivePipelineReader);

  GeomPrimitivePipelineReader &operator = (const GeomPrimitivePipelineReader &copy) = delete;

  INLINE const GeomPrimitive *get_object() const;
  INLINE Thread *get_current_thread() const;

  void check_minmax() const;

  INLINE ShadeModel get_shade_model() const;
  INLINE UsageHint get_usage_hint() const;
  INLINE NumericType get_index_type() const;
  INLINE bool is_indexed() const;
  int get_first_vertex() const;
  INLINE int get_num_vertices() const;
  int get_vertex(int i) const;
  int get_num_primitives() const;
  int get_num_faces() const;
  void get_referenced_vertices(BitArray &bits) const;
  INLINE int get_min_vertex() const;
  INLINE int get_max_vertex() const;
  INLINE int get_data_size_bytes() const;
  INLINE UpdateSeq get_modified() const;
  bool check_valid(const GeomVertexDataPipelineReader *data_reader) const;
  INLINE const GeomVertexArrayData *get_vertices() const;
  INLINE int get_index_stride() const;
  INLINE const unsigned char *get_read_pointer(bool force) const;
  INLINE int get_strip_cut_index() const;
  INLINE CPTA_int get_ends() const;
  INLINE CPT(GeomVertexArrayData) get_mins() const;
  INLINE CPT(GeomVertexArrayData) get_maxs() const;

  INLINE IndexBufferContext *prepare_now(PreparedGraphicsObjects *prepared_objects,
                                         GraphicsStateGuardianBase *gsg) const;
  INLINE bool draw(GraphicsStateGuardianBase *gsg, bool force) const;

private:
  const GeomPrimitive::CData *_cdata;
  const GeomPrimitive *_object;

  const GeomVertexArrayData *_vertices;
  const GeomVertexArrayData::CData *_vertices_cdata;

  Thread *_current_thread;

public:
  static TypeHandle get_class_type() {
    return _type_handle;
  }
  static void init_type() {
    register_type(_type_handle, "GeomPrimitivePipelineReader");
  }

private:
  static TypeHandle _type_handle;

  friend class GraphicsStateGuardian;
};

INLINE std::ostream &operator << (std::ostream &out, const GeomPrimitive &obj);

#include "geomPrimitive.I"

#endif<|MERGE_RESOLUTION|>--- conflicted
+++ resolved
@@ -64,11 +64,9 @@
   virtual ~GeomPrimitive();
   ALLOC_DELETED_CHAIN(GeomPrimitive);
 
-<<<<<<< HEAD
   INLINE GeomPrimitiveType get_geom_primitive_type() const;
-=======
+
   void operator = (const GeomPrimitive &copy) = delete;
->>>>>>> 78746e42
 
   virtual PT(GeomPrimitive) make_copy() const=0;
 
