/**
 * PANDA 3D SOFTWARE
 * Copyright (c) Carnegie Mellon University.  All rights reserved.
 *
 * All use of this software is subject to the terms of the revised BSD
 * license.  You should have received a copy of this license along
 * with this source code in a file named "LICENSE."
 *
 * @file shader.h
 * @author jyelon
 * @date 2005-09-01
 * @author fperazzi, PandaSE
 * @date 2010-04-29
 */

#ifndef SHADER_H
#define SHADER_H

#include "pandabase.h"
#include "config_gobj.h"

#include "typedWritableReferenceCount.h"
#include "namable.h"
#include "graphicsStateGuardianBase.h"
#include "internalName.h"
#include "pta_int.h"
#include "pta_float.h"
#include "pta_double.h"
#include "pta_stdfloat.h"
#include "pta_LMatrix4.h"
#include "pta_LMatrix3.h"
#include "pta_LVecBase4.h"
#include "pta_LVecBase3.h"
#include "pta_LVecBase2.h"
#include "pStatCollector.h"
#include "epvector.h"
#include "asyncFuture.h"
#include "shaderModule.h"
#include "copyOnWritePointer.h"

class BamCacheRecord;
class ShaderModuleGlsl;
class ShaderCompiler;

/**

 */
class EXPCL_PANDA_GOBJ Shader : public TypedWritableReferenceCount {
PUBLISHED:
  using Stage = ShaderModule::Stage;
  using ScalarType = ShaderType::ScalarType;

  enum ShaderLanguage {
    SL_none,
    SL_Cg,
    SL_GLSL,
    SL_HLSL,
    SL_SPIR_V,
  };

  enum ShaderStageType {
    ST_none = 0,
    ST_vertex,
    ST_fragment,
    ST_geometry,
    ST_tess_control,
    ST_tess_evaluation,
    ST_compute,
    ST_COUNT
  };

  enum AutoShaderSwitch {
    AS_normal = 0x01,
    AS_glow   = 0x02,
    AS_gloss  = 0x04,
    AS_ramp   = 0x08,
    AS_shadow = 0x10,
  };

  enum AutoShaderBit {
    bit_AutoShaderNormal = 0, // bit for AS_normal
    bit_AutoShaderGlow   = 1, // bit for AS_glow
    bit_AutoShaderGloss  = 2, // bit for AS_gloss
    bit_AutoShaderRamp   = 3, // bit for AS_ramp
    bit_AutoShaderShadow = 4, // bit for AS_shadow
  };

private:
  Shader(ShaderLanguage lang);

PUBLISHED:
  static PT(Shader) load(const Filename &file, ShaderLanguage lang = SL_none);
  static PT(Shader) make(std::string body, ShaderLanguage lang = SL_none);
  static PT(Shader) load(ShaderLanguage lang,
                         const Filename &vertex, const Filename &fragment,
                         const Filename &geometry = "",
                         const Filename &tess_control = "",
                         const Filename &tess_evaluation = "");
  static PT(Shader) load_compute(ShaderLanguage lang, const Filename &fn);
  static PT(Shader) make(ShaderLanguage lang,
                         std::string vertex, std::string fragment,
                         std::string geometry = "",
                         std::string tess_control = "",
                         std::string tess_evaluation = "");
  static PT(Shader) make_compute(ShaderLanguage lang, std::string body);

  INLINE Filename get_filename(ShaderStageType type = ST_none) const;
  INLINE void set_filename(ShaderStageType type, const Filename &filename);
  INLINE const std::string &get_text(ShaderStageType type = ST_none) const;
  INLINE bool get_error_flag() const;
  INLINE ShaderLanguage get_language() const;
  INLINE int get_used_capabilities() const;

  INLINE bool has_fullpath() const;
  INLINE const Filename &get_fullpath() const;

  INLINE bool has_stage(Stage stage) const;
  INLINE CPT(ShaderModule) get_module(Stage stage) const;
  INLINE PT(ShaderModule) modify_module(Stage stage);

  INLINE bool get_cache_compiled_shader() const;
  INLINE void set_cache_compiled_shader(bool flag);

  INLINE bool set_constant(CPT_InternalName name, bool value);
  INLINE bool set_constant(CPT_InternalName name, int value);
  INLINE bool set_constant(CPT_InternalName name, float value);
  bool set_constant(CPT_InternalName name, unsigned int value);

  PT(AsyncFuture) prepare(PreparedGraphicsObjects *prepared_objects);
  bool is_prepared(PreparedGraphicsObjects *prepared_objects) const;
  bool release(PreparedGraphicsObjects *prepared_objects);
  int release_all();

  ShaderContext *prepare_now(PreparedGraphicsObjects *prepared_objects,
                             GraphicsStateGuardianBase *gsg);

public:
  enum ShaderMatInput {
    SMO_identity,

    SMO_window_size,
    SMO_pixel_size,
    SMO_texpad_x,
    SMO_texpix_x,

    SMO_attr_material,
    SMO_attr_color,
    SMO_attr_colorscale,

    SMO_texmat_i,
    SMO_plane_x,
    SMO_clipplane_x,

    SMO_mat_constant_x,
    SMO_vec_constant_x,

    SMO_world_to_view,
    SMO_view_to_world,

    SMO_model_to_view,
    SMO_view_to_model,

    SMO_apiview_to_view,
    SMO_view_to_apiview,

    SMO_clip_to_view,
    SMO_view_to_clip,

    SMO_apiclip_to_view,
    SMO_view_to_apiclip,

    SMO_view_x_to_view,
    SMO_view_to_view_x,

    SMO_apiview_x_to_view,
    SMO_view_to_apiview_x,

    SMO_clip_x_to_view,
    SMO_view_to_clip_x,

    SMO_apiclip_x_to_view,
    SMO_view_to_apiclip_x,

    SMO_attr_fog,
    SMO_attr_fogcolor,

    SMO_frame_number,
    SMO_frame_time,
    SMO_frame_delta,

    SMO_mat_constant_x_attrib,
    SMO_vec_constant_x_attrib,

    // SMO_clipplane_x is world coords, GLSL needs eye coords
    SMO_apiview_clipplane_i,
    // Also an optional world space clip plane.
    SMO_clipplane_i,

    SMO_model_to_apiview,
    SMO_apiview_to_model,
    SMO_apiview_to_apiclip,
    SMO_apiclip_to_apiview,

    SMO_inv_texmat_i,

    // Additional properties for PBR materials
    SMO_attr_material2,

    // Hack for text rendering.  Don't use in user shaders.
    SMO_tex_is_alpha_i,

    SMO_transform_i,
    SMO_slider_i,

    // Constant ambient
    SMO_light_ambient,

    // Parameters of a light source
    SMO_light_source_i,
    SMO_light_source2_i,
    SMO_light_source_shadow_view_matrix_i,

    // Cascaded shadow map projection matrices
    SMO_cascade_light_mvps_i,
    // Cascaded shadow map cascade near/far points
    SMO_cascade_light_near_far_i,

    // Texture scale component of texture matrix.
    SMO_texscale_i,

    // Color of an M_blend texture stage.
    SMO_texcolor_i,

    SMO_lens_exposure_scale,

    SMO_INVALID
  };

  enum ShaderTexInput {
    STO_INVALID,

    STO_named_input,
    STO_named_stage,

    STO_stage_i,
    STO_light_i_shadow_map,
<<<<<<< HEAD
=======

    STO_ff_stage_i,
    STO_stage_modulate_i,
    STO_stage_add_i,
    STO_stage_normal_i,
    STO_stage_height_i,
    STO_stage_selector_i,
    STO_stage_gloss_i,
    STO_stage_emission_i,
  };
>>>>>>> 3129bc93

    STO_cascade_light_shadow_map,

    // Textures for materials that need to be sampled in the shader.
    STO_material_texture,
  };

  enum ShaderMatPiece {
    SMP_whole,
    SMP_transpose,
    SMP_row0,
    SMP_row1,
    SMP_row2,
    SMP_row3,
    SMP_col0,
    SMP_col1,
    SMP_col2,
    SMP_col3,
    SMP_row3x1,
    SMP_row3x2,
    SMP_row3x3,
    SMP_upper3x3,
    SMP_transpose3x3,
    SMP_cell15,
    SMP_cell14,
    SMP_cell13,
    SMP_upper3x4,
    SMP_upper4x3,
    SMP_transpose3x4,
    SMP_transpose4x3,
  };

  enum ShaderStateDep {
    SSD_NONE          = 0x000,
    SSD_general       = 0x001,
    SSD_transform    = 0x2002,
    SSD_color         = 0x004,
    SSD_colorscale    = 0x008,
    SSD_material      = 0x010,
    SSD_shaderinputs  = 0x020,
    SSD_fog           = 0x040,
    SSD_light         = 0x080,
    SSD_clip_planes   = 0x100,
    SSD_tex_matrix    = 0x200,
    SSD_frame         = 0x400,
    SSD_projection    = 0x800,
    SSD_texture      = 0x1000,
    SSD_view_transform= 0x2000,
  };

  enum ShaderBug {
    SBUG_ati_draw_buffers,
  };

  enum ShaderMatFunc {
    SMF_compose,
    SMF_transform_dlight,
    SMF_transform_plight,
    SMF_transform_slight,
    SMF_first,
  };

  struct Parameter {
    CPT_InternalName _name;
    const ::ShaderType *_type = nullptr;
    int _location = -1;
    int _stage_mask = 0;
  };

  enum ShaderPtrType {
    SPT_float = ScalarType::ST_float,
    SPT_double = ScalarType::ST_double,
    SPT_int = ScalarType::ST_int,
    SPT_uint = ScalarType::ST_uint,
    SPT_unknown = ScalarType::ST_unknown,
  };

  // Container structure for data of parameters ShaderPtrSpec.
  struct ShaderPtrData {
  private:
    PT(ReferenceCount) _pta;

  public:
    void *_ptr;
    ScalarType _type;
    bool _updated;
    size_t _size; //number of elements vec3[4]=12

  public:
    INLINE ShaderPtrData();
    INLINE ShaderPtrData(const PTA_float &ptr);
    INLINE ShaderPtrData(const PTA_LVecBase4f &ptr);
    INLINE ShaderPtrData(const PTA_LVecBase3f &ptr);
    INLINE ShaderPtrData(const PTA_LVecBase2f &ptr);
    INLINE ShaderPtrData(const PTA_LMatrix4f &mat);
    INLINE ShaderPtrData(const PTA_LMatrix3f &mat);
    INLINE ShaderPtrData(const LVecBase4f &vec);
    INLINE ShaderPtrData(const LVecBase3f &vec);
    INLINE ShaderPtrData(const LVecBase2f &vec);
    INLINE ShaderPtrData(const LMatrix4f &mat);
    INLINE ShaderPtrData(const LMatrix3f &mat);

    INLINE ShaderPtrData(const PTA_double &ptr);
    INLINE ShaderPtrData(const PTA_LVecBase4d &ptr);
    INLINE ShaderPtrData(const PTA_LVecBase3d &ptr);
    INLINE ShaderPtrData(const PTA_LVecBase2d &ptr);
    INLINE ShaderPtrData(const PTA_LMatrix4d &mat);
    INLINE ShaderPtrData(const PTA_LMatrix3d &mat);
    INLINE ShaderPtrData(const LVecBase4d &vec);
    INLINE ShaderPtrData(const LVecBase3d &vec);
    INLINE ShaderPtrData(const LVecBase2d &vec);
    INLINE ShaderPtrData(const LMatrix4d &mat);
    INLINE ShaderPtrData(const LMatrix3d &mat);

    INLINE ShaderPtrData(const PTA_int &ptr);
    INLINE ShaderPtrData(const PTA_LVecBase4i &ptr);
    INLINE ShaderPtrData(const PTA_LVecBase3i &ptr);
    INLINE ShaderPtrData(const PTA_LVecBase2i &ptr);
    INLINE ShaderPtrData(const LVecBase4i &vec);
    INLINE ShaderPtrData(const LVecBase3i &vec);
    INLINE ShaderPtrData(const LVecBase2i &vec);

    INLINE void write_datagram(Datagram &dg) const;
    INLINE void read_datagram(DatagramIterator &source);
  };

  /**
   * Describes a matrix making up a single part of the ShaderMatInput cache.
   * The cache is made up of a continuous array of matrices, as described by
   * a successive list of ShaderMatPart (each of which takes up _count matrices)
   */
  struct ShaderMatPart {
    ShaderMatInput _part;
    CPT(InternalName) _arg;
    int _count = 1;
    int _dep = SSD_NONE;
  };

  /**
   * Describes a shader input that is sourced from the render state.
   */
  struct ShaderMatSpec {
    size_t _cache_offset[2];
    Parameter         _id;
    ShaderMatFunc     _func;
    ShaderMatInput    _part[2];
    CPT(InternalName) _arg[2];
    LMatrix4          _value;
    int               _dep = SSD_NONE;
    int               _index = 0;
    ShaderMatPiece    _piece;
    ScalarType        _scalar_type = ScalarType::ST_float;
  };

  struct ShaderTexSpec {
    Parameter         _id;
    CPT(InternalName) _name;
    ShaderTexInput    _part;
    int               _stage;
    int               _desired_type;
    PT(InternalName)  _suffix;
  };

  struct ShaderImgSpec {
    Parameter         _id;
    CPT(InternalName) _name;
    int               _desired_type;
    bool              _writable;
  };

  struct ShaderVarSpec {
    Parameter         _id;
    PT(InternalName)  _name;
    int               _append_uv;
    int               _elements;
    ScalarType        _scalar_type;
  };

  struct ShaderPtrSpec {
    Parameter         _id;
    uint32_t          _dim[3]; //n_elements,rows,cols
    CPT(InternalName) _arg;
    ScalarType        _type;
  };

  class ShaderFile : public ReferenceCount {
  public:
    INLINE ShaderFile() {};
    INLINE ShaderFile(std::string shared);
    INLINE ShaderFile(std::string vertex, std::string fragment, std::string geometry,
                      std::string tess_control, std::string tess_evaluation);

    INLINE void write_datagram(Datagram &dg) const;
    INLINE void read_datagram(DatagramIterator &source);

    INLINE bool operator < (const ShaderFile &other) const;

  public:
    bool _separate;
    std::string _shared;
    std::string _vertex;
    std::string _fragment;
    std::string _geometry;
    std::string _tess_control;
    std::string _tess_evaluation;
    std::string _compute;
  };

  /**
   * Contains external values given to the specialization constants of a single
   * ShaderModule.
   */
  class ModuleSpecConstants {
  public:
    INLINE ModuleSpecConstants() {};

    INLINE bool set_constant(uint32_t id, uint32_t value);
  public:
    pvector<uint32_t> _values;
    pvector<uint32_t> _indices;
  };

protected:
  bool report_parameter_error(const InternalName *name, const ::ShaderType *type, const char *msg);
  bool expect_num_words(const InternalName *name, const ::ShaderType *type, size_t len);
  bool expect_float_vector(const InternalName *name, const ::ShaderType *type, int lo, int hi);
  bool expect_float_matrix(const InternalName *name, const ::ShaderType *type, int lo, int hi);
  bool expect_coordinate_system(const InternalName *name, const ::ShaderType *type,
                                vector_string &pieces, int &next,
                                ShaderMatSpec &spec, bool fromflag);
  int cp_dependency(ShaderMatInput inp);

public:
  void cp_add_mat_spec(ShaderMatSpec &spec);
  size_t cp_get_mat_cache_size() const;

  bool compile_parameter(Parameter &p);

  void clear_parameters();

  void set_compiled(unsigned int format, const char *data, size_t length);
  bool get_compiled(unsigned int &format, std::string &binary) const;

  INLINE PStatCollector &get_prepare_shader_pcollector();
  INLINE const std::string &get_debug_name() const;

public:
  pvector<ShaderPtrSpec> _ptr_spec;
  epvector<ShaderMatSpec> _mat_spec;
  pvector<ShaderTexSpec> _tex_spec;
  pvector<ShaderImgSpec> _img_spec;
  pvector<ShaderVarSpec> _var_spec;
  pvector<ShaderMatPart> _mat_parts;
  int _mat_deps = 0;
  int _mat_cache_size = 0;

  // These are here because we don't support passing these via ShaderMatSpec yet
  int _frame_number_loc = -1;
  int _transform_table_loc = -1;
  uint32_t _transform_table_size = 0;
  bool _transform_table_reduced = false;
  int _slider_table_loc = -1;
  uint32_t _slider_table_size = 0;

  bool _error_flag;
  ShaderFile _text;

  typedef pvector<COWPT(ShaderModule)> Modules;
  Modules _modules;
  typedef pmap<const ShaderModule *, ModuleSpecConstants> ModuleSpecConsts;
  ModuleSpecConsts _module_spec_consts;
  uint32_t _module_mask = 0;
  int _used_caps = 0;

protected:
  ShaderFile _filename;
  Filename _fullpath;
  int _parse;
  bool _loaded;
  ShaderLanguage _language;

  typedef pvector<Filename> Filenames;

  bool _cache_compiled_shader;
  unsigned int _compiled_format;
  std::string _compiled_binary;

  static int _shaders_generated;

  typedef pmap<ShaderFile, PT(Shader)> ShaderTable;

  static ShaderTable _load_table;
  static ShaderTable _make_table;

  friend class ShaderContext;
  friend class PreparedGraphicsObjects;

  typedef pmap <PreparedGraphicsObjects *, ShaderContext *> Contexts;
  Contexts _contexts;

  PStatCollector _prepare_shader_pcollector;
  std::string _debug_name;

private:
  void clear_prepared(PreparedGraphicsObjects *prepared_objects);

  bool read(const ShaderFile &sfile, BamCacheRecord *record = nullptr);
  bool load(const ShaderFile &sbody, BamCacheRecord *record = nullptr);
  bool do_read_source(ShaderModule::Stage stage, const Filename &fn, BamCacheRecord *record);
  bool do_read_source(ShaderModule::Stage stage, std::istream &in,
                      const Filename &fullpath, BamCacheRecord *record);
  bool do_load_source(ShaderModule::Stage stage, const std::string &source, BamCacheRecord *record);

public:
  bool link();
  bool bind_vertex_input(const InternalName *name, const ::ShaderType *type, int location);
  bool bind_parameter(const Parameter &parameter);

  bool check_modified() const;
  ShaderCompiler *get_compiler(ShaderLanguage lang) const;

  ~Shader();

public:
  static void register_with_read_factory();
  virtual void write_datagram(BamWriter *manager, Datagram &dg);

protected:
  static TypedWritable *make_from_bam(const FactoryParams &params);
  void fillin(DatagramIterator &scan, BamReader *manager);

public:
  static TypeHandle get_class_type() {
    return _type_handle;
  }
  static void init_type() {
    TypedWritableReferenceCount::init_type();
    register_type(_type_handle, "Shader",
                  TypedWritableReferenceCount::get_class_type());
  }
  virtual TypeHandle get_type() const {
    return get_class_type();
  }
  virtual TypeHandle force_init_type() {init_type(); return get_class_type();}

private:
  static TypeHandle _type_handle;
};

#include "shader.I"

#endif<|MERGE_RESOLUTION|>--- conflicted
+++ resolved
@@ -244,8 +244,6 @@
 
     STO_stage_i,
     STO_light_i_shadow_map,
-<<<<<<< HEAD
-=======
 
     STO_ff_stage_i,
     STO_stage_modulate_i,
@@ -255,13 +253,20 @@
     STO_stage_selector_i,
     STO_stage_gloss_i,
     STO_stage_emission_i,
-  };
->>>>>>> 3129bc93
 
     STO_cascade_light_shadow_map,
 
     // Textures for materials that need to be sampled in the shader.
     STO_material_texture,
+  };
+
+  enum ShaderArgClass {
+    SAC_scalar,
+    SAC_vector,
+    SAC_matrix,
+    SAC_sampler,
+    SAC_array,
+    SAC_unknown,
   };
 
   enum ShaderMatPiece {
