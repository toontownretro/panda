/**
 * PANDA 3D SOFTWARE
 * Copyright (c) Carnegie Mellon University.  All rights reserved.
 *
 * All use of this software is subject to the terms of the revised BSD
 * license.  You should have received a copy of this license along
 * with this source code in a file named "LICENSE."
 *
 * @file shader.h
 * @author jyelon
 * @date 2005-09-01
 * @author fperazzi, PandaSE
 * @date 2010-04-29
 */

#ifndef SHADER_H
#define SHADER_H

#include "pandabase.h"
#include "config_gobj.h"

#include "typedWritableReferenceCount.h"
#include "namable.h"
#include "graphicsStateGuardianBase.h"
#include "internalName.h"
#include "pta_int.h"
#include "pta_float.h"
#include "pta_double.h"
#include "pta_stdfloat.h"
#include "pta_LMatrix4.h"
#include "pta_LMatrix3.h"
#include "pta_LVecBase4.h"
#include "pta_LVecBase3.h"
#include "pta_LVecBase2.h"
#include "pStatCollector.h"
#include "epvector.h"
#include "asyncFuture.h"
#include "shaderModule.h"
#include "copyOnWritePointer.h"

class BamCacheRecord;
class ShaderModuleGlsl;
class ShaderCompiler;

/**

 */
class EXPCL_PANDA_GOBJ Shader : public TypedWritableReferenceCount {
PUBLISHED:
  using Stage = ShaderModule::Stage;
  using ScalarType = ShaderType::ScalarType;

  enum ShaderLanguage {
    SL_none,
    SL_Cg,
    SL_GLSL,
    SL_HLSL,
    SL_SPIR_V,
  };

<<<<<<< HEAD
  enum ShaderStageType {
=======
  enum DeprecatedShaderType {
>>>>>>> 9424d62f
    ST_none = 0,
    ST_vertex,
    ST_fragment,
    ST_geometry,
    ST_tess_control,
    ST_tess_evaluation,
    ST_compute,
    ST_COUNT
  };

  enum AutoShaderSwitch {
    AS_normal = 0x01,
    AS_glow   = 0x02,
    AS_gloss  = 0x04,
    AS_ramp   = 0x08,
    AS_shadow = 0x10,
  };

  enum AutoShaderBit {
    bit_AutoShaderNormal = 0, // bit for AS_normal
    bit_AutoShaderGlow   = 1, // bit for AS_glow
    bit_AutoShaderGloss  = 2, // bit for AS_gloss
    bit_AutoShaderRamp   = 3, // bit for AS_ramp
    bit_AutoShaderShadow = 4, // bit for AS_shadow
  };

private:
  Shader(ShaderLanguage lang);

PUBLISHED:
  static PT(Shader) load(const Filename &file, ShaderLanguage lang = SL_none);
  static PT(Shader) make(std::string body, ShaderLanguage lang = SL_none);
  static PT(Shader) load(ShaderLanguage lang,
                         const Filename &vertex, const Filename &fragment,
                         const Filename &geometry = "",
                         const Filename &tess_control = "",
                         const Filename &tess_evaluation = "");
  static PT(Shader) load_compute(ShaderLanguage lang, const Filename &fn);
  static PT(Shader) make(ShaderLanguage lang,
                         std::string vertex, std::string fragment,
                         std::string geometry = "",
                         std::string tess_control = "",
                         std::string tess_evaluation = "");
  static PT(Shader) make_compute(ShaderLanguage lang, std::string body);

<<<<<<< HEAD
  INLINE Filename get_filename(ShaderStageType type = ST_none) const;
  INLINE void set_filename(ShaderStageType type, const Filename &filename);
  INLINE const std::string &get_text(ShaderStageType type = ST_none) const;
=======
  INLINE Filename get_filename(DeprecatedShaderType type = ST_none) const;
  INLINE void set_filename(DeprecatedShaderType type, const Filename &filename);
  INLINE const std::string &get_text(DeprecatedShaderType type = ST_none) const;
>>>>>>> 9424d62f
  INLINE bool get_error_flag() const;
  INLINE ShaderLanguage get_language() const;
  INLINE int get_used_capabilities() const;

  INLINE bool has_fullpath() const;
  INLINE const Filename &get_fullpath() const;

  INLINE bool has_stage(Stage stage) const;
  INLINE CPT(ShaderModule) get_module(Stage stage) const;
  INLINE PT(ShaderModule) modify_module(Stage stage);
<<<<<<< HEAD
=======
  bool add_module(PT(ShaderModule) module);
>>>>>>> 9424d62f

  INLINE bool get_cache_compiled_shader() const;
  INLINE void set_cache_compiled_shader(bool flag);

  INLINE bool set_constant(CPT_InternalName name, bool value);
  INLINE bool set_constant(CPT_InternalName name, int value);
  INLINE bool set_constant(CPT_InternalName name, float value);
  bool set_constant(CPT_InternalName name, unsigned int value);

  PT(AsyncFuture) prepare(PreparedGraphicsObjects *prepared_objects);
  bool is_prepared(PreparedGraphicsObjects *prepared_objects) const;
  bool release(PreparedGraphicsObjects *prepared_objects);
  int release_all();

  ShaderContext *prepare_now(PreparedGraphicsObjects *prepared_objects,
                             GraphicsStateGuardianBase *gsg);

public:
  enum ShaderMatInput {
    SMO_identity,

    SMO_window_size,
    SMO_pixel_size,
    SMO_texpad_x,
    SMO_texpix_x,

    SMO_attr_material,
    SMO_attr_color,
    SMO_attr_colorscale,

    SMO_texmat_i,
    SMO_plane_x,
    SMO_clipplane_x,

    SMO_mat_constant_x,
    SMO_vec_constant_x,

    SMO_world_to_view,
    SMO_view_to_world,

    SMO_model_to_view,
    SMO_view_to_model,

    SMO_apiview_to_view,
    SMO_view_to_apiview,

    SMO_clip_to_view,
    SMO_view_to_clip,

    SMO_apiclip_to_view,
    SMO_view_to_apiclip,

    SMO_view_x_to_view,
    SMO_view_to_view_x,

    SMO_apiview_x_to_view,
    SMO_view_to_apiview_x,

    SMO_clip_x_to_view,
    SMO_view_to_clip_x,

    SMO_apiclip_x_to_view,
    SMO_view_to_apiclip_x,

    SMO_attr_fog,
    SMO_attr_fogcolor,

    SMO_frame_number,
    SMO_frame_time,
    SMO_frame_delta,

    SMO_mat_constant_x_attrib,
    SMO_vec_constant_x_attrib,

    // SMO_clipplane_x is world coords, GLSL needs eye coords
    SMO_apiview_clipplane_i,
    // Also an optional world space clip plane.
    SMO_clipplane_i,

    SMO_model_to_apiview,
    SMO_apiview_to_model,
    SMO_apiview_to_apiclip,
    SMO_apiclip_to_apiview,

    SMO_inv_texmat_i,

    // Additional properties for PBR materials
    SMO_attr_material2,

    // Hack for text rendering.  Don't use in user shaders.
    SMO_tex_is_alpha_i,

    SMO_transform_i,
    SMO_slider_i,

    // Constant ambient
    SMO_light_ambient,

    // Parameters of a light source
    SMO_light_source_i,
    SMO_light_source2_i,
    SMO_light_source_shadow_view_matrix_i,

    // Cascaded shadow map projection matrices
    SMO_cascade_light_mvps_i,
    // Cascaded shadow map cascade near/far points
    SMO_cascade_light_near_far_i,

    // Texture scale component of texture matrix.
    SMO_texscale_i,

    // Color of an M_blend texture stage.
    SMO_texcolor_i,

    SMO_lens_exposure_scale,

    SMO_INVALID
  };

  enum ShaderTexInput {
    STO_INVALID,

    STO_named_input,
    STO_named_stage,

    STO_stage_i,
    STO_light_i_shadow_map,

    STO_ff_stage_i,
    STO_stage_modulate_i,
    STO_stage_add_i,
    STO_stage_normal_i,
    STO_stage_height_i,
    STO_stage_selector_i,
    STO_stage_gloss_i,
    STO_stage_emission_i,

    STO_cascade_light_shadow_map,

    // Textures for materials that need to be sampled in the shader.
    STO_material_texture,
  };

<<<<<<< HEAD
  enum ShaderArgClass {
    SAC_scalar,
    SAC_vector,
    SAC_matrix,
    SAC_sampler,
    SAC_array,
    SAC_unknown,
  };

=======
>>>>>>> 9424d62f
  enum ShaderMatPiece {
    SMP_whole,
    SMP_transpose,
    SMP_row0,
    SMP_row1,
    SMP_row2,
    SMP_row3,
    SMP_col0,
    SMP_col1,
    SMP_col2,
    SMP_col3,
    SMP_row3x1,
    SMP_row3x2,
    SMP_row3x3,
    SMP_upper3x3,
    SMP_transpose3x3,
    SMP_cell15,
    SMP_cell14,
    SMP_cell13,
    SMP_upper3x4,
    SMP_upper4x3,
    SMP_transpose3x4,
    SMP_transpose4x3,
  };

  enum ShaderStateDep {
    SSD_NONE          = 0x000,
    SSD_general       = 0x001,
    SSD_transform    = 0x2002,
    SSD_color         = 0x004,
    SSD_colorscale    = 0x008,
    SSD_material      = 0x010,
    SSD_shaderinputs  = 0x020,
    SSD_fog           = 0x040,
    SSD_light         = 0x080,
    SSD_clip_planes   = 0x100,
    SSD_tex_matrix    = 0x200,
    SSD_frame         = 0x400,
    SSD_projection    = 0x800,
    SSD_texture      = 0x1000,
    SSD_view_transform= 0x2000,
  };

  enum ShaderBug {
    SBUG_ati_draw_buffers,
  };

  enum ShaderMatFunc {
    SMF_compose,
    SMF_transform_dlight,
    SMF_transform_plight,
    SMF_transform_slight,
    SMF_first,
  };

  struct Parameter {
    CPT_InternalName _name;
    const ::ShaderType *_type = nullptr;
    int _location = -1;
    int _stage_mask = 0;
  };

  enum ShaderPtrType {
    SPT_float = ScalarType::ST_float,
    SPT_double = ScalarType::ST_double,
    SPT_int = ScalarType::ST_int,
    SPT_uint = ScalarType::ST_uint,
    SPT_unknown = ScalarType::ST_unknown,
  };

  // Container structure for data of parameters ShaderPtrSpec.
  struct ShaderPtrData {
  private:
    PT(ReferenceCount) _pta;

  public:
    void *_ptr;
    ScalarType _type;
    bool _updated;
    size_t _size; //number of elements vec3[4]=12

  public:
    INLINE ShaderPtrData();
    INLINE ShaderPtrData(const PTA_float &ptr);
    INLINE ShaderPtrData(const PTA_LVecBase4f &ptr);
    INLINE ShaderPtrData(const PTA_LVecBase3f &ptr);
    INLINE ShaderPtrData(const PTA_LVecBase2f &ptr);
    INLINE ShaderPtrData(const PTA_LMatrix4f &mat);
    INLINE ShaderPtrData(const PTA_LMatrix3f &mat);
    INLINE ShaderPtrData(const LVecBase4f &vec);
    INLINE ShaderPtrData(const LVecBase3f &vec);
    INLINE ShaderPtrData(const LVecBase2f &vec);
    INLINE ShaderPtrData(const LMatrix4f &mat);
    INLINE ShaderPtrData(const LMatrix3f &mat);

    INLINE ShaderPtrData(const PTA_double &ptr);
    INLINE ShaderPtrData(const PTA_LVecBase4d &ptr);
    INLINE ShaderPtrData(const PTA_LVecBase3d &ptr);
    INLINE ShaderPtrData(const PTA_LVecBase2d &ptr);
    INLINE ShaderPtrData(const PTA_LMatrix4d &mat);
    INLINE ShaderPtrData(const PTA_LMatrix3d &mat);
    INLINE ShaderPtrData(const LVecBase4d &vec);
    INLINE ShaderPtrData(const LVecBase3d &vec);
    INLINE ShaderPtrData(const LVecBase2d &vec);
    INLINE ShaderPtrData(const LMatrix4d &mat);
    INLINE ShaderPtrData(const LMatrix3d &mat);

    INLINE ShaderPtrData(const PTA_int &ptr);
    INLINE ShaderPtrData(const PTA_LVecBase4i &ptr);
    INLINE ShaderPtrData(const PTA_LVecBase3i &ptr);
    INLINE ShaderPtrData(const PTA_LVecBase2i &ptr);
    INLINE ShaderPtrData(const LVecBase4i &vec);
    INLINE ShaderPtrData(const LVecBase3i &vec);
    INLINE ShaderPtrData(const LVecBase2i &vec);

    INLINE void write_datagram(Datagram &dg) const;
    INLINE void read_datagram(DatagramIterator &source);
  };

  /**
   * Describes a matrix making up a single part of the ShaderMatInput cache.
   * The cache is made up of a continuous array of matrices, as described by
   * a successive list of ShaderMatPart (each of which takes up _count matrices)
   */
  struct ShaderMatPart {
    ShaderMatInput _part;
    CPT(InternalName) _arg;
    int _count = 1;
    int _dep = SSD_NONE;
  };

  /**
   * Describes a shader input that is sourced from the render state.
   */
  struct ShaderMatSpec {
    size_t _cache_offset[2];
    Parameter         _id;
    ShaderMatFunc     _func;
    ShaderMatInput    _part[2];
    CPT(InternalName) _arg[2];
    LMatrix4          _value;
    int               _dep = SSD_NONE;
    int               _index = 0;
    ShaderMatPiece    _piece;
    ScalarType        _scalar_type = ScalarType::ST_float;
  };

  struct ShaderTexSpec {
    Parameter         _id;
    CPT(InternalName) _name;
    ShaderTexInput    _part;
    int               _stage;
    int               _desired_type;
    PT(InternalName)  _suffix;
  };

  struct ShaderImgSpec {
    Parameter         _id;
    CPT(InternalName) _name;
    int               _desired_type;
    bool              _writable;
  };

  struct ShaderVarSpec {
    Parameter         _id;
    PT(InternalName)  _name;
    int               _append_uv;
    int               _elements;
    ScalarType        _scalar_type;
  };

  struct ShaderPtrSpec {
    Parameter         _id;
    uint32_t          _dim[3]; //n_elements,rows,cols
    CPT(InternalName) _arg;
    ScalarType        _type;
  };

  class ShaderFile : public ReferenceCount {
  public:
    INLINE ShaderFile() {};
    INLINE ShaderFile(std::string shared);
    INLINE ShaderFile(std::string vertex, std::string fragment, std::string geometry,
                      std::string tess_control, std::string tess_evaluation);

    INLINE void write_datagram(Datagram &dg) const;
    INLINE void read_datagram(DatagramIterator &source);

    INLINE bool operator < (const ShaderFile &other) const;

  public:
    bool _separate;
    std::string _shared;
    std::string _vertex;
    std::string _fragment;
    std::string _geometry;
    std::string _tess_control;
    std::string _tess_evaluation;
    std::string _compute;
  };

  /**
   * Contains external values given to the specialization constants of a single
   * ShaderModule.
   */
  class ModuleSpecConstants {
  public:
    INLINE ModuleSpecConstants() {};

    INLINE bool set_constant(uint32_t id, uint32_t value);
  public:
    pvector<uint32_t> _values;
    pvector<uint32_t> _indices;
  };

protected:
  bool report_parameter_error(const InternalName *name, const ::ShaderType *type, const char *msg);
  bool expect_num_words(const InternalName *name, const ::ShaderType *type, size_t len);
  bool expect_float_vector(const InternalName *name, const ::ShaderType *type, int lo, int hi);
  bool expect_float_matrix(const InternalName *name, const ::ShaderType *type, int lo, int hi);
  bool expect_coordinate_system(const InternalName *name, const ::ShaderType *type,
                                vector_string &pieces, int &next,
                                ShaderMatSpec &spec, bool fromflag);
  int cp_dependency(ShaderMatInput inp);

public:
  void cp_add_mat_spec(ShaderMatSpec &spec);
  size_t cp_get_mat_cache_size() const;

<<<<<<< HEAD
  bool compile_parameter(Parameter &p);

=======
>>>>>>> 9424d62f
  void clear_parameters();

  void set_compiled(unsigned int format, const char *data, size_t length);
  bool get_compiled(unsigned int &format, std::string &binary) const;

  INLINE PStatCollector &get_prepare_shader_pcollector();
  INLINE const std::string &get_debug_name() const;

public:
  pvector<ShaderPtrSpec> _ptr_spec;
  epvector<ShaderMatSpec> _mat_spec;
  pvector<ShaderTexSpec> _tex_spec;
  pvector<ShaderImgSpec> _img_spec;
  pvector<ShaderVarSpec> _var_spec;
  pvector<ShaderMatPart> _mat_parts;
  int _mat_deps = 0;
  int _mat_cache_size = 0;

  // These are here because we don't support passing these via ShaderMatSpec yet
  int _frame_number_loc = -1;
  int _transform_table_loc = -1;
  uint32_t _transform_table_size = 0;
  bool _transform_table_reduced = false;
  int _slider_table_loc = -1;
  uint32_t _slider_table_size = 0;

  bool _error_flag;
  ShaderFile _text;

<<<<<<< HEAD
  typedef pvector<COWPT(ShaderModule)> Modules;
  Modules _modules;
  typedef pmap<const ShaderModule *, ModuleSpecConstants> ModuleSpecConsts;
  ModuleSpecConsts _module_spec_consts;
=======
  struct LinkedModule {
    LinkedModule(COWPT(ShaderModule) module) : _module(std::move(module)) {}

    COWPT(ShaderModule) _module;
    ModuleSpecConstants _consts;
  };

  typedef pvector<LinkedModule> Modules;
  Modules _modules;
>>>>>>> 9424d62f
  uint32_t _module_mask = 0;
  int _used_caps = 0;

protected:
  ShaderFile _filename;
  Filename _fullpath;
  ShaderLanguage _language;

  typedef pvector<Filename> Filenames;

  bool _cache_compiled_shader;
  unsigned int _compiled_format;
  std::string _compiled_binary;

  static int _shaders_generated;

  typedef pmap<ShaderFile, PT(Shader)> ShaderTable;

  static ShaderTable _load_table;
  static ShaderTable _make_table;

  friend class ShaderContext;
  friend class PreparedGraphicsObjects;

  typedef pflat_hash_map<PreparedGraphicsObjects *, ShaderContext *, pointer_hash> Contexts;
  Contexts _contexts;

  PStatCollector _prepare_shader_pcollector;
  std::string _debug_name;

private:
  void clear_prepared(PreparedGraphicsObjects *prepared_objects);

  bool read(const ShaderFile &sfile, BamCacheRecord *record = nullptr);
  bool load(const ShaderFile &sbody, BamCacheRecord *record = nullptr);
  bool do_read_source(ShaderModule::Stage stage, const Filename &fn, BamCacheRecord *record);
  bool do_read_source(ShaderModule::Stage stage, std::istream &in,
                      const Filename &fullpath, BamCacheRecord *record);
  bool do_load_source(ShaderModule::Stage stage, const std::string &source, BamCacheRecord *record);

public:
  bool link();
  bool bind_vertex_input(const InternalName *name, const ::ShaderType *type, int location);
  bool bind_parameter(const Parameter &parameter);

  bool check_modified() const;
  ShaderCompiler *get_compiler(ShaderLanguage lang) const;

  ~Shader();

public:
  static void register_with_read_factory();
  virtual void write_datagram(BamWriter *manager, Datagram &dg) override;
  virtual int complete_pointers(TypedWritable **plist, BamReader *manager) override;
  virtual bool require_fully_complete() const override;

  virtual void finalize(BamReader *manager) override;

protected:
  static TypedWritable *make_from_bam(const FactoryParams &params);
  void fillin(DatagramIterator &scan, BamReader *manager);

public:
  static TypeHandle get_class_type() {
    return _type_handle;
  }
  static void init_type() {
    TypedWritableReferenceCount::init_type();
    register_type(_type_handle, "Shader",
                  TypedWritableReferenceCount::get_class_type());
  }
  virtual TypeHandle get_type() const {
    return get_class_type();
  }
  virtual TypeHandle force_init_type() {init_type(); return get_class_type();}

private:
  static TypeHandle _type_handle;
};

#include "shader.I"

#endif<|MERGE_RESOLUTION|>--- conflicted
+++ resolved
@@ -58,11 +58,7 @@
     SL_SPIR_V,
   };
 
-<<<<<<< HEAD
-  enum ShaderStageType {
-=======
   enum DeprecatedShaderType {
->>>>>>> 9424d62f
     ST_none = 0,
     ST_vertex,
     ST_fragment,
@@ -108,15 +104,9 @@
                          std::string tess_evaluation = "");
   static PT(Shader) make_compute(ShaderLanguage lang, std::string body);
 
-<<<<<<< HEAD
-  INLINE Filename get_filename(ShaderStageType type = ST_none) const;
-  INLINE void set_filename(ShaderStageType type, const Filename &filename);
-  INLINE const std::string &get_text(ShaderStageType type = ST_none) const;
-=======
   INLINE Filename get_filename(DeprecatedShaderType type = ST_none) const;
   INLINE void set_filename(DeprecatedShaderType type, const Filename &filename);
   INLINE const std::string &get_text(DeprecatedShaderType type = ST_none) const;
->>>>>>> 9424d62f
   INLINE bool get_error_flag() const;
   INLINE ShaderLanguage get_language() const;
   INLINE int get_used_capabilities() const;
@@ -127,10 +117,7 @@
   INLINE bool has_stage(Stage stage) const;
   INLINE CPT(ShaderModule) get_module(Stage stage) const;
   INLINE PT(ShaderModule) modify_module(Stage stage);
-<<<<<<< HEAD
-=======
   bool add_module(PT(ShaderModule) module);
->>>>>>> 9424d62f
 
   INLINE bool get_cache_compiled_shader() const;
   INLINE void set_cache_compiled_shader(bool flag);
@@ -274,7 +261,6 @@
     STO_material_texture,
   };
 
-<<<<<<< HEAD
   enum ShaderArgClass {
     SAC_scalar,
     SAC_vector,
@@ -284,8 +270,6 @@
     SAC_unknown,
   };
 
-=======
->>>>>>> 9424d62f
   enum ShaderMatPiece {
     SMP_whole,
     SMP_transpose,
@@ -515,11 +499,6 @@
   void cp_add_mat_spec(ShaderMatSpec &spec);
   size_t cp_get_mat_cache_size() const;
 
-<<<<<<< HEAD
-  bool compile_parameter(Parameter &p);
-
-=======
->>>>>>> 9424d62f
   void clear_parameters();
 
   void set_compiled(unsigned int format, const char *data, size_t length);
@@ -549,22 +528,17 @@
   bool _error_flag;
   ShaderFile _text;
 
-<<<<<<< HEAD
-  typedef pvector<COWPT(ShaderModule)> Modules;
+  struct LinkedModule {
+    LinkedModule(COWPT(ShaderModule) module) : _module(std::move(module)) {}
+
+    COWPT(ShaderModule) _module;
+    ModuleSpecConstants _consts;
+  };
+
+  typedef pvector<LinkedModule> Modules;
   Modules _modules;
   typedef pmap<const ShaderModule *, ModuleSpecConstants> ModuleSpecConsts;
   ModuleSpecConsts _module_spec_consts;
-=======
-  struct LinkedModule {
-    LinkedModule(COWPT(ShaderModule) module) : _module(std::move(module)) {}
-
-    COWPT(ShaderModule) _module;
-    ModuleSpecConstants _consts;
-  };
-
-  typedef pvector<LinkedModule> Modules;
-  Modules _modules;
->>>>>>> 9424d62f
   uint32_t _module_mask = 0;
   int _used_caps = 0;
 
