/**
 * PANDA 3D SOFTWARE
 * Copyright (c) Carnegie Mellon University.  All rights reserved.
 *
 * All use of this software is subject to the terms of the revised BSD
 * license.  You should have received a copy of this license along
 * with this source code in a file named "LICENSE."
 *
 * @file shader.h
 * @author jyelon
 * @date 2005-09-01
 * @author fperazzi, PandaSE
 * @date 2010-04-29
 */

#ifndef SHADER_H
#define SHADER_H

#include "pandabase.h"
#include "config_gobj.h"

#include "typedWritableReferenceCount.h"
#include "namable.h"
#include "graphicsStateGuardianBase.h"
#include "internalName.h"
#include "pta_int.h"
#include "pta_float.h"
#include "pta_double.h"
#include "pta_stdfloat.h"
#include "pta_LMatrix4.h"
#include "pta_LMatrix3.h"
#include "pta_LVecBase4.h"
#include "pta_LVecBase3.h"
#include "pta_LVecBase2.h"
#include "pStatCollector.h"
#include "epvector.h"
#include "asyncFuture.h"
#include "shaderModule.h"
#include "copyOnWritePointer.h"

class BamCacheRecord;
class ShaderModuleGlsl;
class ShaderCompiler;

/**

 */
class EXPCL_PANDA_GOBJ Shader : public TypedWritableReferenceCount, public ShaderEnums {
PUBLISHED:
  using Stage = ShaderModule::Stage;
  using ScalarType = ShaderType::ScalarType;

  enum ShaderLanguage {
    SL_none,
    SL_Cg,
    SL_GLSL,
    SL_HLSL,
    SL_SPIR_V,
  };

  enum DeprecatedShaderType {
    ST_none = 0,
    ST_vertex,
    ST_fragment,
    ST_geometry,
    ST_tess_control,
    ST_tess_evaluation,
    ST_compute,
    ST_COUNT
  };

  enum AutoShaderSwitch {
    AS_normal = 0x01,
    AS_glow   = 0x02,
    AS_gloss  = 0x04,
    AS_ramp   = 0x08,
    AS_shadow = 0x10,
  };

  enum AutoShaderBit {
    bit_AutoShaderNormal = 0, // bit for AS_normal
    bit_AutoShaderGlow   = 1, // bit for AS_glow
    bit_AutoShaderGloss  = 2, // bit for AS_gloss
    bit_AutoShaderRamp   = 3, // bit for AS_ramp
    bit_AutoShaderShadow = 4, // bit for AS_shadow
  };

PUBLISHED:
  Shader(ShaderLanguage lang);

  static PT(Shader) load(const Filename &file, ShaderLanguage lang = SL_none);
  static PT(Shader) make(std::string body, ShaderLanguage lang = SL_none);
  static PT(Shader) load(ShaderLanguage lang,
                         const Filename &vertex, const Filename &fragment,
                         const Filename &geometry = "",
                         const Filename &tess_control = "",
                         const Filename &tess_evaluation = "");
  static PT(Shader) load_compute(ShaderLanguage lang, const Filename &fn);
  static PT(Shader) make(ShaderLanguage lang,
                         std::string vertex, std::string fragment,
                         std::string geometry = "",
                         std::string tess_control = "",
                         std::string tess_evaluation = "");
  static PT(Shader) make_compute(ShaderLanguage lang, std::string body);

  static PT(Shader) make(ShaderLanguage lang,
                         ShaderModule *vertex,
                         ShaderModule *fragment,
                         ShaderModule *geometry = nullptr,
                         ShaderModule *tess_control = nullptr,
                         ShaderModule *tess_evaluation = nullptr);
  static PT(Shader) make_compute(ShaderLanguage lang, ShaderModule *mod);

  INLINE Filename get_filename(DeprecatedShaderType type = ST_none) const;
  INLINE void set_filename(DeprecatedShaderType type, const Filename &filename);
  INLINE const std::string &get_text(DeprecatedShaderType type = ST_none) const;
  INLINE bool get_error_flag() const;
  INLINE ShaderLanguage get_language() const;
  INLINE int get_used_capabilities() const;

  INLINE bool has_fullpath() const;
  INLINE const Filename &get_fullpath() const;

  INLINE bool has_stage(Stage stage) const;
  INLINE CPT(ShaderModule) get_module(Stage stage) const;
  INLINE PT(ShaderModule) modify_module(Stage stage);
  bool add_module(PT(ShaderModule) module);

  INLINE bool get_cache_compiled_shader() const;
  INLINE void set_cache_compiled_shader(bool flag);

  INLINE bool set_constant(CPT_InternalName name, bool value);
  INLINE bool set_constant(CPT_InternalName name, int value);
  INLINE bool set_constant(CPT_InternalName name, float value);
  bool set_constant(CPT_InternalName name, unsigned int value);

  PT(AsyncFuture) prepare(PreparedGraphicsObjects *prepared_objects);
  bool is_prepared(PreparedGraphicsObjects *prepared_objects) const;
  bool release(PreparedGraphicsObjects *prepared_objects);
  int release_all();

  ShaderContext *prepare_now(PreparedGraphicsObjects *prepared_objects,
                             GraphicsStateGuardianBase *gsg);

public:
  enum ShaderMatInput {
    SMO_identity,

    SMO_window_size,
    SMO_pixel_size,
    SMO_texpad_x,
    SMO_texpix_x,

    SMO_attr_material,
    SMO_attr_color,
    SMO_attr_colorscale,

    SMO_texmat_i,
    SMO_plane_x,
    SMO_clipplane_x,

    SMO_mat_constant_x,
    SMO_vec_constant_x,

    SMO_world_to_view,
    SMO_view_to_world,

    SMO_model_to_view,
    SMO_view_to_model,

    SMO_apiview_to_view,
    SMO_view_to_apiview,

    SMO_clip_to_view,
    SMO_view_to_clip,

    SMO_apiclip_to_view,
    SMO_view_to_apiclip,

    SMO_view_x_to_view,
    SMO_view_to_view_x,

    SMO_apiview_x_to_view,
    SMO_view_to_apiview_x,

    SMO_clip_x_to_view,
    SMO_view_to_clip_x,

    SMO_apiclip_x_to_view,
    SMO_view_to_apiclip_x,

    SMO_attr_fog,
    SMO_attr_fogcolor,

    SMO_frame_number,
    SMO_frame_time,
    SMO_frame_delta,

    SMO_mat_constant_x_attrib,
    SMO_vec_constant_x_attrib,

<<<<<<< HEAD
=======
    SMO_light_ambient,
    SMO_light_source_i_vec_attrib,
    SMO_apiview_to_apiclip_light_source_i,

    SMO_light_product_i_ambient,
    SMO_light_product_i_diffuse,
    SMO_light_product_i_specular,

>>>>>>> edc41127
    // SMO_clipplane_x is world coords, GLSL needs eye coords
    SMO_apiview_clipplane_i,
    // Also an optional world space clip plane.
    SMO_clipplane_i,

    SMO_model_to_apiview,
    SMO_apiview_to_model,
    SMO_apiview_to_apiclip,
    SMO_apiclip_to_apiview,

    SMO_inv_texmat_i,

    // Additional properties for PBR materials
    SMO_attr_material2,

    // Hack for text rendering.  Don't use in user shaders.
    SMO_tex_is_alpha_i,

<<<<<<< HEAD
    SMO_transform_i,
    SMO_slider_i,

    // Constant ambient
    SMO_light_ambient,

    // Parameters of a light source
    SMO_light_source_i,
    SMO_light_source2_i,
    SMO_light_source_shadow_view_matrix_i,

    // Cascaded shadow map projection matrices
    SMO_cascade_light_mvps_i,
    SMO_cascade_light_atlas_min_max_i,
    SMO_cascade_light_atlas_scale_i,
=======
    SMO_light_source_i_packed,
>>>>>>> edc41127

    // Texture scale component of texture matrix.
    SMO_texscale_i,

    // Color of an M_blend texture stage.
    SMO_texcolor_i,

    SMO_lens_exposure_scale,
    SMO_lens_near_far,

    SMO_light_lens_div,
    SMO_light_lens_z_scale_bias,

    // Constant value of the TexGenAttrib of stage i.
    SMO_texconst_i,

    // Point parameters
    SMO_attr_pointparams,

    SMO_INVALID
  };

  enum ShaderTexInput {
    STO_INVALID,

    STO_named_input,
    STO_named_stage,

    STO_stage_i,
    STO_light_i_shadow_map,

    STO_ff_stage_i,
    STO_stage_modulate_i,
    STO_stage_add_i,
    STO_stage_normal_i,
    STO_stage_height_i,
    STO_stage_selector_i,
    STO_stage_gloss_i,
    STO_stage_emission_i,

    STO_cascade_light_shadow_map,

    // Textures for materials that need to be sampled in the shader.
    STO_material_texture,

    STO_static_light_buffer,
    STO_dynamic_light_buffer,
    STO_light_list_buffer,
  };

  enum ShaderArgClass {
    SAC_scalar,
    SAC_vector,
    SAC_matrix,
    SAC_sampler,
    SAC_array,
    SAC_unknown,
  };

  enum ShaderMatPiece {
    SMP_scalar,
    SMP_vec2,
    SMP_vec3,
    SMP_vec4,
    SMP_vec4_array,
    SMP_mat4_whole,
    SMP_mat4_array,
    SMP_mat4_transpose,
    SMP_mat4_column,
    SMP_mat4_upper3x3,
    SMP_mat4_transpose3x3,
    SMP_mat4_upper3x4,
    SMP_mat4_transpose3x4,
    SMP_mat4_upper4x3,
    SMP_mat4_transpose4x3,
  };

  enum ShaderStateDep {
    SSD_NONE          = 0x000,
    SSD_general       = 0x001,
    SSD_transform    = 0x2002,
    SSD_color         = 0x004,
    SSD_colorscale    = 0x008,
    SSD_material      = 0x010,
    SSD_shaderinputs  = 0x020,
    SSD_fog           = 0x040,
    SSD_light         = 0x080,
    SSD_clip_planes   = 0x100,
    SSD_tex_matrix    = 0x200,
    SSD_frame         = 0x400,
    SSD_projection    = 0x800,
    SSD_texture      = 0x1000,
    SSD_view_transform= 0x2000,
    SSD_tex_gen      = 0x4000,
    SSD_render_mode  = 0x8000,
  };

  enum ShaderBug {
    SBUG_ati_draw_buffers,
  };

  enum ShaderMatFunc {
    SMF_first,
    SMF_compose,
    SMF_transform_dlight,
    SMF_transform_plight,
    SMF_transform_slight,
  };

  struct Parameter {
    CPT_InternalName _name;
    const ::ShaderType *_type = nullptr;
    int _location = -1;
    int _stage_mask = 0;
  };

  enum ShaderPtrType {
    SPT_float = ScalarType::ST_float,
    SPT_double = ScalarType::ST_double,
    SPT_int = ScalarType::ST_int,
    SPT_uint = ScalarType::ST_uint,
    SPT_unknown = ScalarType::ST_unknown,
  };

  // Container structure for data of parameters ShaderPtrSpec.
  struct ShaderPtrData {
  private:
    PT(ReferenceCount) _pta;

  public:
    void *_ptr;
    ScalarType _type;
    bool _updated;
    size_t _size; //number of elements vec3[4]=12

  public:
    INLINE ShaderPtrData();
    INLINE ShaderPtrData(const PTA_float &ptr);
    INLINE ShaderPtrData(const PTA_LVecBase4f &ptr);
    INLINE ShaderPtrData(const PTA_LVecBase3f &ptr);
    INLINE ShaderPtrData(const PTA_LVecBase2f &ptr);
    INLINE ShaderPtrData(const PTA_LMatrix4f &mat);
    INLINE ShaderPtrData(const PTA_LMatrix3f &mat);
    INLINE ShaderPtrData(const LVecBase4f &vec);
    INLINE ShaderPtrData(const LVecBase3f &vec);
    INLINE ShaderPtrData(const LVecBase2f &vec);
    INLINE ShaderPtrData(const LMatrix4f &mat);
    INLINE ShaderPtrData(const LMatrix3f &mat);

    INLINE ShaderPtrData(const PTA_double &ptr);
    INLINE ShaderPtrData(const PTA_LVecBase4d &ptr);
    INLINE ShaderPtrData(const PTA_LVecBase3d &ptr);
    INLINE ShaderPtrData(const PTA_LVecBase2d &ptr);
    INLINE ShaderPtrData(const PTA_LMatrix4d &mat);
    INLINE ShaderPtrData(const PTA_LMatrix3d &mat);
    INLINE ShaderPtrData(const LVecBase4d &vec);
    INLINE ShaderPtrData(const LVecBase3d &vec);
    INLINE ShaderPtrData(const LVecBase2d &vec);
    INLINE ShaderPtrData(const LMatrix4d &mat);
    INLINE ShaderPtrData(const LMatrix3d &mat);

    INLINE ShaderPtrData(const PTA_int &ptr);
    INLINE ShaderPtrData(const PTA_LVecBase4i &ptr);
    INLINE ShaderPtrData(const PTA_LVecBase3i &ptr);
    INLINE ShaderPtrData(const PTA_LVecBase2i &ptr);
    INLINE ShaderPtrData(const LVecBase4i &vec);
    INLINE ShaderPtrData(const LVecBase3i &vec);
    INLINE ShaderPtrData(const LVecBase2i &vec);

    INLINE void write_datagram(Datagram &dg) const;
    INLINE void read_datagram(DatagramIterator &source);
  };

  /**
   * Describes a matrix making up a single part of the ShaderMatInput cache.
   * The cache is made up of a continuous array of vectors, as described by
   * a successive list of ShaderMatPart (each of which takes up _count times
   * _size vectors)
   */
  struct ShaderMatPart {
    ShaderMatInput _part;
    CPT(InternalName) _arg;
    int _size = 1;
    int _count = 1;
    int _dep = SSD_NONE;
  };

  /**
   * Describes a shader input that is sourced from the render state.
   */
  struct ShaderMatSpec {
    int               _dep = SSD_NONE;
    LMatrix4          _value;
    size_t            _cache_offset[2];
    ShaderMatFunc     _func;
    ShaderMatPiece    _piece;
    Parameter         _id;
    ShaderMatInput    _part[2];
    CPT(InternalName) _arg[2];
    int               _index = 0;
<<<<<<< HEAD
=======
    ShaderMatPiece    _piece;
    int               _offset = 0;
    int               _size = 1;
    int               _array_count = 1;
>>>>>>> edc41127
    ScalarType        _scalar_type = ScalarType::ST_float;
  };

  struct ShaderTexSpec {
    Parameter         _id;
    CPT(InternalName) _name;
    ShaderTexInput    _part;
    int               _stage;
    int               _desired_type;
    PT(InternalName)  _suffix;
  };

  struct ShaderImgSpec {
    Parameter         _id;
    CPT(InternalName) _name;
    int               _desired_type;
    bool              _writable;
  };

  struct ShaderVarSpec {
    Parameter         _id;
    PT(InternalName)  _name;
    int               _append_uv;
    int               _elements;
    ScalarType        _scalar_type;
  };

  struct ShaderPtrSpec {
    Parameter         _id;
    uint32_t          _dim[3]; //n_elements,rows,cols
    CPT(InternalName) _arg;
    ScalarType        _type;
  };

  class ShaderFile : public ReferenceCount {
  public:
    INLINE ShaderFile() {};
    INLINE ShaderFile(std::string shared);
    INLINE ShaderFile(std::string vertex, std::string fragment, std::string geometry,
                      std::string tess_control, std::string tess_evaluation);

    INLINE void write_datagram(Datagram &dg) const;
    INLINE void read_datagram(DatagramIterator &source);

    INLINE bool operator < (const ShaderFile &other) const;

  public:
    bool _separate;
    std::string _shared;
    std::string _vertex;
    std::string _fragment;
    std::string _geometry;
    std::string _tess_control;
    std::string _tess_evaluation;
    std::string _compute;
  };

  /**
   * Contains external values given to the specialization constants of a single
   * ShaderModule.
   */
  class ModuleSpecConstants {
  public:
    INLINE ModuleSpecConstants() {};

    INLINE bool set_constant(uint32_t id, uint32_t value);
  public:
    pvector<uint32_t> _values;
    pvector<uint32_t> _indices;
  };

protected:
  bool report_parameter_error(const InternalName *name, const ::ShaderType *type, const char *msg);
  bool expect_num_words(const InternalName *name, const ::ShaderType *type, size_t len);
  bool expect_float_vector(const InternalName *name, const ::ShaderType *type, int lo, int hi);
  bool expect_float_matrix(const InternalName *name, const ::ShaderType *type, int lo, int hi);
  bool expect_coordinate_system(const InternalName *name, const ::ShaderType *type,
                                vector_string &pieces, int &next,
                                ShaderMatSpec &spec, bool fromflag);
  int cp_dependency(ShaderMatInput inp);

public:
  void cp_add_mat_spec(ShaderMatSpec &spec);
  size_t cp_get_mat_cache_size() const;

  void clear_parameters();

  void set_compiled(unsigned int format, const char *data, size_t length);
  bool get_compiled(unsigned int &format, std::string &binary) const;

  INLINE PStatCollector &get_prepare_shader_pcollector();
  INLINE const std::string &get_debug_name() const;

public:
  pvector<ShaderPtrSpec> _ptr_spec;
  epvector<ShaderMatSpec> _mat_spec;
  pvector<ShaderTexSpec> _tex_spec;
  pvector<ShaderImgSpec> _img_spec;
  pvector<ShaderVarSpec> _var_spec;
  pvector<ShaderMatPart> _mat_parts;
  int _mat_deps = 0;
  int _mat_cache_size = 0;

  // These are here because we don't support passing these via ShaderMatSpec yet
  int _frame_number_loc = -1;
  int _transform_table_loc = -1;
  uint32_t _transform_table_size = 0;
  bool _transform_table_reduced = false;
  int _slider_table_loc = -1;
  uint32_t _slider_table_size = 0;

  bool _error_flag;
  ShaderFile _text;

  struct LinkedModule {
    LinkedModule(COWPT(ShaderModule) module) : _module(std::move(module)) {}

    COWPT(ShaderModule) _module;
    ModuleSpecConstants _consts;
  };

  typedef pvector<LinkedModule> Modules;
  Modules _modules;
  typedef pmap<const ShaderModule *, ModuleSpecConstants> ModuleSpecConsts;
  ModuleSpecConsts _module_spec_consts;
  uint32_t _module_mask = 0;
  int _used_caps = 0;

protected:
  ShaderFile _filename;
  Filename _fullpath;
  ShaderLanguage _language;

  typedef pvector<Filename> Filenames;

  bool _cache_compiled_shader;
  unsigned int _compiled_format;
  std::string _compiled_binary;

  static int _shaders_generated;

  typedef pmap<ShaderFile, PT(Shader)> ShaderTable;

  static ShaderTable _load_table;
  static ShaderTable _make_table;

  friend class ShaderContext;
  friend class PreparedGraphicsObjects;

  //typedef pvector<ShaderContext *> IDContexts;
  //IDContexts _id_contexts;

  ShaderContext *_context;

  typedef pflat_hash_map<PreparedGraphicsObjects *, ShaderContext *, pointer_hash> Contexts;
  Contexts _contexts;

  PStatCollector _prepare_shader_pcollector;
  std::string _debug_name;

private:
  void clear_prepared(PreparedGraphicsObjects *prepared_objects);

  bool read(const ShaderFile &sfile, BamCacheRecord *record = nullptr);
  bool load(const ShaderFile &sbody, BamCacheRecord *record = nullptr);
  bool do_read_source(ShaderModule::Stage stage, const Filename &fn, BamCacheRecord *record);
  bool do_read_source(ShaderModule::Stage stage, std::istream &in,
                      const Filename &fullpath, BamCacheRecord *record);
  bool do_load_source(ShaderModule::Stage stage, const std::string &source, BamCacheRecord *record);

public:
  bool link();
  bool bind_vertex_input(const InternalName *name, const ::ShaderType *type, int location);
  bool bind_parameter(const Parameter &parameter);

  bool check_modified() const;
  ShaderCompiler *get_compiler(ShaderLanguage lang) const;

  ~Shader();

public:
  static void register_with_read_factory();
  virtual void write_datagram(BamWriter *manager, Datagram &dg) override;
  virtual int complete_pointers(TypedWritable **plist, BamReader *manager) override;
  virtual bool require_fully_complete() const override;

  virtual void finalize(BamReader *manager) override;

protected:
  static TypedWritable *make_from_bam(const FactoryParams &params);
  virtual void fillin(DatagramIterator &scan, BamReader *manager) override;

public:
  static TypeHandle get_class_type() {
    return _type_handle;
  }
  static void init_type() {
    TypedWritableReferenceCount::init_type();
    register_type(_type_handle, "Shader",
                  TypedWritableReferenceCount::get_class_type());
  }
  virtual TypeHandle get_type() const override {
    return get_class_type();
  }
  virtual TypeHandle force_init_type() override {init_type(); return get_class_type();}

private:
  static TypeHandle _type_handle;
};

#include "shader.I"

#endif<|MERGE_RESOLUTION|>--- conflicted
+++ resolved
@@ -151,7 +151,6 @@
     SMO_texpad_x,
     SMO_texpix_x,
 
-    SMO_attr_material,
     SMO_attr_color,
     SMO_attr_colorscale,
 
@@ -199,8 +198,6 @@
     SMO_mat_constant_x_attrib,
     SMO_vec_constant_x_attrib,
 
-<<<<<<< HEAD
-=======
     SMO_light_ambient,
     SMO_light_source_i_vec_attrib,
     SMO_apiview_to_apiclip_light_source_i,
@@ -209,7 +206,6 @@
     SMO_light_product_i_diffuse,
     SMO_light_product_i_specular,
 
->>>>>>> edc41127
     // SMO_clipplane_x is world coords, GLSL needs eye coords
     SMO_apiview_clipplane_i,
     // Also an optional world space clip plane.
@@ -222,49 +218,38 @@
 
     SMO_inv_texmat_i,
 
-    // Additional properties for PBR materials
-    SMO_attr_material2,
-
     // Hack for text rendering.  Don't use in user shaders.
     SMO_tex_is_alpha_i,
 
-<<<<<<< HEAD
     SMO_transform_i,
     SMO_slider_i,
 
-    // Constant ambient
-    SMO_light_ambient,
-
-    // Parameters of a light source
-    SMO_light_source_i,
-    SMO_light_source2_i,
-    SMO_light_source_shadow_view_matrix_i,
-
+    SMO_light_source_i_packed,
+    SMO_light_source_i_packed2, // Brian
+
+    // Texture scale component of texture matrix.
+    SMO_texscale_i,
+
+    // Color of an M_blend texture stage.
+    SMO_texcolor_i,
+
+    // Constant value of the TexGenAttrib of stage i.
+    SMO_texconst_i,
+
+    // Point parameters
+    SMO_attr_pointparams,
+
+    ///////
+    // Brian-added params.
+    //////
     // Cascaded shadow map projection matrices
     SMO_cascade_light_mvps_i,
     SMO_cascade_light_atlas_min_max_i,
     SMO_cascade_light_atlas_scale_i,
-=======
-    SMO_light_source_i_packed,
->>>>>>> edc41127
-
-    // Texture scale component of texture matrix.
-    SMO_texscale_i,
-
-    // Color of an M_blend texture stage.
-    SMO_texcolor_i,
-
     SMO_lens_exposure_scale,
     SMO_lens_near_far,
-
     SMO_light_lens_div,
     SMO_light_lens_z_scale_bias,
-
-    // Constant value of the TexGenAttrib of stage i.
-    SMO_texconst_i,
-
-    // Point parameters
-    SMO_attr_pointparams,
 
     SMO_INVALID
   };
@@ -442,18 +427,14 @@
     LMatrix4          _value;
     size_t            _cache_offset[2];
     ShaderMatFunc     _func;
-    ShaderMatPiece    _piece;
     Parameter         _id;
     ShaderMatInput    _part[2];
     CPT(InternalName) _arg[2];
     int               _index = 0;
-<<<<<<< HEAD
-=======
     ShaderMatPiece    _piece;
     int               _offset = 0;
     int               _size = 1;
     int               _array_count = 1;
->>>>>>> edc41127
     ScalarType        _scalar_type = ScalarType::ST_float;
   };
 
