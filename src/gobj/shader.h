--- conflicted
+++ resolved
@@ -85,16 +85,9 @@
     bit_AutoShaderShadow = 4, // bit for AS_shadow
   };
 
-<<<<<<< HEAD
-private:
-  Shader(ShaderLanguage lang);
-
-PUBLISHED:
-=======
 PUBLISHED:
   Shader(ShaderLanguage lang);
 
->>>>>>> 3fc9f5e1
   static PT(Shader) load(const Filename &file, ShaderLanguage lang = SL_none);
   static PT(Shader) make(std::string body, ShaderLanguage lang = SL_none);
   static PT(Shader) load(ShaderLanguage lang,
@@ -110,7 +103,6 @@
                          std::string tess_evaluation = "");
   static PT(Shader) make_compute(ShaderLanguage lang, std::string body);
 
-<<<<<<< HEAD
   static PT(Shader) make(ShaderLanguage lang,
                          ShaderModule *vertex,
                          ShaderModule *fragment,
@@ -119,8 +111,6 @@
                          ShaderModule *tess_evaluation = nullptr);
   static PT(Shader) make_compute(ShaderLanguage lang, ShaderModule *mod);
 
-=======
->>>>>>> 3fc9f5e1
   INLINE Filename get_filename(DeprecatedShaderType type = ST_none) const;
   INLINE void set_filename(DeprecatedShaderType type, const Filename &filename);
   INLINE const std::string &get_text(DeprecatedShaderType type = ST_none) const;
@@ -292,7 +282,6 @@
     STO_light_list_buffer,
   };
 
-<<<<<<< HEAD
   enum ShaderArgClass {
     SAC_scalar,
     SAC_vector,
@@ -302,8 +291,6 @@
     SAC_unknown,
   };
 
-=======
->>>>>>> 3fc9f5e1
   enum ShaderMatPiece {
     SMP_whole,
     SMP_transpose,
@@ -441,27 +428,15 @@
    * Describes a shader input that is sourced from the render state.
    */
   struct ShaderMatSpec {
-<<<<<<< HEAD
     int               _dep = SSD_NONE;
     LMatrix4          _value;
     size_t            _cache_offset[2];
-=======
-    size_t _cache_offset[2];
-    Parameter         _id;
->>>>>>> 3fc9f5e1
     ShaderMatFunc     _func;
     ShaderMatPiece    _piece;
     Parameter         _id;
     ShaderMatInput    _part[2];
     CPT(InternalName) _arg[2];
-<<<<<<< HEAD
     int               _index = 0;
-=======
-    LMatrix4          _value;
-    int               _dep = SSD_NONE;
-    int               _index = 0;
-    ShaderMatPiece    _piece;
->>>>>>> 3fc9f5e1
     ScalarType        _scalar_type = ScalarType::ST_float;
   };
 
@@ -585,11 +560,8 @@
 
   typedef pvector<LinkedModule> Modules;
   Modules _modules;
-<<<<<<< HEAD
   typedef pmap<const ShaderModule *, ModuleSpecConstants> ModuleSpecConsts;
   ModuleSpecConsts _module_spec_consts;
-=======
->>>>>>> 3fc9f5e1
   uint32_t _module_mask = 0;
   int _used_caps = 0;
 
