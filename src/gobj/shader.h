--- conflicted
+++ resolved
@@ -240,19 +240,17 @@
     // Color of an M_blend texture stage.
     SMO_texcolor_i,
 
-<<<<<<< HEAD
     SMO_lens_exposure_scale,
     SMO_lens_near_far,
 
     SMO_light_lens_div,
     SMO_light_lens_z_scale_bias,
-=======
+
     // Constant value of the TexGenAttrib of stage i.
     SMO_texconst_i,
 
     // Point parameters
     SMO_attr_pointparams,
->>>>>>> 83aae90e
 
     SMO_INVALID
   };
