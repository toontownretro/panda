--- conflicted
+++ resolved
@@ -2409,11 +2409,7 @@
   _parse(0),
   _loaded(false),
   _language(lang),
-<<<<<<< HEAD
   _mat_deps(0),
-=======
-  _last_modified(0),
->>>>>>> b9cf012e
   _cache_compiled_shader(false)
 {
 #ifdef HAVE_CG
@@ -2505,30 +2501,8 @@
       return false;
     }
 
-<<<<<<< HEAD
     _filename = sfile;
     if (!load(sbody, record)) {
-=======
-    // Determine which language the shader is written in.
-    if (_language == SL_Cg) {
-#ifdef HAVE_CG
-      ShaderCaps caps = _default_caps;
-      cg_get_profile_from_header(caps);
-
-      if (!cg_analyze_shader(caps)) {
-        shader_cat.error()
-          << "Shader encountered an error.\n";
-        return false;
-      }
-#else
-      shader_cat.error()
-        << "Tried to load Cg shader, but no Cg support is enabled.\n";
-      return false;
-#endif
-    } else {
-      shader_cat.error()
-        << "Shader is not in a supported shader-language.\n";
->>>>>>> b9cf012e
       return false;
     }
 
@@ -2606,30 +2580,7 @@
     if (!do_load_source(Stage::vertex, sbody._shared, record)) {
       return false;
     }
-<<<<<<< HEAD
     if (!do_load_source(Stage::fragment, sbody._shared, record)) {
-=======
-
-    // Determine which language the shader is written in.
-    if (_language == SL_Cg) {
-#ifdef HAVE_CG
-      ShaderCaps caps = _default_caps;
-      cg_get_profile_from_header(caps);
-
-      if (!cg_analyze_shader(caps)) {
-        shader_cat.error()
-          << "Shader encountered an error.\n";
-        return false;
-      }
-#else
-      shader_cat.error()
-        << "Tried to load Cg shader, but no Cg support is enabled.\n";
-      return false;
-#endif
-    } else {
-      shader_cat.error()
-        << "Shader is not in a supported shader-language.\n";
->>>>>>> b9cf012e
       return false;
     }
     if (sbody._shared.find("gshader") != string::npos &&
@@ -2740,6 +2691,7 @@
 #else
     shader_cat.error()
       << "Tried to load Cg shader, but no Cg support is enabled.\n";
+    return false;
 #endif
   }
 
@@ -2934,10 +2886,7 @@
       bind._arg[1] = nullptr;
       bind._part[0] = SMO_model_to_apiview;
       bind._part[1] = SMO_apiview_to_apiclip;
-
-      cp_optimize_mat_spec(bind);
-      _mat_spec.push_back(bind);
-      _mat_deps |= bind._dep[0] | bind._dep[1];
+      cp_add_mat_spec(bind);
       return true;
     }
     if (name_str.compare(4, 7, "Texture") == 0) {
@@ -2965,13 +2914,10 @@
       bind._func = SMF_first;
       bind._part[0] = SMO_attr_colorscale;
       bind._arg[0] = nullptr;
-      bind._dep[0] = SSD_general | SSD_colorscale;
       bind._part[1] = SMO_identity;
       bind._arg[1] = nullptr;
-      bind._dep[1] = SSD_NONE;
       bind._piece = SMP_row3;
-      _mat_spec.push_back(bind);
-      _mat_deps |= bind._dep[0];
+      cp_add_mat_spec(bind);
       return true;
     }
     if (name_str == "p3d_TexAlphaOnly") {
@@ -2981,13 +2927,10 @@
       bind._index = 0;
       bind._part[0] = SMO_tex_is_alpha_i;
       bind._arg[0] = nullptr;
-      bind._dep[0] = SSD_general | SSD_texture | SSD_frame;
       bind._part[1] = SMO_identity;
       bind._arg[1] = nullptr;
-      bind._dep[1] = SSD_NONE;
       bind._piece = SMP_row3;
-      _mat_spec.push_back(bind);
-      _mat_deps |= bind._dep[0] | bind._dep[1];
+      cp_add_mat_spec(bind);
       return true;
     }
 
@@ -3056,12 +2999,9 @@
       bind._func = SMF_first;
       bind._part[0] = SMO_mat_constant_x;
       bind._arg[0] = name;
-      bind._dep[0] = SSD_general | SSD_shaderinputs | SSD_frame;
       bind._part[1] = SMO_identity;
       bind._arg[1] = nullptr;
-      bind._dep[1] = SSD_NONE;
-      _mat_spec.push_back(bind);
-      _mat_deps |= bind._dep[0];
+      cp_add_mat_spec(bind);
       return true;
     }
     else if (matrix->get_num_columns() == 4 && matrix->get_num_rows() == 4) {
@@ -3071,7 +3011,6 @@
       bind._func = SMF_first;
       bind._part[1] = SMO_identity;
       bind._arg[1] = nullptr;
-      bind._dep[1] = SSD_NONE;
 
       if (name->get_parent() != InternalName::get_root()) {
         // It might be something like an attribute of a shader input, like a
@@ -3092,22 +3031,17 @@
           bind._func = SMF_compose;
           bind._part[0] = SMO_model_to_apiview;
           bind._arg[0] = nullptr;
-          bind._dep[0] = SSD_general | SSD_transform;
           bind._part[1] = SMO_mat_constant_x_attrib;
           bind._arg[1] = name->get_parent()->append("shadowViewMatrix");
-          bind._dep[1] = SSD_general | SSD_shaderinputs | SSD_frame | SSD_view_transform;
         } else {
           bind._part[0] = SMO_mat_constant_x_attrib;
           bind._arg[0] = name;
-          bind._dep[0] = SSD_general | SSD_shaderinputs | SSD_frame | SSD_view_transform;
         }
       } else {
         bind._part[0] = SMO_mat_constant_x;
         bind._arg[0] = name;
-        bind._dep[0] = SSD_general | SSD_shaderinputs | SSD_frame;
-      }
-      _mat_spec.push_back(bind);
-      _mat_deps |= bind._dep[0];
+      }
+      cp_add_mat_spec(bind);
       return true;
     }
   }
@@ -3124,12 +3058,9 @@
       bind._arg[0] = name;
       // We need SSD_view_transform since some attributes (eg. light
       // position) have to be transformed to view space.
-      bind._dep[0] = SSD_general | SSD_shaderinputs | SSD_frame | SSD_view_transform;
       bind._part[1] = SMO_identity;
       bind._arg[1] = nullptr;
-      bind._dep[1] = SSD_NONE;
-      _mat_spec.push_back(bind);
-      _mat_deps |= bind._dep[0];
+      cp_add_mat_spec(bind);
       return true;
     }
     else {
@@ -3138,8 +3069,6 @@
       bind._arg = name;
       bind._dim[0] = 1;
       bind._dim[1] = 1;
-      bind._dep[0] = SSD_general | SSD_shaderinputs | SSD_frame;
-      bind._dep[1] = SSD_NONE;
       bind._type = SPT_float;
       _ptr_spec.push_back(bind);
       return true;
