--- conflicted
+++ resolved
@@ -718,888 +718,6 @@
 
   int active, ultimate;
 
-<<<<<<< HEAD
-  if ((pieces[0]=="trans")||
-      (pieces[0]=="tpose")||
-      (pieces[0]=="row0")||
-      (pieces[0]=="row1")||
-      (pieces[0]=="row2")||
-      (pieces[0]=="row3")||
-      (pieces[0]=="col0")||
-      (pieces[0]=="col1")||
-      (pieces[0]=="col2")||
-      (pieces[0]=="col3")) {
-
-    if ((!cp_errchk_parameter_in(p)) ||
-        (!cp_errchk_parameter_uniform(p)))
-      return false;
-
-    ShaderMatSpec bind;
-    bind._id = p._id;
-    bind._piece = SMP_whole;
-    bind._func = SMF_compose;
-    bind._part[1] = SMO_light_source_i_attrib;
-    bind._arg[1] = InternalName::make("shadowViewMatrix");
-    bind._part[0] = SMO_view_to_apiview;
-    bind._arg[0] = nullptr;
-    bind._index = atoi(pieces[2].c_str());
-
-    int next = 1;
-    pieces.push_back("");
-
-    // Decide whether this is a matrix or vector.
-    if      (pieces[0]=="trans")   bind._piece = SMP_whole;
-    else if (pieces[0]=="tpose")   bind._piece = SMP_transpose;
-    else if (pieces[0]=="row0")    bind._piece = SMP_row0;
-    else if (pieces[0]=="row1")    bind._piece = SMP_row1;
-    else if (pieces[0]=="row2")    bind._piece = SMP_row2;
-    else if (pieces[0]=="row3")    bind._piece = SMP_row3;
-    else if (pieces[0]=="col0")    bind._piece = SMP_col0;
-    else if (pieces[0]=="col1")    bind._piece = SMP_col1;
-    else if (pieces[0]=="col2")    bind._piece = SMP_col2;
-    else if (pieces[0]=="col3")    bind._piece = SMP_col3;
-    if ((bind._piece == SMP_whole)||(bind._piece == SMP_transpose)) {
-      if (p._type == SAT_mat3x3) {
-        if (!cp_errchk_parameter_float(p, 9, 9)) return false;
-
-        if (bind._piece == SMP_transpose) {
-          bind._piece = SMP_transpose3x3;
-        } else {
-          bind._piece = SMP_upper3x3;
-        }
-      } else if (!cp_errchk_parameter_float(p, 16, 16)) {
-        return false;
-      }
-    } else {
-      if (!cp_errchk_parameter_float(p, 4, 4)) return false;
-    }
-
-    if (!cp_parse_coord_sys(p, pieces, next, bind, true)) {
-      return false;
-    }
-    if (!cp_parse_delimiter(p, pieces, next)) {
-      return false;
-    }
-    if (!cp_parse_coord_sys(p, pieces, next, bind, false)) {
-      return false;
-    }
-    if (!cp_parse_eol(p, pieces, next)) {
-      return false;
-    }
-    cp_add_mat_spec(bind);
-    return true;
-  }
-
-  // Special parameter: attr_material or attr_color
-
-  if (pieces[0] == "attr") {
-    if ((!cp_errchk_parameter_words(p,2)) ||
-        (!cp_errchk_parameter_in(p)) ||
-        (!cp_errchk_parameter_uniform(p))) {
-      return false;
-    }
-    ShaderMatSpec bind;
-    if (pieces[1] == "material") {
-      if (!cp_errchk_parameter_float(p,16,16)) {
-        return false;
-      }
-      bind._id = p._id;
-      bind._piece = SMP_transpose;
-      bind._func = SMF_first;
-      bind._part[0] = SMO_attr_material;
-      bind._arg[0] = nullptr;
-      bind._part[1] = SMO_identity;
-      bind._arg[1] = nullptr;
-	  } else if (pieces[1] == "material2") {
-      if (!cp_errchk_parameter_float(p, 16, 16)) {
-        return false;
-	    }
-      bind._id = p._id;
-      bind._piece = SMP_transpose;
-      bind._func = SMF_first;
-      bind._part[0] = SMO_attr_material2;
-      bind._arg[0] = nullptr;
-      bind._part[1] = SMO_identity;
-      bind._arg[1] = nullptr;
-	  } else if (pieces[1] == "color") {
-      if (!cp_errchk_parameter_float(p,3,4)) {
-        return false;
-      }
-      bind._id = p._id;
-      bind._piece = SMP_row3;
-      bind._func = SMF_first;
-      bind._part[0] = SMO_attr_color;
-      bind._arg[0] = nullptr;
-      bind._part[1] = SMO_identity;
-      bind._arg[1] = nullptr;
-    } else if (pieces[1] == "colorscale") {
-      if (!cp_errchk_parameter_float(p,3,4)) {
-        return false;
-      }
-      bind._id = p._id;
-      bind._piece = SMP_row3;
-      bind._func = SMF_first;
-      bind._part[0] = SMO_attr_colorscale;
-      bind._arg[0] = nullptr;
-      bind._part[1] = SMO_identity;
-      bind._arg[1] = nullptr;
-    } else if (pieces[1] == "fog") {
-      if (!cp_errchk_parameter_float(p,3,4)) {
-        return false;
-      }
-      bind._id = p._id;
-      bind._piece = SMP_row3;
-      bind._func = SMF_first;
-      bind._part[0] = SMO_attr_fog;
-      bind._arg[0] = nullptr;
-      bind._part[1] = SMO_identity;
-      bind._arg[1] = nullptr;
-    } else if (pieces[1] == "fogcolor") {
-      if (!cp_errchk_parameter_float(p,3,4)) {
-        return false;
-      }
-      bind._id = p._id;
-      bind._piece = SMP_row3;
-      bind._func = SMF_first;
-      bind._part[0] = SMO_attr_fogcolor;
-      bind._arg[0] = nullptr;
-      bind._part[1] = SMO_identity;
-      bind._arg[1] = nullptr;
-    } else if (pieces[1] == "ambient") {
-      if (!cp_errchk_parameter_float(p,3,4)) {
-        return false;
-      }
-      bind._id = p._id;
-      bind._piece = SMP_row3;
-      bind._func = SMF_first;
-      bind._part[0] = SMO_light_ambient;
-      bind._arg[0] = nullptr;
-      bind._part[1] = SMO_identity;
-      bind._arg[1] = nullptr;
-    } else if (pieces[1].compare(0, 5, "light") == 0) {
-      if (!cp_errchk_parameter_float(p,16,16)) {
-        return false;
-      }
-      bind._id = p._id;
-      bind._piece = SMP_transpose;
-      bind._func = SMF_first;
-      bind._part[0] = SMO_light_source_i_packed;
-      bind._arg[0] = nullptr;
-      bind._part[1] = SMO_identity;
-      bind._arg[1] = nullptr;
-      bind._index = atoi(pieces[1].c_str() + 5);
-    } else if (pieces[1].compare(0, 5, "lspec") == 0) {
-      if (!cp_errchk_parameter_float(p,3,4)) {
-        return false;
-      }
-      bind._id = p._id;
-      bind._piece = SMP_row3;
-      bind._func = SMF_first;
-      bind._part[0] = SMO_light_source_i_attrib;
-      bind._arg[0] = InternalName::make("specular");
-      bind._part[1] = SMO_identity;
-      bind._arg[1] = nullptr;
-      bind._index = atoi(pieces[1].c_str() + 5);
-    } else {
-      cp_report_error(p,"Unknown attr parameter.");
-      return false;
-    }
-
-    cp_add_mat_spec(bind);
-    return true;
-  }
-
-  if (pieces[0] == "color") {
-    if ((!cp_errchk_parameter_words(p,1)) ||
-        (!cp_errchk_parameter_in(p)) ||
-        (!cp_errchk_parameter_uniform(p))) {
-      return false;
-    }
-    ShaderMatSpec bind;
-
-    cp_add_mat_spec(bind);
-    return true;
-  }
-
-  // Keywords to access light properties.
-
-  if (pieces[0] == "alight") {
-    if ((!cp_errchk_parameter_words(p,2))||
-        (!cp_errchk_parameter_in(p)) ||
-        (!cp_errchk_parameter_uniform(p))||
-        (!cp_errchk_parameter_float(p,3,4))) {
-      return false;
-    }
-    ShaderMatSpec bind;
-    bind._id = p._id;
-    bind._piece = SMP_row3;
-    bind._func = SMF_first;
-    bind._part[0] = SMO_alight_x;
-    bind._arg[0] = InternalName::make(pieces[1]);
-    bind._part[1] = SMO_identity;
-    bind._arg[1] = nullptr;
-
-    cp_add_mat_spec(bind);
-    return true;
-  }
-
-  if (pieces[0] == "satten") {
-    if ((!cp_errchk_parameter_words(p,2))||
-        (!cp_errchk_parameter_in(p)) ||
-        (!cp_errchk_parameter_uniform(p))||
-        (!cp_errchk_parameter_float(p,4,4))) {
-      return false;
-    }
-    ShaderMatSpec bind;
-    bind._id = p._id;
-    bind._piece = SMP_row3;
-    bind._func = SMF_first;
-    bind._part[0] = SMO_satten_x;
-    bind._arg[0] = InternalName::make(pieces[1]);
-    bind._part[1] = SMO_identity;
-    bind._arg[1] = nullptr;
-
-    cp_add_mat_spec(bind);
-    return true;
-  }
-
-  if ((pieces[0]=="dlight")||(pieces[0]=="plight")||(pieces[0]=="slight")) {
-    if ((!cp_errchk_parameter_in(p)) ||
-        (!cp_errchk_parameter_uniform(p))||
-        (!cp_errchk_parameter_float(p,16,16))) {
-      return false;
-    }
-    ShaderMatSpec bind;
-    bind._id = p._id;
-    bind._piece = SMP_transpose;
-    int next = 1;
-    pieces.push_back("");
-    if (pieces[next] == "") {
-      cp_report_error(p, "Light name expected");
-      return false;
-    }
-    if (pieces[0] == "dlight") {
-      bind._func = SMF_transform_dlight;
-      bind._part[0] = SMO_dlight_x;
-    } else if (pieces[0] == "plight") {
-      bind._func = SMF_transform_plight;
-      bind._part[0] = SMO_plight_x;
-    } else if (pieces[0] == "slight") {
-      bind._func = SMF_transform_slight;
-      bind._part[0] = SMO_slight_x;
-    }
-    bind._arg[0] = InternalName::make(pieces[next]);
-    next += 1;
-    if (!cp_parse_delimiter(p, pieces, next)) {
-      return false;
-    }
-    if (!cp_parse_coord_sys(p, pieces, next, bind, false)) {
-      return false;
-    }
-    if (!cp_parse_eol(p, pieces, next)) {
-      return false;
-    }
-    cp_add_mat_spec(bind);
-    return true;
-  }
-
-  if (pieces[0] == "texmat") {
-    if ((!cp_errchk_parameter_words(p,2))||
-        (!cp_errchk_parameter_in(p)) ||
-        (!cp_errchk_parameter_uniform(p))||
-        (!cp_errchk_parameter_float(p,16,16))) {
-      return false;
-    }
-    ShaderMatSpec bind;
-    bind._id = p._id;
-    bind._piece = SMP_whole;
-    bind._func = SMF_first;
-    bind._part[0] = SMO_texmat_i;
-    bind._arg[0] = nullptr;
-    bind._part[1] = SMO_identity;
-    bind._arg[1] = nullptr;
-    bind._index = atoi(pieces[1].c_str());
-
-    cp_add_mat_spec(bind);
-    return true;
-  }
-
-  if (pieces[0] == "texscale") {
-    if ((!cp_errchk_parameter_words(p,2))||
-        (!cp_errchk_parameter_in(p)) ||
-        (!cp_errchk_parameter_uniform(p))||
-        (!cp_errchk_parameter_float(p,3,4))) {
-      return false;
-    }
-    ShaderMatSpec bind;
-    bind._id = p._id;
-    bind._piece = SMP_row3;
-    bind._func = SMF_first;
-    bind._part[0] = SMO_texscale_i;
-    bind._arg[0] = nullptr;
-    bind._part[1] = SMO_identity;
-    bind._arg[1] = nullptr;
-    bind._index = atoi(pieces[1].c_str());
-
-    cp_add_mat_spec(bind);
-    return true;
-  }
-
-  if (pieces[0] == "texcolor") {
-    if ((!cp_errchk_parameter_words(p,2))||
-        (!cp_errchk_parameter_in(p)) ||
-        (!cp_errchk_parameter_uniform(p))||
-        (!cp_errchk_parameter_float(p,3,4))) {
-      return false;
-    }
-    ShaderMatSpec bind;
-    bind._id = p._id;
-    bind._piece = SMP_row3;
-    bind._func = SMF_first;
-    bind._part[0] = SMO_texcolor_i;
-    bind._arg[0] = nullptr;
-    bind._part[1] = SMO_identity;
-    bind._arg[1] = nullptr;
-    bind._index = atoi(pieces[1].c_str());
-
-    cp_add_mat_spec(bind);
-    return true;
-  }
-
-  if (pieces[0] == "plane") {
-    if ((!cp_errchk_parameter_words(p,2))||
-        (!cp_errchk_parameter_in(p)) ||
-        (!cp_errchk_parameter_uniform(p))||
-        (!cp_errchk_parameter_float(p,4,4))) {
-      return false;
-    }
-    ShaderMatSpec bind;
-    bind._id = p._id;
-    bind._piece = SMP_row3;
-    bind._func = SMF_first;
-    bind._part[0] = SMO_plane_x;
-    bind._arg[0] = InternalName::make(pieces[1]);
-    bind._part[1] = SMO_identity;
-    bind._arg[1] = nullptr;
-
-    cp_add_mat_spec(bind);
-    return true;
-  }
-
-  if (pieces[0] == "clipplane") {
-    if ((!cp_errchk_parameter_words(p,2))||
-        (!cp_errchk_parameter_in(p)) ||
-        (!cp_errchk_parameter_uniform(p))||
-        (!cp_errchk_parameter_float(p,4,4))) {
-      return false;
-    }
-    ShaderMatSpec bind;
-    bind._id = p._id;
-    bind._piece = SMP_row3;
-    bind._func = SMF_first;
-    bind._part[0] = SMO_clipplane_x;
-    bind._arg[0] = InternalName::make(pieces[1]);
-    bind._part[1] = SMO_identity;
-    bind._arg[1] = nullptr;
-
-    cp_add_mat_spec(bind);
-    return true;
-  }
-
-  // Keywords to access unusual parameters.
-
-  if (pieces[0] == "sys") {
-    if ((!cp_errchk_parameter_words(p, 2)) ||
-        (!cp_errchk_parameter_in(p)) ||
-        (!cp_errchk_parameter_uniform(p))) {
-      return false;
-    }
-    ShaderMatSpec bind;
-    bind._id = p._id;
-    bind._piece = SMP_row3;
-    bind._func = SMF_first;
-    bind._part[1] = SMO_identity;
-    bind._arg[1] = nullptr;
-    if (pieces[1] == "pixelsize") {
-      if (!cp_errchk_parameter_float(p, 2, 2)) {
-        return false;
-      }
-      bind._part[0] = SMO_pixel_size;
-      bind._arg[0] = nullptr;
-
-    } else if (pieces[1] == "windowsize") {
-      if (!cp_errchk_parameter_float(p, 2, 2)) {
-        return false;
-      }
-      bind._part[0] = SMO_window_size;
-      bind._arg[0] = nullptr;
-
-    } else if (pieces[1] == "time") {
-      if (!cp_errchk_parameter_float(p, 1, 1)) {
-        return false;
-      }
-      bind._piece = SMP_row3x1;
-      bind._part[0] = SMO_frame_time;
-      bind._arg[0] = nullptr;
-
-    } else {
-      cp_report_error(p, "unknown system parameter");
-      return false;
-    }
-
-    cp_add_mat_spec(bind);
-    return true;
-  }
-
-  // Keywords to access textures.
-
-  if (pieces[0] == "tex") {
-    if ((!cp_errchk_parameter_in(p)) ||
-        (!cp_errchk_parameter_uniform(p)) ||
-        (!cp_errchk_parameter_sampler(p)))
-      return false;
-    if ((pieces.size() != 2)&&(pieces.size() != 3)) {
-      cp_report_error(p, "Invalid parameter name");
-      return false;
-    }
-    ShaderTexSpec bind;
-    bind._id = p._id;
-    bind._name = nullptr;
-    bind._stage = atoi(pieces[1].c_str());
-    bind._part = STO_stage_i;
-    switch (p._type) {
-    case SAT_sampler1d:      bind._desired_type = Texture::TT_1d_texture; break;
-    case SAT_sampler2d:      bind._desired_type = Texture::TT_2d_texture; break;
-    case SAT_sampler3d:      bind._desired_type = Texture::TT_3d_texture; break;
-    case SAT_sampler2d_array:bind._desired_type = Texture::TT_2d_texture_array; break;
-    case SAT_sampler_cube:   bind._desired_type = Texture::TT_cube_map; break;
-    case SAT_sampler_buffer: bind._desired_type = Texture::TT_buffer_texture; break;
-    case SAT_sampler_cube_array:bind._desired_type = Texture::TT_cube_map_array; break;
-    default:
-      cp_report_error(p, "Invalid type for a tex-parameter");
-      return false;
-    }
-    if (pieces.size() == 3) {
-      bind._suffix = InternalName::make(((string)"-") + pieces[2]);
-      shader_cat.warning()
-        << "Parameter " << p._id._name << ": use of a texture suffix is deprecated.\n";
-    }
-    _tex_spec.push_back(bind);
-    return true;
-  }
-
-  if (pieces[0] == "shadow") {
-    if ((!cp_errchk_parameter_in(p)) ||
-        (!cp_errchk_parameter_uniform(p)) ||
-        (!cp_errchk_parameter_sampler(p)))
-      return false;
-    if (pieces.size() != 2) {
-      cp_report_error(p, "Invalid parameter name");
-      return false;
-    }
-    ShaderTexSpec bind;
-    bind._id = p._id;
-    bind._name = nullptr;
-    bind._stage = atoi(pieces[1].c_str());
-    bind._part = STO_light_i_shadow_map;
-    switch (p._type) {
-    case SAT_sampler2d:      bind._desired_type = Texture::TT_2d_texture; break;
-    case SAT_sampler_cube:   bind._desired_type = Texture::TT_cube_map; break;
-    default:
-      cp_report_error(p, "Invalid type for a shadow-parameter");
-      return false;
-    }
-    _tex_spec.push_back(bind);
-    return true;
-  }
-
-  if (pieces[0] == "materialtex") {
-    if ((!cp_errchk_parameter_in(p)) ||
-      (!cp_errchk_parameter_uniform(p)) ||
-        (!cp_errchk_parameter_sampler(p)))
-      return false;
-    if (pieces.size() != 2) {
-      cp_report_error(p, "Invalid parameter name");
-      return false;
-    }
-    ShaderTexSpec bind;
-    bind._id = p._id;
-    bind._name = InternalName::make(pieces[1]);
-    bind._stage = 0;
-    bind._part = STO_material_texture;
-    switch (p._type) {
-    case SAT_sampler1d:      bind._desired_type = Texture::TT_1d_texture; break;
-    case SAT_sampler2d:      bind._desired_type = Texture::TT_2d_texture; break;
-    case SAT_sampler3d:      bind._desired_type = Texture::TT_3d_texture; break;
-    case SAT_sampler2d_array:bind._desired_type = Texture::TT_2d_texture_array; break;
-    case SAT_sampler_cube:   bind._desired_type = Texture::TT_cube_map; break;
-    case SAT_sampler_buffer: bind._desired_type = Texture::TT_buffer_texture; break;
-    case SAT_sampler_cube_array:bind._desired_type = Texture::TT_cube_map_array; break;
-    default:
-      cp_report_error(p, "Invalid type for a materialtex-parameter");
-      return false;
-    }
-    _tex_spec.push_back(bind);
-    return true;
-  }
-
-  // Keywords to fetch texture parameter data.
-
-  if (pieces[0] == "texpad") {
-    if ((!cp_errchk_parameter_words(p,2)) ||
-        (!cp_errchk_parameter_in(p)) ||
-        (!cp_errchk_parameter_uniform(p))||
-        (!cp_errchk_parameter_float(p,3,4))) {
-      return false;
-    }
-    ShaderMatSpec bind;
-    bind._id = p._id;
-    bind._piece = SMP_row3;
-    bind._func = SMF_first;
-    bind._part[0] = SMO_texpad_x;
-    bind._arg[0] = InternalName::make(pieces[1]);
-    bind._part[1] = SMO_identity;
-    bind._arg[1] = nullptr;
-    cp_add_mat_spec(bind);
-    return true;
-  }
-
-  if (pieces[0] == "texpix") {
-    if ((!cp_errchk_parameter_words(p,2)) ||
-        (!cp_errchk_parameter_in(p)) ||
-        (!cp_errchk_parameter_uniform(p))||
-        (!cp_errchk_parameter_float(p,2,4))) {
-      return false;
-    }
-    ShaderMatSpec bind;
-    bind._id = p._id;
-    bind._piece = SMP_row3;
-    bind._func = SMF_first;
-    bind._part[0] = SMO_texpix_x;
-    bind._arg[0] = InternalName::make(pieces[1]);
-    bind._part[1] = SMO_identity;
-    bind._arg[1] = nullptr;
-    cp_add_mat_spec(bind);
-    return true;
-  }
-
-  if (pieces[0] == "tbl") {
-    // Handled elsewhere.
-    return true;
-  }
-
-  if (pieces[0] == "l") {
-    // IMPLEMENT THE ERROR CHECKING
-    return true; // Cg handles this automatically.
-  }
-
-  if (pieces[0] == "o") {
-    // IMPLEMENT THE ERROR CHECKING
-    return true; // Cg handles this automatically.
-  }
-
-  // Fetch uniform parameters without prefix
-
-  if ((!cp_errchk_parameter_in(p)) ||
-      (!cp_errchk_parameter_uniform(p))) {
-    return false;
-  }
-  bool k_prefix  = false;
-
-  // solve backward compatibility issue
-  if (pieces[0] == "k") {
-    k_prefix = true;
-    basename = basename.substr(2);
-  }
-
-  PT(InternalName) kinputname = InternalName::make(struct_name + basename);
-
-  switch (p._class) {
-  case SAC_vector:
-  case SAC_matrix:
-  case SAC_scalar:
-  case SAC_array: {
-    if (!cp_errchk_parameter_ptr(p))
-      return false;
-
-    ShaderPtrSpec bind;
-    bind._id      = p._id;
-    bind._arg     = kinputname;
-    bind._info    = p;
-
-    // We specify SSD_frame because a PTA may be modified by the app from
-    // frame to frame, and we have no way to know.  So, we must respecify a
-    // PTA at least once every frame.
-    bind._dep[0]  = SSD_general | SSD_shaderinputs | SSD_frame;
-    bind._dep[1]  = SSD_NONE;
-
-    memcpy(bind._dim,arg_dim,sizeof(int)*3);
-
-    // if dim[0] = -1,  glShaderContext will not check the param size
-    if (k_prefix) bind._dim[0] = -1;
-    _ptr_spec.push_back(bind);
-    return true;
-  }
-
-  case SAC_sampler: {
-    switch (p._type) {
-    case SAT_sampler1d: {
-      ShaderTexSpec bind;
-      bind._id = p._id;
-      bind._name = kinputname;
-      bind._part = STO_named_input;
-      bind._desired_type = Texture::TT_1d_texture;
-      _tex_spec.push_back(bind);
-      return true;
-    }
-    case SAT_sampler2d: {
-      ShaderTexSpec bind;
-      bind._id = p._id;
-      bind._name = kinputname;
-      bind._part = STO_named_input;
-      bind._desired_type = Texture::TT_2d_texture;
-      _tex_spec.push_back(bind);
-      return true;
-    }
-    case SAT_sampler3d: {
-      ShaderTexSpec bind;
-      bind._id = p._id;
-      bind._name = kinputname;
-      bind._part = STO_named_input;
-      bind._desired_type = Texture::TT_3d_texture;
-      _tex_spec.push_back(bind);
-      return true;
-    }
-    case SAT_sampler2d_array: {
-      ShaderTexSpec bind;
-      bind._id = p._id;
-      bind._name = kinputname;
-      bind._part = STO_named_input;
-      bind._desired_type = Texture::TT_2d_texture_array;
-      _tex_spec.push_back(bind);
-      return true;
-    }
-    case SAT_sampler_cube: {
-      ShaderTexSpec bind;
-      bind._id = p._id;
-      bind._name = kinputname;
-      bind._part = STO_named_input;
-      bind._desired_type = Texture::TT_cube_map;
-      _tex_spec.push_back(bind);
-      return true;
-    }
-    case SAT_sampler_buffer: {
-      ShaderTexSpec bind;
-      bind._id = p._id;
-      bind._name = kinputname;
-      bind._part = STO_named_input;
-      bind._desired_type = Texture::TT_buffer_texture;
-      _tex_spec.push_back(bind);
-      return true;
-    }
-    case SAT_sampler_cube_array: {
-      ShaderTexSpec bind;
-      bind._id = p._id;
-      bind._name = kinputname;
-      bind._part = STO_named_input;
-      bind._desired_type = Texture::TT_cube_map_array;
-      _tex_spec.push_back(bind);
-      return true;
-    }
-    default:
-      cp_report_error(p, "invalid type for non-prefix parameter");
-      return false;
-    }
-  }
-  default:
-    cp_report_error(p, "invalid class for non-prefix parameter");
-    return false;
-  }
-
-  cp_report_error(p, "unrecognized parameter name");
-  return false;
-}
-
-/**
- *
- */
-void Shader::
-clear_parameters() {
-  _mat_spec.clear();
-  _var_spec.clear();
-  _tex_spec.clear();
-}
-
-/**
- * Called by the back-end when the shader has compiled data available.
- */
-void Shader::
-set_compiled(unsigned int format, const char *data, size_t length) {
-  _compiled_format = format;
-  _compiled_binary.assign(data, length);
-
-  // Store the compiled shader in the cache.
-  if (_cache_compiled_shader && !_record.is_null()) {
-    _record->set_data(this);
-
-    BamCache *cache = BamCache::get_global_ptr();
-    cache->store(_record);
-  }
-}
-
-/**
- * Called by the back-end to retrieve compiled data.
- */
-bool Shader::
-get_compiled(unsigned int &format, string &binary) const {
-  format = _compiled_format;
-  binary = _compiled_binary;
-  return !binary.empty();
-}
-
-/**
- * Called by the graphics back-end to specify the caps with which we will
- * likely want to be compiling our shaders.
- */
-void Shader::
-set_default_caps(const ShaderCaps &caps) {
-  _default_caps = caps;
-}
-
-#ifdef HAVE_CG
-/**
- *
- */
-Shader::ShaderArgType Shader::
-cg_parameter_type(CGparameter p) {
-  switch (cgGetParameterClass(p)) {
-  case CG_PARAMETERCLASS_SCALAR: return SAT_scalar;
-  case CG_PARAMETERCLASS_VECTOR:
-    switch (cgGetParameterColumns(p)) {
-    case 1:  return SAT_vec1;
-    case 2:  return SAT_vec2;
-    case 3:  return SAT_vec3;
-    case 4:  return SAT_vec4;
-    default: return SAT_unknown;
-    }
-  case CG_PARAMETERCLASS_MATRIX:
-    switch (cgGetParameterRows(p)) {
-    case 1:
-      switch (cgGetParameterColumns(p)) {
-      case 1:  return SAT_mat1x1;
-      case 2:  return SAT_mat1x2;
-      case 3:  return SAT_mat1x3;
-      case 4:  return SAT_mat1x4;
-      default: return SAT_unknown;
-      }
-    case 2:
-      switch (cgGetParameterColumns(p)) {
-      case 1:  return SAT_mat2x1;
-      case 2:  return SAT_mat2x2;
-      case 3:  return SAT_mat2x3;
-      case 4:  return SAT_mat2x4;
-      default: return SAT_unknown;
-      }
-    case 3:
-      switch (cgGetParameterColumns(p)) {
-      case 1:  return SAT_mat3x1;
-      case 2:  return SAT_mat3x2;
-      case 3:  return SAT_mat3x3;
-      case 4:  return SAT_mat3x4;
-      default: return SAT_unknown;
-      }
-    case 4:
-      switch (cgGetParameterColumns(p)) {
-      case 1:  return SAT_mat4x1;
-      case 2:  return SAT_mat4x2;
-      case 3:  return SAT_mat4x3;
-      case 4:  return SAT_mat4x4;
-      default: return SAT_unknown;
-      }
-    default: return SAT_unknown;
-    }
-  case CG_PARAMETERCLASS_SAMPLER:
-    switch (cgGetParameterType(p)) {
-    case CG_SAMPLER1D:      return Shader::SAT_sampler1d;
-    case CG_SAMPLER2D:      return Shader::SAT_sampler2d;
-    case CG_SAMPLER3D:      return Shader::SAT_sampler3d;
-    case CG_SAMPLER2DARRAY: return Shader::SAT_sampler2d_array;
-    case CG_SAMPLERCUBE:    return Shader::SAT_sampler_cube;
-    case CG_SAMPLERBUF:     return Shader::SAT_sampler_buffer;
-    case CG_SAMPLERCUBEARRAY:return Shader::SAT_sampler_cube_array;
-    // CG_SAMPLER1DSHADOW and CG_SAMPLER2DSHADOW
-    case 1313:              return Shader::SAT_sampler1d;
-    case 1314:              return Shader::SAT_sampler2d;
-    default: return SAT_unknown;
-    }
-  case CG_PARAMETERCLASS_ARRAY: return SAT_unknown;
-  default:
-    return SAT_unknown;
-  }
-}
-
-/**
- *
- */
-Shader::ShaderArgClass Shader::cg_parameter_class(CGparameter p) {
-  switch (cgGetParameterClass(p)) {
-  case CG_PARAMETERCLASS_SCALAR:  return Shader::SAC_scalar;
-  case CG_PARAMETERCLASS_VECTOR:  return Shader::SAC_vector;
-  case CG_PARAMETERCLASS_MATRIX:  return Shader::SAC_matrix;
-  case CG_PARAMETERCLASS_SAMPLER: return Shader::SAC_sampler;
-  case CG_PARAMETERCLASS_ARRAY:   return Shader::SAC_array;
-  default:                        return Shader::SAC_unknown;
-  }
-}
-
-/**
- *
- */
-Shader::ShaderArgDir Shader::
-cg_parameter_dir(CGparameter p) {
-  switch (cgGetParameterDirection(p)) {
-  case CG_IN:    return Shader::SAD_in;
-  case CG_OUT:   return Shader::SAD_out;
-  case CG_INOUT: return Shader::SAD_inout;
-  default:       return Shader::SAD_unknown;
-  }
-}
-
-/**
- * xyz
- */
-void Shader::
-cg_release_resources() {
-  if (_cg_vprogram != 0) {
-    cgDestroyProgram(_cg_vprogram);
-    _cg_vprogram = 0;
-  }
-  if (_cg_fprogram != 0) {
-    cgDestroyProgram(_cg_fprogram);
-    _cg_fprogram = 0;
-  }
-  if (_cg_gprogram != 0) {
-    cgDestroyProgram(_cg_gprogram);
-    _cg_gprogram = 0;
-  }
-}
-
-/**
- * xyz
- */
-CGprogram Shader::
-cg_compile_entry_point(const char *entry, const ShaderCaps &caps,
-                       CGcontext context, ShaderType type) {
-  CGprogram prog;
-  CGerror err;
-  const char *compiler_args[100];
-  const string text = get_text(type);
-  int nargs = 0;
-
-  int active, ultimate;
-
-=======
->>>>>>> 399f54fd
   switch (type) {
   case ST_vertex:
     active   = caps._active_vprofile;
