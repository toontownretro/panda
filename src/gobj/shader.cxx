/**
 * PANDA 3D SOFTWARE
 * Copyright (c) Carnegie Mellon University.  All rights reserved.
 *
 * All use of this software is subject to the terms of the revised BSD
 * license.  You should have received a copy of this license along
 * with this source code in a file named "LICENSE."
 *
 * @file shader.cxx
 * @author jyelon
 * @date 2005-09-01
 * @author fperazzi, PandaSE
 * @date 2010-04-06
 * @author fperazzi, PandaSE
 * @date 2010-04-29
 */

#include "pandabase.h"
#include "shader.h"
#include "preparedGraphicsObjects.h"
#include "virtualFileSystem.h"
#include "config_putil.h"
#include "bamCache.h"
#include "string_utils.h"
#include "shaderModuleGlsl.h"
#include "shaderCompilerRegistry.h"
#include "shaderCompiler.h"

using std::istream;
using std::ostream;
using std::ostringstream;
using std::string;

TypeHandle Shader::_type_handle;
Shader::ShaderTable Shader::_load_table;
Shader::ShaderTable Shader::_make_table;
int Shader::_shaders_generated;

/**
 * Determine whether the source file hints at being a Cg shader
 */
<<<<<<< HEAD
static bool has_cg_header(const std::string &shader_text) {
  size_t newline_pos = shader_text.find('\n');
  std::string search_str = shader_text.substr(0, newline_pos);
  return search_str.rfind("//Cg") != std::string::npos;
=======
void Shader::
cp_report_error(ShaderArgInfo &p, const string &msg) {

  string vstr;
  if (p._varying) {
    vstr = "varying ";
  } else {
    vstr = "uniform ";
  }

  string dstr = "unknown ";
  if (p._direction == SAD_in) {
    dstr = "in ";
  } else if (p._direction == SAD_out) {
    dstr = "out ";
  } else if (p._direction == SAD_inout) {
    dstr = "inout ";
  }

  string tstr = "invalid ";
  switch (p._type) {
  case SAT_scalar:    tstr = "scalar "; break;
  case SAT_vec1:      tstr = "vec1 "; break;
  case SAT_vec2:      tstr = "vec2 "; break;
  case SAT_vec3:      tstr = "vec3 "; break;
  case SAT_vec4:      tstr = "vec4 "; break;
  case SAT_mat1x1:    tstr = "mat1x1 "; break;
  case SAT_mat1x2:    tstr = "mat1x2 "; break;
  case SAT_mat1x3:    tstr = "mat1x3 "; break;
  case SAT_mat1x4:    tstr = "mat1x4 "; break;
  case SAT_mat2x1:    tstr = "mat2x1 "; break;
  case SAT_mat2x2:    tstr = "mat2x2 "; break;
  case SAT_mat2x3:    tstr = "mat2x3 "; break;
  case SAT_mat2x4:    tstr = "mat2x4 "; break;
  case SAT_mat3x1:    tstr = "mat3x1 "; break;
  case SAT_mat3x2:    tstr = "mat3x2 "; break;
  case SAT_mat3x3:    tstr = "mat3x3 "; break;
  case SAT_mat3x4:    tstr = "mat3x4 "; break;
  case SAT_mat4x1:    tstr = "mat4x1 "; break;
  case SAT_mat4x2:    tstr = "mat4x2 "; break;
  case SAT_mat4x3:    tstr = "mat4x3 "; break;
  case SAT_mat4x4:    tstr = "mat4x4 "; break;
  case SAT_sampler1d: tstr = "sampler1D "; break;
  case SAT_sampler2d: tstr = "sampler2D "; break;
  case SAT_sampler3d: tstr = "sampler3D "; break;
  case SAT_sampler2d_array:   tstr = "sampler2DARRAY "; break;
  case SAT_sampler_cube:      tstr = "samplerCUBE "; break;
  case SAT_sampler_buffer:    tstr = "samplerBUF "; break;
  case SAT_sampler_cube_array:tstr = "samplerCUBEARRAY "; break;
  case SAT_sampler1d_array:   tstr = "sampler1DARRAY "; break;
  default:                    tstr = "unknown "; break;
  }

  string cstr = "invalid";
  switch (p._class) {
  case SAC_scalar:  cstr = "scalar ";  break;
  case SAC_vector:  cstr = "vector ";  break;
  case SAC_matrix:  cstr = "matrix ";  break;
  case SAC_sampler: cstr = "sampler "; break;
  case SAC_array:   cstr = "array ";   break;
  default:          cstr = "unknown "; break;
  }

  Filename fn = get_filename(p._id._type);
  p._cat->error() << fn << ": " << vstr << dstr << tstr <<
    p._id._name << ": " << msg << "\n";
>>>>>>> 18743bd2
}

/**
 * Construct a Shader that will be filled in using fillin() or read() later.
 */
Shader::
Shader(ShaderLanguage lang) :
  _error_flag(false),
  _language(lang),
  _mat_deps(0),
  _cache_compiled_shader(false)
{
}

/**
 * Delete the compiled code, if it exists.
 */
Shader::
~Shader() {
  release_all();
  // Note: don't try to erase ourselves from the table.  It currently keeps a
  // reference forever, and so the only place where this constructor is called
  // is in the destructor of the table itself.
  /*if (_loaded) {
    _load_table.erase(_filename);
  } else {
    _make_table.erase(_text);
  }*/
}

/**
 * Generate an error message including a description of the specified
 * parameter.  Always returns false.
 */
bool Shader::
report_parameter_error(const InternalName *name, const ::ShaderType *type, const char *msg) {
  Filename fn = get_filename();
  shader_cat.error()
    << fn << ": " << *type << ' ' << *name << ": " << msg << "\n";
  return false;
}

/**
 * Make sure the provided parameter contains the specified number of words.
 * If not, print error message and return false.
 */
bool Shader::
expect_num_words(const InternalName *name, const ::ShaderType *type, size_t len) {
  const std::string &name_str = name->get_basename();
  size_t n = std::count(name_str.begin(), name_str.end(), '_');
  if (n + 1 != len) {
    std::string msg = "parameter name has wrong number of words, expected ";
    msg += format_string(len);
    return report_parameter_error(name, type, msg.c_str());
  }
  return true;
}

/**
 * Make sure the provided parameter has a floating point vector type.  If not,
 * print error message and return false.
 */
bool Shader::
expect_float_vector(const InternalName *name, const ::ShaderType *type, int lo, int hi) {
  int nfloat;
  ScalarType scalar_type = ScalarType::ST_unknown;
  if (const ::ShaderType::Scalar *scalar = type->as_scalar()) {
    nfloat = 1;
    scalar_type = scalar->get_scalar_type();
  }
  else if (const ::ShaderType::Vector *vector = type->as_vector()) {
    nfloat = vector->get_num_components();
    scalar_type = vector->get_scalar_type();
  }
<<<<<<< HEAD
  else {
    nfloat = 0;
=======
}

/**
 * Make sure the provided parameter has a texture type.  If not, print error
 * message and return false.
 */
bool Shader::
cp_errchk_parameter_sampler(ShaderArgInfo &p) {
  if (p._type != SAT_sampler1d &&
      p._type != SAT_sampler2d &&
      p._type != SAT_sampler3d &&
      p._type != SAT_sampler2d_array &&
      p._type != SAT_sampler_cube &&
      p._type != SAT_sampler_buffer &&
      p._type != SAT_sampler_cube_array &&
      p._type != SAT_sampler1d_array) {
    cp_report_error(p, "parameter should have a 'sampler' type");
    return false;
>>>>>>> 18743bd2
  }
  if (scalar_type != ScalarType::ST_float || nfloat < lo || nfloat > hi) {
    return report_parameter_error(name, type, "expected floating-point vector");
  }
  return true;
}

/**
 * Make sure the provided parameter has a square floating-point matrix type.
 * Otherwise, prints an error message and returns false.
 */
bool Shader::
expect_float_matrix(const InternalName *name, const ::ShaderType *type, int lo, int hi) {
  ScalarType scalar_type = ScalarType::ST_unknown;
  uint32_t num_rows;
  uint32_t num_columns;
  if (const ::ShaderType::Matrix *matrix = type->as_matrix()) {
    num_rows = matrix->get_num_rows();
    num_columns = matrix->get_num_columns();
    scalar_type = matrix->get_scalar_type();
  }
  if ((scalar_type != ScalarType::ST_float && scalar_type != ScalarType::ST_double) ||
      (int)num_rows < lo || (int)num_rows > hi ||
      (int)num_columns < lo || (int)num_columns > hi) {

    std::string msg = "expected floating-point matrix of ";
    if (lo < hi) {
      msg += "at least ";
    }
    msg += "size ";
    msg += format_string(lo);
    return report_parameter_error(name, type, msg.c_str());
  }
  return true;
}

/**
 * Convert a single-word coordinate system name into a PART/ARG of a
 * ShaderMatSpec.
 */
bool Shader::
expect_coordinate_system(const InternalName *name, const ::ShaderType *type,
                         vector_string &pieces, int &next,
                         ShaderMatSpec &bind, bool fromflag) {

  if (pieces[next] == "" || pieces[next] == "to" || pieces[next] == "rel") {
    return report_parameter_error(name, type, "invalid coordinate system name");
  }

  string word1 = pieces[next++];
  if (pieces[next] == "of") {
    next++;
  }
  string word2;
  if (pieces[next] != "" && pieces[next] != "to" && pieces[next] != "rel") {
    word2 = pieces[next++];
  }

  ShaderMatInput from_single;
  ShaderMatInput from_double;
  ShaderMatInput to_single;
  ShaderMatInput to_double;

  if (word1 == "world") {
    from_single = SMO_world_to_view;
    from_double = SMO_INVALID;
    to_single   = SMO_view_to_world;
    to_double   = SMO_INVALID;
  }
  else if (word1 == "model") {
    from_single = SMO_model_to_view;
    from_double = SMO_view_x_to_view;
    to_single   = SMO_view_to_model;
    to_double   = SMO_view_to_view_x;
  }
  else if (word1 == "clip") {
    from_single = SMO_clip_to_view;
    from_double = SMO_clip_x_to_view;
    to_single   = SMO_view_to_clip;
    to_double   = SMO_view_to_clip_x;
  }
  else if (word1 == "view") {
    from_single = SMO_identity;
    from_double = SMO_view_x_to_view;
    to_single   = SMO_identity;
    to_double   = SMO_view_to_view_x;
  }
  else if (word1 == "apiview") {
    from_single = SMO_apiview_to_view;
    from_double = SMO_apiview_x_to_view;
    to_single   = SMO_view_to_apiview;
    to_double   = SMO_view_to_apiview_x;
  }
  else if (word1 == "apiclip") {
    from_single = SMO_apiclip_to_view;
    from_double = SMO_apiclip_x_to_view;
    to_single   = SMO_view_to_apiclip;
    to_double   = SMO_view_to_apiclip_x;
  }
  else {
    from_single = SMO_view_x_to_view;
    from_double = SMO_view_x_to_view;
    to_single   = SMO_view_to_view_x;
    to_double   = SMO_view_to_view_x;
    word2 = word1;
  }

  if (fromflag) {
    if (word2 == "") {
      bind._part[0] = from_single;
      bind._arg[0] = nullptr;
    } else {
      if (from_double == SMO_INVALID) {
        return report_parameter_error(name, type, "invalid coordinate system name");
      }
      bind._part[0] = from_double;
      bind._arg[0] = InternalName::make(word2);
    }
  } else {
    if (word2 == "") {
      bind._part[1] = to_single;
      bind._arg[1] = nullptr;
    } else {
      if (to_double == SMO_INVALID) {
        return report_parameter_error(name, type, "invalid coordinate system name");
      }
      bind._part[1] = to_double;
      bind._arg[1] = InternalName::make(word2);
    }
  }
  return true;
}

/**
 * Given ShaderMatInput, returns an indication of what part or parts of the
 * state_and_transform the ShaderMatInput depends upon.
 */
int Shader::
cp_dependency(ShaderMatInput inp) {

  int dep = SSD_general;

  if (inp == SMO_INVALID) {
    return SSD_NONE;
  }
  if (inp == SMO_attr_material || inp == SMO_attr_material2) {
    dep |= SSD_material | SSD_frame;
  }
  if (inp == SMO_attr_color || inp == SMO_attr_material2) {
    dep |= SSD_color;
  }
  if (inp == SMO_attr_colorscale) {
    dep |= SSD_colorscale;
  }
  if (inp == SMO_attr_fog || inp == SMO_attr_fogcolor) {
    dep |= SSD_fog | SSD_frame;
  }
  if ((inp == SMO_model_to_view) ||
      (inp == SMO_view_to_model) ||
      (inp == SMO_model_to_apiview) ||
      (inp == SMO_apiview_to_model)) {
    dep |= SSD_transform;
  }
  if ((inp == SMO_view_to_world) ||
      (inp == SMO_world_to_view) ||
      (inp == SMO_view_x_to_view) ||
      (inp == SMO_view_to_view_x) ||
      (inp == SMO_apiview_x_to_view) ||
      (inp == SMO_view_to_apiview_x) ||
      (inp == SMO_clip_x_to_view) ||
      (inp == SMO_view_to_clip_x) ||
      (inp == SMO_apiclip_x_to_view) ||
      (inp == SMO_view_to_apiclip_x) ||
      (inp == SMO_dlight_x) ||
      (inp == SMO_plight_x) ||
      (inp == SMO_slight_x)) {
    dep |= SSD_view_transform;
  }
  if ((inp == SMO_texpad_x) ||
      (inp == SMO_texpix_x) ||
      (inp == SMO_alight_x) ||
      (inp == SMO_dlight_x) ||
      (inp == SMO_plight_x) ||
      (inp == SMO_slight_x) ||
      (inp == SMO_satten_x) ||
      (inp == SMO_mat_constant_x) ||
      (inp == SMO_mat_constant_x_attrib) ||
      (inp == SMO_vec_constant_x) ||
      (inp == SMO_vec_constant_x_attrib) ||
      (inp == SMO_view_x_to_view) ||
      (inp == SMO_view_to_view_x) ||
      (inp == SMO_apiview_x_to_view) ||
      (inp == SMO_view_to_apiview_x) ||
      (inp == SMO_clip_x_to_view) ||
      (inp == SMO_view_to_clip_x) ||
      (inp == SMO_apiclip_x_to_view) ||
      (inp == SMO_view_to_apiclip_x)) {
    dep |= SSD_shaderinputs;

    if ((inp == SMO_texpad_x) ||
        (inp == SMO_texpix_x) ||
        (inp == SMO_alight_x) ||
        (inp == SMO_dlight_x) ||
        (inp == SMO_plight_x) ||
        (inp == SMO_slight_x) ||
        (inp == SMO_satten_x) ||
        (inp == SMO_mat_constant_x) ||
        (inp == SMO_mat_constant_x_attrib) ||
        (inp == SMO_vec_constant_x_attrib) ||
        (inp == SMO_view_x_to_view) ||
        (inp == SMO_view_to_view_x) ||
        (inp == SMO_apiview_x_to_view) ||
        (inp == SMO_view_to_apiview_x) ||
        (inp == SMO_clip_x_to_view) ||
        (inp == SMO_view_to_clip_x) ||
        (inp == SMO_apiclip_x_to_view) ||
        (inp == SMO_view_to_apiclip_x)) {
      // We can't track changes to these yet, so we have to assume that they
      // are modified every frame.
      dep |= SSD_frame;
    }
  }
  if ((inp == SMO_light_ambient) ||
      (inp == SMO_light_source_i_attrib) ||
      (inp == SMO_light_source_i_packed)) {
    dep |= SSD_light | SSD_frame;
  }
  if (inp == SMO_light_source_i_attrib ||
      inp == SMO_light_source_i_packed ||
      inp == SMO_mat_constant_x_attrib ||
      inp == SMO_vec_constant_x_attrib) {
    // Some light attribs (eg. position) need to be transformed to view space.
    dep |= SSD_view_transform;
  }
  if ((inp == SMO_light_product_i_ambient) ||
      (inp == SMO_light_product_i_diffuse) ||
      (inp == SMO_light_product_i_specular)) {
    dep |= (SSD_light | SSD_material);
  }
  if ((inp == SMO_clipplane_x) ||
      (inp == SMO_apiview_clipplane_i)) {
    dep |= SSD_clip_planes;
  }
  if (inp == SMO_texmat_i || inp == SMO_inv_texmat_i || inp == SMO_texscale_i) {
    dep |= SSD_tex_matrix;
  }
  if ((inp == SMO_window_size) ||
      (inp == SMO_pixel_size) ||
      (inp == SMO_frame_number) ||
      (inp == SMO_frame_time) ||
      (inp == SMO_frame_delta)) {
    dep |= SSD_frame;
  }
  if ((inp == SMO_clip_to_view) ||
      (inp == SMO_view_to_clip) ||
      (inp == SMO_apiclip_to_view) ||
      (inp == SMO_view_to_apiclip) ||
      (inp == SMO_apiview_to_apiclip) ||
      (inp == SMO_apiclip_to_apiview)) {
    dep |= SSD_projection;
  }
  if (inp == SMO_tex_is_alpha_i || inp == SMO_texcolor_i) {
    dep |= SSD_texture | SSD_frame;
  }
  if (inp == SMO_texconst_i) {
    dep |= SSD_tex_gen;
  }
  if (inp == SMO_attr_pointparams) {
    dep |= SSD_render_mode | SSD_transform | SSD_frame;
  }

  return dep;
}

/**
 * Adds the given ShaderMatSpec to the shader's mat spec table.
 */
void Shader::
cp_add_mat_spec(ShaderMatSpec &spec) {
  // We currently expect each ShaderMatSpec to map to one location.
  nassertv(spec._id._type->get_num_parameter_locations() == 1);

  // If we're composing with identity, simplify.

  if (spec._func == SMF_first) {
    spec._part[1] = SMO_INVALID;
    spec._arg[1] = nullptr;
  }
  if (spec._func == SMF_compose) {
    if (spec._part[1] == SMO_identity) {
      spec._func = SMF_first;
    }
  }
  if (spec._func == SMF_compose) {
    if (spec._part[0] == SMO_identity) {
      spec._func = SMF_first;
      spec._part[0] = spec._part[1];
      spec._arg[0] = spec._arg[1];
    }

    // More optimal combinations for common matrices.

    if (spec._part[0] == SMO_model_to_view &&
        spec._part[1] == SMO_view_to_apiclip) {
      spec._part[0] = SMO_model_to_apiview;
      spec._part[1] = SMO_apiview_to_apiclip;

    } else if (spec._part[0] == SMO_apiclip_to_view &&
               spec._part[1] == SMO_view_to_model) {
      spec._part[0] = SMO_apiclip_to_apiview;
      spec._part[1] = SMO_apiview_to_model;

    } else if (spec._part[0] == SMO_apiview_to_view &&
               spec._part[1] == SMO_view_to_apiclip) {
      spec._func = SMF_first;
      spec._part[0] = SMO_apiview_to_apiclip;
      spec._part[1] = SMO_identity;

    } else if (spec._part[0] == SMO_apiclip_to_view &&
               spec._part[1] == SMO_view_to_apiview) {
      spec._func = SMF_first;
      spec._part[0] = SMO_apiclip_to_apiview;
      spec._part[1] = SMO_identity;

    } else if (spec._part[0] == SMO_apiview_to_view &&
               spec._part[1] == SMO_view_to_model) {
      spec._func = SMF_first;
      spec._part[0] = SMO_apiview_to_model;
      spec._part[1] = SMO_identity;

    } else if (spec._part[0] == SMO_model_to_view &&
               spec._part[1] == SMO_view_to_apiview) {
      spec._func = SMF_first;
      spec._part[0] = SMO_model_to_apiview;
      spec._part[1] = SMO_identity;
    }
  }

  // If we're compiling a Cg shader, transpose the matrices, to account for the
  // differing matrix convention.
  if (_language == SL_Cg) {
    switch (spec._piece) {
    case SMP_whole: spec._piece = SMP_transpose; break;
    case SMP_transpose: spec._piece = SMP_whole; break;
    case SMP_upper3x3: spec._piece = SMP_transpose3x3; break;
    case SMP_transpose3x3: spec._piece = SMP_upper3x3; break;
    case SMP_upper3x4: spec._piece = SMP_transpose3x4; break;
    case SMP_transpose3x4: spec._piece = SMP_upper3x4; break;
    case SMP_upper4x3: spec._piece = SMP_transpose4x3; break;
    case SMP_transpose4x3: spec._piece = SMP_upper4x3; break;
    default: break;
    }
  }

  // Determine which part is an array, for determining which one the count and
  // index refer to.  (It can't be the case that both parts are arrays.)
  int begin[2] = {0, 0};
  int end[2] = {1, 1};
  if (spec._index > 0) {
    for (int i = 0; i < 2; ++i) {
      if (spec._part[i] == SMO_texmat_i ||
          spec._part[i] == SMO_inv_texmat_i ||
          spec._part[i] == SMO_light_source_i_attrib ||
          spec._part[i] == SMO_light_product_i_ambient ||
          spec._part[i] == SMO_light_product_i_diffuse ||
          spec._part[i] == SMO_light_product_i_specular ||
          spec._part[i] == SMO_apiview_clipplane_i ||
          spec._part[i] == SMO_tex_is_alpha_i ||
          spec._part[i] == SMO_transform_i ||
          spec._part[i] == SMO_slider_i ||
          spec._part[i] == SMO_light_source_i_packed ||
          spec._part[i] == SMO_texscale_i ||
          spec._part[i] == SMO_texcolor_i) {
        begin[i] = spec._index;
        end[i] = spec._index + 1;
      }
    }
    nassertv(end[0] == 1 || end[1] == 1);
  }

  // Make sure that we have a place in the part cache for both parts.
  int num_parts = (spec._func != SMF_first) ? 2 : 1;

  for (int p = 0; p < num_parts; ++p) {
    int dep = cp_dependency(spec._part[p]);
    spec._dep |= dep;

    // Do we already have a spot in the cache for this part?
    size_t i;
    size_t offset = 0;
    for (i = 0; i < _mat_parts.size(); ++i) {
      ShaderMatPart &part = _mat_parts[i];
      if (part._part == spec._part[p] && part._arg == spec._arg[p]) {
        int diff = end[p] - part._count;
        if (diff <= 0) {
          // The existing cache entry is big enough.
          break;
        } else {
          // It's not big enough.  Enlarge it, which means we have to change the
          // offset of some of the other spec entries.
          for (ShaderMatSpec &spec : _mat_spec) {
            if (spec._cache_offset[0] >= offset + part._count) {
              spec._cache_offset[0] += diff;
            }
            if (spec._cache_offset[1] >= offset + part._count) {
              spec._cache_offset[1] += diff;
            }
          }
          part._count = end[p];
          break;
        }
      }
      offset += part._count;
    }
    if (i == _mat_parts.size()) {
      // Didn't find this part yet, create a new one.
      ShaderMatPart part;
      part._part = spec._part[p];
      part._count = end[p];
      part._arg = spec._arg[p];
      part._dep = dep;
      _mat_parts.push_back(std::move(part));
    }
    spec._cache_offset[p] = offset + begin[p];
  }

  _mat_spec.push_back(spec);
  _mat_deps |= spec._dep;
}

/**
 * Returns the total size of the matrix part cache.
 */
size_t Shader::
cp_get_mat_cache_size() const {
  size_t size = 0;
  for (const ShaderMatPart &part : _mat_parts) {
    size += part._count;
  }
  return size;
}

/**
 *
 */
void Shader::
clear_parameters() {
  _mat_spec.clear();
  _var_spec.clear();
  _tex_spec.clear();
}

/**
 * Called by the back-end when the shader has compiled data available.
 */
void Shader::
set_compiled(unsigned int format, const char *data, size_t length) {
  _compiled_format = format;
  _compiled_binary.assign(data, length);

  // Store the compiled shader in the cache.
  /*if (_cache_compiled_shader && !_record.is_null()) {
    _record->set_data(this);

    BamCache *cache = BamCache::get_global_ptr();
    cache->store(_record);
  }*/
}

/**
 * Called by the back-end to retrieve compiled data.
 */
bool Shader::
get_compiled(unsigned int &format, string &binary) const {
  format = _compiled_format;
  binary = _compiled_binary;
  return !binary.empty();
}

/**
 * Reads the shader from the given filename(s). Returns a boolean indicating
 * success or failure.
 */
bool Shader::
read(const ShaderFile &sfile, BamCacheRecord *record) {
  _text._separate = sfile._separate;

  PT(BamCacheRecord) record2;
  BamCache *cache;

  if (sfile._separate) {
    if (_language == SL_none) {
      shader_cat.error()
        << "No shader language was specified!\n";
      return false;
    }

    // Read the various stages in order.
    if (!sfile._vertex.empty() &&
        !do_read_source(Stage::vertex, sfile._vertex, record)) {
      return false;
    }
    if (!sfile._tess_control.empty() &&
        !do_read_source(Stage::tess_control, sfile._tess_control, record)) {
      return false;
    }
    if (!sfile._tess_evaluation.empty() &&
        !do_read_source(Stage::tess_evaluation, sfile._tess_evaluation, record)) {
      return false;
    }
    if (!sfile._geometry.empty() &&
        !do_read_source(Stage::geometry, sfile._geometry, record)) {
      return false;
    }
    if (!sfile._fragment.empty() &&
        !do_read_source(Stage::fragment, sfile._fragment, record)) {
      return false;
    }
    if (!sfile._compute.empty() &&
        !do_read_source(Stage::compute, sfile._compute, record)) {
      return false;
    }
    _filename = sfile;
  }
  else if (_language == SL_Cg || _language == SL_none) {
    // For historical reasons, we have to open up this file early to determine
    // some things about it.
    Filename fn = sfile._shared;
    VirtualFileSystem *vfs = VirtualFileSystem::get_global_ptr();
    PT(VirtualFile) vf = vfs->find_file(fn, get_model_path());
    if (vf == nullptr) {
      shader_cat.error()
        << "Could not find shader file: " << fn << "\n";
      return false;
    }

    // Single-file shaders are cached in their linked form in one big file.
    Filename fullpath = vf->get_filename();
    cache = BamCache::get_global_ptr();
    if (cache->get_cache_compiled_shaders()) {
      record2 = cache->lookup(fullpath, "sho");
      if (record2 != nullptr && record2->has_data()) {
        PT(Shader) shader = DCAST(Shader, record2->get_data());

        if (!shader->_modules.empty()) {
          shader_cat.info()
            << "Shader " << fn << " found in disk cache.\n";

          *this = *shader;
          _debug_name = fullpath.get_basename();
          _prepare_shader_pcollector = PStatCollector(std::string("Draw:Prepare:Shader:") + _debug_name);
          return true;
        }
      }
    }

    std::string source;
    if (!vf->read_file(source, true)) {
      shader_cat.error()
        << "Could not read shader file: " << fn << "\n";
      return false;
    }

    if (_language == SL_none && !has_cg_header(source)) {
      shader_cat.error()
        << "Unable to determine shader language of " << fn << "\n";
      return false;
    }
    _language = SL_Cg;
    _filename = sfile;

    shader_cat.info()
      << "Compiling Cg shader: " << fn << "\n";

    ShaderCompiler *compiler = get_compiler(SL_Cg);
    nassertr(compiler != nullptr, false);

    std::istringstream in(source);

    PT(ShaderModule) module;
    module = compiler->compile_now(Stage::vertex, in, fullpath, record);
    if (module == nullptr || !add_module(std::move(module))) {
      return false;
    }
    if (source.find("gshader") != string::npos) {
      in.clear();
      in.seekg(0);
      module = compiler->compile_now(Stage::geometry, in, fullpath, record);
      if (module == nullptr || !add_module(std::move(module))) {
        return false;
      }
    }
    in.clear();
    in.seekg(0);
    module = compiler->compile_now(Stage::fragment, in, fullpath, record);
    if (module == nullptr || !add_module(std::move(module))) {
      return false;
    }

    _debug_name = fullpath.get_basename();
  }
  else {
    shader_cat.error()
      << "GLSL shaders must have separate shader bodies!\n";
    return false;
  }

  if (!link()) {
    return false;
  }

  _prepare_shader_pcollector = PStatCollector(std::string("Draw:Prepare:Shader:") + _debug_name);

  if (record2 != nullptr) {
    // Note that we will call link() again after loading from the cache, but
    // putting this here will make sure that we checked that it links correctly
    // before we write it to the cache.
    record2->set_data(this, this);
    cache->store(record2);
  }

  return true;
}

/**
 * Loads the shader from the given string(s). Returns a boolean indicating
 * success or failure.
 */
bool Shader::
load(const ShaderFile &sbody, BamCacheRecord *record) {
  _filename = ShaderFile("created-shader");
  _fullpath = Filename();
  _text._separate = sbody._separate;

  if (sbody._separate) {
    if (_language == SL_none) {
      shader_cat.error()
        << "No shader language was specified!\n";
      return false;
    }

    if (!sbody._vertex.empty() &&
        !do_load_source(Stage::vertex, sbody._vertex, record)) {
      return false;
    }
    if (!sbody._tess_control.empty() &&
        !do_load_source(Stage::tess_control, sbody._tess_control, record)) {
      return false;
    }
    if (!sbody._tess_evaluation.empty() &&
        !do_load_source(Stage::tess_evaluation, sbody._tess_evaluation, record)) {
      return false;
    }
    if (!sbody._geometry.empty() &&
        !do_load_source(Stage::geometry, sbody._geometry, record)) {
      return false;
    }
    if (!sbody._fragment.empty() &&
        !do_load_source(Stage::fragment, sbody._fragment, record)) {
      return false;
    }
    if (!sbody._compute.empty() &&
        !do_load_source(Stage::compute, sbody._compute, record)) {
      return false;
    }

  } else if (_language == SL_Cg || _language == SL_none) {
    if (_language == SL_none && !has_cg_header(sbody._shared)) {
      shader_cat.error()
        << "Unable to determine shader language of created-shader\n";
      return false;
    }
    _language = SL_Cg;

    if (!do_load_source(Stage::vertex, sbody._shared, record)) {
      return false;
    }
    if (!do_load_source(Stage::fragment, sbody._shared, record)) {
      return false;
    }
    if (sbody._shared.find("gshader") != string::npos &&
        !do_load_source(Stage::geometry, sbody._shared, record)) {
      return false;
    }

  } else {
    shader_cat.error()
      << "GLSL shaders must have separate shader bodies!\n";
    return false;
  }

  if (!link()) {
    shader_cat.error()
      << "Failed to link shader.\n";
    return false;
  }

  _debug_name = "created-shader";
  _prepare_shader_pcollector = PStatCollector("Draw:Prepare:Shader:created-shader");
  return true;
}

/**
 * Reads the shader file from the given path into the given string.
 *
 * Returns false if there was an error with this shader bad enough to consider
 * it 'invalid'.
 */
bool Shader::
do_read_source(Stage stage, const Filename &fn, BamCacheRecord *record) {
  ShaderCompiler *compiler = get_compiler(_language);
  nassertr(compiler != nullptr, false);

  PT(ShaderModule) module = compiler->compile_now(stage, fn, record);
  if (!module) {
    return false;
  }
  nassertr(stage == module->get_stage(), false);

  if (!add_module(module)) {
    return false;
  }

  if (!_debug_name.empty()) {
    _debug_name += '/';
  }
  _debug_name += fn.get_basename();

  return true;
}

/**
 * Loads the shader file from the given string into the given string,
 * performing any pre-processing on it that may be necessary.
 *
 * Returns false if there was an error with this shader bad enough to consider
 * it 'invalid'.
 */
bool Shader::
do_read_source(ShaderModule::Stage stage, std::istream &in,
               const Filename &fullpath, BamCacheRecord *record) {
  ShaderCompiler *compiler = get_compiler(_language);
  nassertr(compiler != nullptr, false);

  PT(ShaderModule) module = compiler->compile_now(stage, in, fullpath, record);
  if (!module) {
    return false;
  }
  nassertr(stage == module->get_stage(), false);

  return add_module(module);
}

/**
 * Loads the shader file from the given string into the given string,
 * performing any pre-processing on it that may be necessary.
 *
 * Returns false if there was an error with this shader bad enough to consider
 * it 'invalid'.
 */
bool Shader::
do_load_source(ShaderModule::Stage stage, const std::string &source, BamCacheRecord *record) {
  std::istringstream in(source);
  return do_read_source(stage, in, Filename("created-shader"), record);
}

/**
 * Completes the binding between the different shader stages.
 */
bool Shader::
link() {
  nassertr(!_modules.empty(), false);

  // Go through all the modules to fetch the parameters.
  pmap<CPT_InternalName, Parameter> parameters_by_name;
  pvector<Parameter *> parameters;
  BitArray used_locations;

  pmap<CPT_InternalName, const ::ShaderType *> spec_const_types;

  for (LinkedModule &linked_module : _modules) {
    const ShaderModule *module = linked_module._module.get_read_pointer();
    pmap<int, int> remap;

    for (const ShaderModule::Variable &var : module->_parameters) {
      Parameter param;
      param._name = var.name;
      param._type = var.type;
      param._location = var._location;
      param._stage_mask = (1 << (int)module->get_stage());

      auto result = parameters_by_name.insert({var.name, param});
      auto &it = result.first;

      if (!result.second) {
        // A variable by this name was already added by another stage.  Check
        // that it has the same type and location.
        Parameter &other = it->second;
        if (other._type != var.type) {
          shader_cat.error()
            << "Parameter " << *var.name << " in module " << *module
            << " is declared in another stage with a mismatching type!\n";
          return false;
        }

        // Aggregate types don't seem to work properly when sharing uniforms
        // between shader stages.  Needs revisiting.
        if (!var.type->is_aggregate_type()) {
          if (other._location != param._location) {
            // Different location; need to remap this.
            remap[param._location] = other._location;
          }
          other._stage_mask |= param._stage_mask;
          continue;
        }
      }

      if (var.has_location()) {
        // Check whether the locations occupied by this variable are already in
        // use by another stage.
        int num_locations = var.type->get_num_parameter_locations();
        if (used_locations.has_any_of(var.get_location(), num_locations)) {
          // This location is already used.  Find another free location.
          int location = used_locations.find_off_range(num_locations);
          nassertr(location >= 0, false);
          used_locations.set_range(location, num_locations);
          remap[var.get_location()] = location;
          it->second._location = location;
        } else {
          used_locations.set_range(var.get_location(), num_locations);
        }
      }
      parameters.push_back(&(it->second));
    }

    if (!remap.empty()) {
      // We need to remap some locations.  Grab a writable pointer.  This will
      // make a unique copy of the module if it's also used by other shaders.
      PT(ShaderModule) module = linked_module._module.get_write_pointer();
      if (shader_cat.is_debug()) {
        std::ostream &out = shader_cat.debug()
          << "Remapping parameter locations for module " << *module << ":";

        pmap<int, int>::const_iterator it;
        for (it = remap.begin(); it != remap.end(); ++it) {
          out << ' ' << it->first << "->" << it->second;
        }
        out << "\n";
      }
      module->remap_parameter_locations(remap);
    }

    for (const ShaderModule::SpecializationConstant &spec_const : module->_spec_constants) {
      auto result = spec_const_types.insert({spec_const.name, spec_const.type});
      auto &it = result.first;

      if (!result.second) {
        // Another module has already defined a spec constant with this name.
        // Make sure they have the same type.
        const ::ShaderType *other_type = it->second;
        if (spec_const.type != other_type) {
          shader_cat.error()
            << "Specialization constant " << *spec_const.name << " in module "
            << *module << " is declared in another stage with a mismatching type!\n";
          return false;
        }
      }
    }
  }

  // Now bind all of the parameters.
  bool success = true;
  for (const Parameter *param : parameters) {
    if (!bind_parameter(*param)) {
      success = false;
    }
  }

  return success;
}

<<<<<<< HEAD
/**
 * Binds a vertex input parameter with the given type.
 */
bool Shader::
bind_vertex_input(const InternalName *name, const ::ShaderType *type, int location) {
  std::string name_str = name->get_name();

  Shader::ShaderVarSpec bind;
  bind._id._name = name_str;
  bind._id._type = type;
  bind._id._location = location;
  bind._name = nullptr;
  bind._append_uv = -1;

  uint32_t dim[3];
  if (!type->as_scalar_type(bind._scalar_type, dim[0], dim[1], dim[2])) {
    shader_cat.error()
      << "Unrecognized type " << *type << " for vertex input " << *name << "\n";
=======
  if (pieces[0] == "tex") {
    if ((!cp_errchk_parameter_in(p)) ||
        (!cp_errchk_parameter_uniform(p)) ||
        (!cp_errchk_parameter_sampler(p)))
      return false;
    if ((pieces.size() != 2)&&(pieces.size() != 3)) {
      cp_report_error(p, "Invalid parameter name");
      return false;
    }
    ShaderTexSpec bind;
    bind._id = p._id;
    bind._name = nullptr;
    bind._stage = atoi(pieces[1].c_str());
    bind._part = STO_stage_i;
    switch (p._type) {
    case SAT_sampler1d:      bind._desired_type = Texture::TT_1d_texture; break;
    case SAT_sampler2d:      bind._desired_type = Texture::TT_2d_texture; break;
    case SAT_sampler3d:      bind._desired_type = Texture::TT_3d_texture; break;
    case SAT_sampler2d_array:bind._desired_type = Texture::TT_2d_texture_array; break;
    case SAT_sampler_cube:   bind._desired_type = Texture::TT_cube_map; break;
    case SAT_sampler_buffer: bind._desired_type = Texture::TT_buffer_texture; break;
    case SAT_sampler_cube_array:bind._desired_type = Texture::TT_cube_map_array; break;
    case SAT_sampler1d_array:bind._desired_type = Texture::TT_1d_texture_array; break;
    default:
      cp_report_error(p, "Invalid type for a tex-parameter");
      return false;
    }
    if (pieces.size() == 3) {
      bind._suffix = InternalName::make(((string)"-") + pieces[2]);
      shader_cat.warning()
        << "Parameter " << p._id._name << ": use of a texture suffix is deprecated.\n";
    }
    _tex_spec.push_back(bind);
    return true;
>>>>>>> 18743bd2
  }
  bind._elements = dim[0] * dim[1];

  if (shader_cat.is_debug()) {
    shader_cat.debug()
      << "Binding vertex input " << name_str << " with type " << *type
      << " and location " << location << "\n";
  }

  // Check if it has a p3d_ prefix - if so, assign special meaning.
  if (_language == Shader::SL_GLSL && name_str.compare(0, 4, "p3d_") == 0) {
    // GLSL-style vertex input.
    if (name_str == "p3d_Vertex") {
      bind._name = InternalName::get_vertex();
    }
    else if (name_str == "p3d_Normal") {
      bind._name = InternalName::get_normal();
    }
    else if (name_str == "p3d_Color") {
      bind._name = InternalName::get_color();
    }
    else if (name_str.compare(4, 7, "Tangent") == 0) {
      bind._name = InternalName::get_tangent();
      if (name_str.size() > 11) {
        bind._append_uv = atoi(name_str.substr(11).c_str());
      }
    }
    else if (name_str.compare(4, 8, "Binormal") == 0) {
      bind._name = InternalName::get_binormal();
      if (name_str.size() > 12) {
        bind._append_uv = atoi(name_str.substr(12).c_str());
      }
    }
    else if (name_str.compare(4, 13, "MultiTexCoord") == 0 && name_str.size() > 17) {
      bind._name = InternalName::get_texcoord();
      bind._append_uv = atoi(name_str.substr(17).c_str());
    }
    else if (name_str == "p3d_InstanceMatrix") {
      bind._name = InternalName::get_instance_matrix();

      if (dim[1] != 4 || dim[2] != 3) {
        return report_parameter_error(name, type, "expected mat4x3");
      }
    }
    else {
      shader_cat.error()
        << "Unrecognized built-in vertex input name '" << name_str << "'!\n";
      return false;
    }
  }
  else if (_language == Shader::SL_Cg && name_str.compare(0, 4, "vtx_") == 0) {
    // Cg-style vertex input.
    if (name_str == "vtx_position") {
      bind._name = InternalName::get_vertex();
      bind._append_uv = -1;
    }
<<<<<<< HEAD
    else if (name_str.substr(4, 8) == "texcoord") {
      bind._name = InternalName::get_texcoord();
      if (name_str.size() > 12) {
        bind._append_uv = atoi(name_str.c_str() + 12);
      }
    }
    else if (name_str.substr(4, 7) == "tangent") {
      bind._name = InternalName::get_tangent();
      if (name_str.size() > 11) {
        bind._append_uv = atoi(name_str.c_str() + 11);
      }
    }
    else if (name_str.substr(4, 8) == "binormal") {
      bind._name = InternalName::get_binormal();
      if (name_str.size() > 11) {
        bind._append_uv = atoi(name_str.c_str() + 11);
      }
    }
    else {
      bind._name = InternalName::make(name_str.substr(4));
=======
    case SAT_sampler1d_array: {
      ShaderTexSpec bind;
      bind._id = p._id;
      bind._name = kinputname;
      bind._part = STO_named_input;
      bind._desired_type = Texture::TT_1d_texture_array;
      _tex_spec.push_back(bind);
      return true;
    }
    default:
      cp_report_error(p, "invalid type for non-prefix parameter");
      return false;
>>>>>>> 18743bd2
    }
  }
  else {
    // Arbitrarily named attribute.
    bind._name = InternalName::make(name_str);
  }

  _var_spec.push_back(bind);
  return true;
}

/**
 * Binds a uniform parameter with the given type.
 */
bool Shader::
bind_parameter(const Parameter &param) {
  CPT(InternalName) name = param._name;
  const ::ShaderType *type = param._type;
  std::string name_str = name->get_name();

  // If this is an empty struct, we bind the individual members.
  const ::ShaderType::Struct *struct_type = type->as_struct();
  if (struct_type != nullptr && name_str.empty()) {
    bool success = true;

    int location = param._location;

    for (size_t i = 0; i < struct_type->get_num_members(); ++i) {
      const ::ShaderType::Struct::Member &member = struct_type->get_member(i);

<<<<<<< HEAD
      // Recurse.
      Parameter member_param(param);
      member_param._name = member.name;
      member_param._type = member.type;
      member_param._location = location;
      if (!bind_parameter(member_param)) {
        success = false;
      }
=======
#ifdef HAVE_CG
/**
 *
 */
Shader::ShaderArgType Shader::
cg_parameter_type(CGparameter p) {
  switch (cgGetParameterClass(p)) {
  case CG_PARAMETERCLASS_SCALAR: return SAT_scalar;
  case CG_PARAMETERCLASS_VECTOR:
    switch (cgGetParameterColumns(p)) {
    case 1:  return SAT_vec1;
    case 2:  return SAT_vec2;
    case 3:  return SAT_vec3;
    case 4:  return SAT_vec4;
    default: return SAT_unknown;
    }
  case CG_PARAMETERCLASS_MATRIX:
    switch (cgGetParameterRows(p)) {
    case 1:
      switch (cgGetParameterColumns(p)) {
      case 1:  return SAT_mat1x1;
      case 2:  return SAT_mat1x2;
      case 3:  return SAT_mat1x3;
      case 4:  return SAT_mat1x4;
      default: return SAT_unknown;
      }
    case 2:
      switch (cgGetParameterColumns(p)) {
      case 1:  return SAT_mat2x1;
      case 2:  return SAT_mat2x2;
      case 3:  return SAT_mat2x3;
      case 4:  return SAT_mat2x4;
      default: return SAT_unknown;
      }
    case 3:
      switch (cgGetParameterColumns(p)) {
      case 1:  return SAT_mat3x1;
      case 2:  return SAT_mat3x2;
      case 3:  return SAT_mat3x3;
      case 4:  return SAT_mat3x4;
      default: return SAT_unknown;
      }
    case 4:
      switch (cgGetParameterColumns(p)) {
      case 1:  return SAT_mat4x1;
      case 2:  return SAT_mat4x2;
      case 3:  return SAT_mat4x3;
      case 4:  return SAT_mat4x4;
      default: return SAT_unknown;
      }
    default: return SAT_unknown;
    }
  case CG_PARAMETERCLASS_SAMPLER:
    switch (cgGetParameterType(p)) {
    case CG_SAMPLER1D:      return Shader::SAT_sampler1d;
    case CG_SAMPLER2D:      return Shader::SAT_sampler2d;
    case CG_SAMPLER3D:      return Shader::SAT_sampler3d;
    case CG_SAMPLER2DARRAY: return Shader::SAT_sampler2d_array;
    case CG_SAMPLERCUBE:    return Shader::SAT_sampler_cube;
    case CG_SAMPLERBUF:     return Shader::SAT_sampler_buffer;
    case CG_SAMPLERCUBEARRAY:return Shader::SAT_sampler_cube_array;
    case CG_SAMPLER1DARRAY: return Shader::SAT_sampler1d_array;
    // CG_SAMPLER1DSHADOW and CG_SAMPLER2DSHADOW
    case 1313:              return Shader::SAT_sampler1d;
    case 1314:              return Shader::SAT_sampler2d;
    default: return SAT_unknown;
    }
  case CG_PARAMETERCLASS_ARRAY: return SAT_unknown;
  default:
    return SAT_unknown;
  }
}
>>>>>>> 18743bd2

      location += member.type->get_num_parameter_locations();
    }

    return success;
  }

  if (shader_cat.is_debug()) {
    int num_locations = type->get_num_parameter_locations();
    if (num_locations < 2) {
      shader_cat.debug()
        << "Binding parameter " << name_str << " with type " << *type
        << " (location=" << param._location << ")\n";
    } else {
      shader_cat.debug()
        << "Binding parameter " << name_str << " with type " << *type
        << " (location=" << param._location << ".."
        << param._location + num_locations - 1 << ")\n";
    }
  }

  // Split it at the underscores.
  vector_string pieces;
  tokenize(name_str, pieces, "_");
  nassertr(!pieces.empty(), false);

  // Check if it has a p3d_ prefix - if so, assign special meaning.
  if (pieces[0] == "p3d" && _language == SL_GLSL) {
    // Check for matrix inputs.
    bool transpose = false;
    bool inverse = false;
    string matrix_name = pieces[1];

    // Check for and chop off any "Transpose" or "Inverse" suffix.
    if (matrix_name.size() > 6 + 9 &&
        matrix_name.compare(matrix_name.size() - 9, 9, "Transpose") == 0) {
      transpose = true;
      matrix_name = matrix_name.substr(0, matrix_name.size() - 9);
    }
    if (matrix_name.size() > 6 + 7 &&
        matrix_name.compare(matrix_name.size() - 7, 7, "Inverse") == 0) {
      inverse = true;
      matrix_name = matrix_name.substr(0, matrix_name.size() - 7);
    }

    // Now if the suffix that is left over is "Matrix", we know that it is
    // supposed to be a matrix input.
    if (matrix_name.size() > 6 &&
        matrix_name.compare(matrix_name.size() - 6, 6, "Matrix") == 0) {

      ShaderMatSpec bind;
      bind._id = param;
      bind._func = SMF_compose;
      bind._arg[0] = nullptr;
      bind._arg[1] = nullptr;

      if (!expect_float_matrix(name, type, 3, 4)) {
        return false;
      }

      const ::ShaderType::Matrix *matrix = type->as_matrix();
      if (matrix->get_num_rows() >= 4) {
        if (matrix->get_num_columns() >= 4) {
          bind._piece = transpose ? SMP_transpose : SMP_whole;
        } else {
          bind._piece = transpose ? SMP_transpose4x3 : SMP_upper4x3;
        }
      } else if (matrix->get_num_columns() >= 4) {
        bind._piece = transpose ? SMP_transpose3x4 : SMP_upper3x4;
      } else {
        bind._piece = transpose ? SMP_upper3x3 : SMP_transpose3x3;
      }
      bind._scalar_type = matrix->get_scalar_type();

      if (matrix_name == "ModelViewProjectionMatrix") {
        if (inverse) {
          bind._part[0] = SMO_apiclip_to_apiview;
          bind._part[1] = SMO_apiview_to_model;
        } else {
          bind._part[0] = SMO_model_to_apiview;
          bind._part[1] = SMO_apiview_to_apiclip;
        }
      }
      else if (matrix_name == "ModelViewMatrix") {
        bind._func = SMF_first;
        bind._part[0] = inverse ? SMO_apiview_to_model
                                : SMO_model_to_apiview;
        bind._part[1] = SMO_identity;
      }
      else if (matrix_name == "ProjectionMatrix") {
        bind._func = SMF_first;
        bind._part[0] = inverse ? SMO_apiclip_to_apiview
                                : SMO_apiview_to_apiclip;
        bind._part[1] = SMO_identity;
      }
      else if (matrix_name == "NormalMatrix") {
        // This is really the upper 3x3 of the ModelViewMatrixInverseTranspose.
        bind._func = SMF_first;
        bind._part[0] = inverse ? SMO_model_to_apiview
                                : SMO_apiview_to_model;
        bind._part[1] = SMO_identity;

        if (!expect_float_matrix(name, type, 3, 3)) {
          return false;
        }
      }
      else if (matrix_name == "ModelMatrix") {
        if (inverse) {
          bind._part[0] = SMO_world_to_view;
          bind._part[1] = SMO_view_to_model;
        } else {
          bind._part[0] = SMO_model_to_view;
          bind._part[1] = SMO_view_to_world;
        }
      }
      else if (matrix_name == "ViewMatrix") {
        if (inverse) {
          bind._part[0] = SMO_apiview_to_view;
          bind._part[1] = SMO_view_to_world;
        } else {
          bind._part[0] = SMO_world_to_view;
          bind._part[1] = SMO_view_to_apiview;
        }
      }
      else if (matrix_name == "ViewProjectionMatrix") {
        if (inverse) {
          bind._part[0] = SMO_apiclip_to_view;
          bind._part[1] = SMO_view_to_world;
        } else {
          bind._part[0] = SMO_world_to_view;
          bind._part[1] = SMO_view_to_apiclip;
        }
      }
      else if (matrix_name == "TextureMatrix") {
        // We may support 2-D texmats later, but let's make sure that people
        // don't think they can just use a mat3 to get the 2-D version.
        if (!expect_float_matrix(name, type, 4, 4)) {
          return false;
        }

        bind._func = SMF_first;
        bind._part[0] = inverse ? SMO_inv_texmat_i
                                : SMO_texmat_i;
        bind._part[1] = SMO_identity;

        // Add it once for each index.
//        for (bind._index = 0; bind._index < param_size; ++bind._index) {
//          // It was discovered in #846, that GLSL 4.10 and lower don't seem to
//          // guarantee that matrices occupy successive locations, and on macOS
//          // they indeed occupy four locations per element.
//          // As a big fat hack, we multiply by four on macOS, because this is
//          // hard to fix on the 1.10 branch.  We'll have a proper fix on the
//          // master branch.
//#ifdef __APPLE__
//          bind._id._location = p + bind._index * 4;
//#else
//          bind._id._location = p + bind._index;
//#endif
//          cp_add_mat_spec(bind);
//        }
      }
      else {
        return report_parameter_error(name, type, "unrecognized matrix name");
      }

      cp_add_mat_spec(bind);
      return true;
    }
    if (pieces[1].compare(0, 7, "Texture") == 0) {
      ShaderTexSpec bind;
      bind._id = param;

      const ::ShaderType *element_type;
      uint32_t num_elements;
      type->unwrap_array(element_type, num_elements);

      const ::ShaderType::SampledImage *sampled_image_type = element_type->as_sampled_image();
      if (sampled_image_type == nullptr) {
        return report_parameter_error(name, type, "expected sampled image");
      }
      bind._desired_type = sampled_image_type->get_texture_type();

      if (pieces[1].size() > 7 && isdigit(pieces[1][7])) {
        // p3d_Texture0, p3d_Texture1, etc.
        bind._part = Shader::STO_stage_i;

        string tail;
        bind._stage = string_to_int(pieces[1].substr(7), tail);
        if (!tail.empty()) {
          string msg = "unexpected '" + tail + "'";
          return report_parameter_error(name, type, msg.c_str());
        }

        _tex_spec.push_back(bind);
      }
      else {
        // p3d_Texture[] or p3d_TextureModulate[], etc.
        if (pieces[1].size() == 7) {
          bind._part = Shader::STO_stage_i;
        }
        else if (pieces[1].compare(7, string::npos, "FF") == 0) {
          bind._part = Shader::STO_ff_stage_i;
        }
        else if (pieces[1].compare(7, string::npos, "Modulate") == 0) {
          bind._part = Shader::STO_stage_modulate_i;
        }
        else if (pieces[1].compare(7, string::npos, "Add") == 0) {
          bind._part = Shader::STO_stage_add_i;
        }
        else if (pieces[1].compare(7, string::npos, "Normal") == 0) {
          bind._part = Shader::STO_stage_normal_i;
        }
        else if (pieces[1].compare(7, string::npos, "Height") == 0) {
          bind._part = Shader::STO_stage_height_i;
        }
        else if (pieces[1].compare(7, string::npos, "Selector") == 0) {
          bind._part = Shader::STO_stage_selector_i;
        }
        else if (pieces[1].compare(7, string::npos, "Gloss") == 0) {
          bind._part = Shader::STO_stage_gloss_i;
        }
        else if (pieces[1].compare(7, string::npos, "Emission") == 0) {
          bind._part = Shader::STO_stage_emission_i;
        }
        else {
          return report_parameter_error(name, type, "unrecognized parameter name");
        }

        for (bind._stage = 0; bind._stage < num_elements; ++bind._stage) {
          _tex_spec.push_back(bind);
        }
      }
      return true;
    }
    if (pieces[1] == "Material") {
      ShaderMatSpec bind;
      bind._id = param;
      bind._func = SMF_first;
      bind._part[0] = SMO_attr_material;
      bind._arg[0] = nullptr;
      bind._part[1] = SMO_identity;
      bind._arg[1] = nullptr;

      const ::ShaderType::Struct *struct_type = type->as_struct();
      if (struct_type == nullptr) {
        return report_parameter_error(name, type, "expected struct");
      }

      bool success = true;
      for (size_t i = 0; i < struct_type->get_num_members(); ++i) {
        const ::ShaderType::Struct::Member &member = struct_type->get_member(i);

        CPT(InternalName) fqname = ((InternalName *)name.p())->append(member.name);
        bind._id._location = param._location + i;
        bind._id._name = fqname->get_name();
        bind._id._type = member.type;

        if (member.name == "baseColor") {
          if (expect_float_vector(fqname, member.type, 4, 4)) {
            bind._part[0] = SMO_attr_material2;
            bind._piece = SMP_row0;
            cp_add_mat_spec(bind);
            continue;
          }
        } else if (member.name == "ambient") {
          if (expect_float_vector(fqname, member.type, 4, 4)) {
            bind._part[0] = SMO_attr_material;
            bind._piece = SMP_row0;
            cp_add_mat_spec(bind);
            continue;
          }
        } else if (member.name == "diffuse") {
          if (expect_float_vector(fqname, member.type, 4, 4)) {
            bind._part[0] = SMO_attr_material;
            bind._piece = SMP_row1;
            cp_add_mat_spec(bind);
            continue;
          }
        } else if (member.name == "emission") {
          if (expect_float_vector(fqname, member.type, 4, 4)) {
            bind._part[0] = SMO_attr_material;
            bind._piece = SMP_row2;
            cp_add_mat_spec(bind);
            continue;
          }
        } else if (member.name == "specular") {
          if (expect_float_vector(fqname, member.type, 3, 3)) {
            bind._part[0] = SMO_attr_material;
            bind._piece = SMP_row3x3;
            cp_add_mat_spec(bind);
            continue;
          }
        } else if (member.name == "shininess") {
          if (expect_float_vector(fqname, member.type, 1, 1)) {
            bind._part[0] = SMO_attr_material;
            bind._piece = SMP_cell15;
            cp_add_mat_spec(bind);
            continue;
          }
        } else if (member.name == "roughness") {
          if (expect_float_vector(fqname, member.type, 1, 1)) {
            bind._part[0] = SMO_attr_material2;
            bind._piece = SMP_cell15;
            cp_add_mat_spec(bind);
            continue;
          }
        } else if (member.name == "metallic") {
          if (member.type == ::ShaderType::bool_type ||
              member.type == ::ShaderType::float_type) {
            bind._part[0] = SMO_attr_material2;
            bind._piece = SMP_row3x1;
            cp_add_mat_spec(bind);
            continue;
          } else {
            report_parameter_error(fqname, member.type, "expected bool or float");
          }
        } else if (member.name == "refractiveIndex") {
          if (expect_float_vector(fqname, member.type, 1, 1)) {
            bind._part[0] = SMO_attr_material2;
            bind._piece = SMP_cell13;
            cp_add_mat_spec(bind);
            continue;
          }
        } else {
          report_parameter_error(fqname, member.type, "unrecognized material attribute");
        }
        success = false;
      }

      return success;
    }
    if (pieces[1] == "ColorScale") {
      if (!expect_float_vector(name, type, 3, 4)) {
        return false;
      }
      ShaderMatSpec bind;
      bind._id = param;
      bind._func = SMF_first;
      bind._part[0] = SMO_attr_colorscale;
      bind._arg[0] = nullptr;
      bind._part[1] = SMO_identity;
      bind._arg[1] = nullptr;

      if (type->as_vector()->get_num_components() == 3) {
        bind._piece = Shader::SMP_row3x3;
      } else {
        bind._piece = Shader::SMP_row3;
      }
      cp_add_mat_spec(bind);
      return true;
    }
    if (pieces[1] == "Color") {
      if (!expect_float_vector(name, type, 3, 4)) {
        return false;
      }
      ShaderMatSpec bind;
      bind._id = param;
      bind._func = Shader::SMF_first;
      bind._part[0] = Shader::SMO_attr_color;
      bind._arg[0] = nullptr;
      bind._part[1] = Shader::SMO_identity;
      bind._arg[1] = nullptr;

      if (type->as_vector()->get_num_components() == 3) {
        bind._piece = Shader::SMP_row3x3;
      } else {
        bind._piece = Shader::SMP_row3;
      }
      cp_add_mat_spec(bind);
      return true;
    }
    if (pieces[1] == "ClipPlane") {
      const ::ShaderType *element_type;
      uint32_t num_elements;
      type->unwrap_array(element_type, num_elements);
      if (!expect_float_vector(name, element_type, 4, 4)) {
        return false;
      }
      Shader::ShaderMatSpec bind;
      bind._id = param;
      bind._id._type = element_type;
      bind._piece = Shader::SMP_row3;
      bind._func = Shader::SMF_first;
      bind._part[0] = Shader::SMO_apiview_clipplane_i;
      bind._arg[0] = nullptr;
      bind._part[1] = Shader::SMO_identity;
      bind._arg[1] = nullptr;

      for (uint32_t i = 0; i < num_elements; ++i) {
        bind._index = i;
        cp_add_mat_spec(bind);
        ++bind._id._location;
      }
      return true;
    }
    if (pieces[1] == "TexAlphaOnly") {
      ShaderMatSpec bind;
      bind._id = param;
      bind._func = SMF_first;
      bind._index = 0;
      bind._part[0] = SMO_tex_is_alpha_i;
      bind._arg[0] = nullptr;
      bind._part[1] = SMO_identity;
      bind._arg[1] = nullptr;
      bind._piece = SMP_row3;
      cp_add_mat_spec(bind);
      return true;
    }
    if (pieces[1] == "Fog") {
      ShaderMatSpec bind;
      bind._id = param;
      bind._func = SMF_first;
      bind._arg[0] = nullptr;
      bind._part[1] = SMO_identity;
      bind._arg[1] = nullptr;

      const ::ShaderType::Struct *struct_type = type->as_struct();
      if (struct_type == nullptr) {
        return report_parameter_error(name, type, "expected struct");
      }

      bool success = true;
      for (size_t i = 0; i < struct_type->get_num_members(); ++i) {
        const ::ShaderType::Struct::Member &member = struct_type->get_member(i);

        CPT(InternalName) fqname = ((InternalName *)name.p())->append(member.name);
        bind._id._location = param._location + i;
        bind._id._name = fqname->get_name();
        bind._id._type = member.type;

        if (member.name == "color") {
          if (expect_float_vector(fqname, member.type, 3, 4)) {
            bind._part[0] = SMO_attr_fogcolor;
            if (member.type->as_vector()->get_num_components() == 3) {
              bind._piece = Shader::SMP_row3x3;
            } else {
              bind._piece = Shader::SMP_row3;
            }
            cp_add_mat_spec(bind);
            continue;
          }
        } else if (member.name == "density") {
          if (expect_float_vector(fqname, member.type, 1, 1)) {
            bind._part[0] = SMO_attr_fog;
            bind._piece = SMP_row3x1;
            cp_add_mat_spec(bind);
            continue;
          }
        } else if (member.name == "start") {
          if (expect_float_vector(fqname, member.type, 1, 1)) {
            bind._part[0] = SMO_attr_fog;
            bind._piece = SMP_cell13;
            cp_add_mat_spec(bind);
            continue;
          }
        } else if (member.name == "end") {
          if (expect_float_vector(fqname, member.type, 1, 1)) {
            bind._part[0] = SMO_attr_fog;
            bind._piece = SMP_cell14;
            cp_add_mat_spec(bind);
            continue;
          }
        } else if (member.name == "scale") {
          if (expect_float_vector(fqname, member.type, 1, 1)) {
            bind._part[0] = SMO_attr_fog;
            bind._piece = SMP_cell15;
            cp_add_mat_spec(bind);
            continue;
          }
        } else {
          report_parameter_error(fqname, member.type, "unrecognized fog attribute");
        }
        success = false;
      }

      return success;
    }
    if (pieces[1] == "LightModel") {
      const ::ShaderType::Struct *struct_type = type->as_struct();
      if (struct_type == nullptr || struct_type->get_num_members() > 1) {
        return report_parameter_error(name, type, "expected struct with 1 member");
      }

      if (struct_type->get_num_members() > 0) {
        const ::ShaderType::Struct::Member &member = struct_type->get_member(0);
        if (member.name != "ambient") {
          return report_parameter_error(name, type, "expected 'ambient' member");
        }

        CPT(InternalName) fqname = ((InternalName *)name.p())->append(member.name);
        if (!expect_float_vector(fqname, member.type, 3, 4)) {
          return false;
        }

        ShaderMatSpec bind;
        bind._id = param;
        bind._id._name = fqname;
        bind._id._type = member.type;
        bind._func = SMF_first;
        bind._part[0] = SMO_light_ambient;
        bind._arg[0] = nullptr;
        bind._part[1] = SMO_identity;
        bind._arg[1] = nullptr;

        if (member.type->as_vector()->get_num_components() == 3) {
          bind._piece = SMP_row3x3;
        } else {
          bind._piece = SMP_row3;
        }
        cp_add_mat_spec(bind);
      }

      return true;
    }
    if (pieces[1] == "LightSource") {
      const ::ShaderType::Array *array = type->as_array();
      if (array == nullptr) {
        return report_parameter_error(name, type, "expected array of structs");
      }

      const ::ShaderType::Struct *struct_type = array->get_element_type()->as_struct();
      if (struct_type == nullptr) {
        return report_parameter_error(name, type, "expected array of structs");
      }

      int location = param._location;

      size_t num_members = struct_type->get_num_members();
      for (size_t i = 0; i < num_members; ++i) {
        const ::ShaderType::Struct::Member &member = struct_type->get_member(i);

        CPT(InternalName) fqname = ((InternalName *)name.p())->append(member.name);

        if (member.name == "shadowMap") {
          if (member.type->as_sampled_image() == nullptr) {
            return report_parameter_error(name, type, "expected sampler2D");
          }
          ShaderTexSpec bind;
          bind._id = param;
          bind._id._name = fqname;
          bind._id._type = member.type;
          bind._id._location = location++;
          bind._part = STO_light_i_shadow_map;
          bind._desired_type = Texture::TT_2d_texture;
          for (bind._stage = 0; bind._stage < (int)array->get_num_elements(); ++bind._stage) {
            _tex_spec.push_back(bind);
            bind._id._location += num_members;
          }
        } else {
          ShaderMatSpec bind;
          bind._id = param;
          bind._id._name = fqname;
          bind._id._type = member.type;
          bind._id._location = location++;
          bind._func = SMF_first;
          bind._part[0] = SMO_light_source_i_attrib;
          bind._arg[0] = InternalName::make(member.name);
          bind._part[1] = SMO_identity;
          bind._arg[1] = nullptr;
          if (member.name == "shadowViewMatrix" || member.name == "shadowViewMatrixInverse") {
            if (!expect_float_matrix(fqname, member.type, 4, 4)) {
              return false;
            }
            bind._piece = SMP_whole;
            bind._scalar_type = member.type->as_matrix()->get_scalar_type();
          }
          else if (member.name == "shadowMatrix") {
            // Only supported for backward compatibility: includes the model
            // matrix.  Not very efficient to do this.
            if (!expect_float_matrix(fqname, member.type, 4, 4)) {
              return false;
            }

            bind._func = SMF_compose;
            bind._piece = SMP_whole;
            bind._part[0] = SMO_model_to_apiview;
            bind._arg[0] = nullptr;
            bind._part[1] = SMO_light_source_i_attrib;
            bind._arg[1] = InternalName::make("shadowViewMatrix");
            bind._scalar_type = member.type->as_matrix()->get_scalar_type();

            static bool warned = false;
            if (!warned) {
              warned = true;
              shader_cat.warning()
                << "p3d_LightSource[].shadowMatrix is deprecated; use "
                   "shadowViewMatrix instead, which transforms from view space "
                   "instead of model space.\n";
            }
          }
          else {
            if (!expect_float_vector(fqname, member.type, 1, 4)) {
              return false;
            }
            const ::ShaderType::Vector *vector = member.type->as_vector();
            if (vector == nullptr || vector->get_num_components() == 1) {
              bind._piece = SMP_row3x1;
            }
            else if (vector->get_num_components() == 2) {
              bind._piece = SMP_row3x2;
            }
            else if (vector->get_num_components() == 3) {
              bind._piece = SMP_row3x3;
            }
            else {
              bind._piece = SMP_row3;
            }
            bind._part[0] = SMO_light_source_i_attrib;
            bind._arg[0] = InternalName::make(member.name);
            bind._part[1] = SMO_identity;
            bind._arg[1] = nullptr;
            bind._scalar_type = ScalarType::ST_float;
          }
          for (bind._index = 0; bind._index < (int)array->get_num_elements(); ++bind._index) {
            cp_add_mat_spec(bind);
            bind._id._location += num_members;
          }
        }
      }

      return true;
    }
    if (pieces[1] == "TransformTable") {
      const ::ShaderType *element_type;
      uint32_t num_elements;
      type->unwrap_array(element_type, num_elements);

      const ::ShaderType::Matrix *matrix = element_type->as_matrix();
      if (matrix == nullptr ||
          matrix->get_num_rows() != 4 ||
          matrix->get_num_columns() != 4 ||
          matrix->get_scalar_type() != ScalarType::ST_float) {
        return report_parameter_error(name, type, "expected mat4[]");
      }

      _transform_table_loc = param._location;
      _transform_table_size = num_elements;
      _transform_table_reduced = false;
      return true;
    }
    if (pieces[1] == "SliderTable") {
      const ::ShaderType *element_type;
      uint32_t num_elements;
      type->unwrap_array(element_type, num_elements);

      if (element_type != ::ShaderType::float_type) {
        return report_parameter_error(name, type, "expected float");
      }

      _slider_table_loc = param._location;
      _slider_table_size = num_elements;
      return true;
    }

    return report_parameter_error(name, type, "unrecognized parameter name");
  }
  else if (pieces[0] == "osg" && _language == SL_GLSL) {
    if (!expect_num_words(name, type, 2)) {
      return false;
    }

    // These inputs are supported by OpenSceneGraph.  We can support them as
    // well, to increase compatibility.
    ShaderMatSpec bind;
    bind._id = param;
    bind._arg[0] = nullptr;
    bind._arg[1] = nullptr;

    if (pieces[1] == "ViewMatrix") {
      bind._piece = SMP_whole;
      bind._func = SMF_compose;
      bind._part[0] = SMO_world_to_view;
      bind._part[1] = SMO_view_to_apiview;
    }
    else if (pieces[1] == "InverseViewMatrix" || pieces[1] == "ViewMatrixInverse") {
      bind._piece = SMP_whole;
      bind._func = SMF_compose;
      bind._part[0] = SMO_apiview_to_view;
      bind._part[1] = SMO_view_to_world;
    }
    else if (pieces[1] == "FrameTime") {
      bind._piece = SMP_row3x1;
      bind._func = SMF_first;
      bind._part[0] = SMO_frame_time;
      bind._part[1] = SMO_identity;
    }
    else if (pieces[1] == "DeltaFrameTime") {
      bind._piece = SMP_row3x1;
      bind._func = SMF_first;
      bind._part[0] = SMO_frame_delta;
      bind._part[1] = SMO_identity;
    }
    else if (pieces[1] == "FrameNumber") {
      if (type == ::ShaderType::int_type) {
        _frame_number_loc = param._location;
        return true;
      } else {
        return report_parameter_error(name, type, "expected int");
      }
    }
    else {
      return report_parameter_error(name, type, "unrecognized parameter name");
    }

    cp_add_mat_spec(bind);
    return true;
  }

  // Check for mstrans, wstrans, vstrans, cstrans, mspos, wspos, vspos, cspos
  if (pieces[0].size() >= 5 &&
      (pieces[0].compare(1, std::string::npos, "strans") == 0 ||
       pieces[0].compare(1, std::string::npos, "spos") == 0)) {
    pieces.push_back("to");

    switch (pieces[0][0]) {
    case 'm':
      pieces.push_back("model");
      break;
    case 'w':
      pieces.push_back("world");
      break;
    case 'v':
      pieces.push_back("view");
      break;
    case 'c':
      pieces.push_back("clip");
      break;
    default:
      return false;
    }
    if (pieces[0].compare(1, std::string::npos, "strans") == 0) {
      pieces[0] = "trans";
    } else {
      pieces[0] = "row3";
    }
  }
  else if (pieces[0].size() == 3 && // mat_modelproj et al
           (pieces[0] == "mat" || pieces[0] == "inv" ||
            pieces[0] == "tps" || pieces[0] == "itp")) {
    std::string trans = pieces[0];
    std::string matrix = pieces[1];
    pieces.clear();
    if (matrix == "modelview") {
      tokenize("trans_model_to_apiview", pieces, "_");
    }
    else if (matrix == "projection") {
      tokenize("trans_apiview_to_apiclip", pieces, "_");
    }
    else if (matrix == "modelproj") {
      tokenize("trans_model_to_apiclip", pieces, "_");
    }
    else if (_language == SL_Cg && matrix == "shadow") {
      if (!expect_num_words(name, type, 3) ||
          !expect_float_matrix(name, type, 4, 4)) {
        return false;
      }
      ShaderMatSpec bind;
      bind._id = param;
      bind._piece = SMP_whole;
      bind._func = SMF_compose;
      bind._part[1] = SMO_light_source_i_attrib;
      bind._arg[1] = InternalName::make("shadowViewMatrix");
      bind._part[0] = SMO_view_to_apiview;
      bind._arg[0] = nullptr;
      bind._index = atoi(pieces[2].c_str());
      bind._scalar_type = type->as_matrix()->get_scalar_type();

      cp_add_mat_spec(bind);
      return true;
    }
    else {
      return report_parameter_error(name, type, "unrecognized matrix name");
    }
    if (trans == "mat") {
      pieces[0] = "trans";
    } else if (trans == "inv") {
      string t = pieces[1];
      pieces[1] = pieces[3];
      pieces[3] = t;
    } else if (trans == "tps") {
      pieces[0] = "tpose";
    } else if (trans == "itp") {
      string t = pieces[1];
      pieces[1] = pieces[3];
      pieces[3] = t;
      pieces[0] = "tpose";
    }
  }

  // Implement the Cg-style transform-matrix generator.
  if (pieces[0] == "trans" ||
      pieces[0] == "tpose" ||
      pieces[0] == "row0" ||
      pieces[0] == "row1" ||
      pieces[0] == "row2" ||
      pieces[0] == "row3" ||
      pieces[0] == "col0" ||
      pieces[0] == "col1" ||
      pieces[0] == "col2" ||
      pieces[0] == "col3") {

    ShaderMatSpec bind;
    bind._id = param;
    bind._func = SMF_compose;

    if (pieces[0] == "trans") {
      if (!expect_float_matrix(name, type, 3, 4)) {
        return false;
      }
      const ::ShaderType::Matrix *matrix = type->as_matrix();
      if (matrix->get_num_rows() >= 4) {
        if (matrix->get_num_columns() >= 4) {
          bind._piece = SMP_whole;
        } else {
          bind._piece = SMP_upper4x3;
        }
      } else if (matrix->get_num_columns() >= 4) {
        bind._piece = SMP_upper3x4;
      } else {
        bind._piece = SMP_upper3x3;
      }
      bind._scalar_type = matrix->get_scalar_type();
    }
    else if (pieces[0] == "tpose") {
      if (!expect_float_matrix(name, type, 3, 4)) {
        return false;
      }
      const ::ShaderType::Matrix *matrix = type->as_matrix();
      if (matrix->get_num_rows() >= 4) {
        if (matrix->get_num_columns() >= 4) {
          bind._piece = SMP_transpose;
        } else {
          bind._piece = SMP_transpose4x3;
        }
      } else if (matrix->get_num_columns() >= 4) {
        bind._piece = SMP_transpose3x4;
      } else {
        bind._piece = SMP_transpose3x3;
      }
      bind._scalar_type = matrix->get_scalar_type();
    }
    else if (pieces[0] == "row3") {
      // We can exceptionally support row3 to have any number of components.
      if (!expect_float_vector(name, type, 1, 4)) {
        return false;
      }
      const ::ShaderType::Vector *vector = type->as_vector();
      if (vector == nullptr || vector->get_num_components() == 1) {
        bind._piece = SMP_row3x1;
      }
      else if (vector->get_num_components() == 2) {
        bind._piece = SMP_row3x2;
      }
      else if (vector->get_num_components() == 3) {
        bind._piece = SMP_row3x3;
      }
      else {
        bind._piece = SMP_row3;
      }
      bind._scalar_type = ScalarType::ST_float;
    }
    else {
      if (!expect_float_vector(name, type, 4, 4)) {
        return false;
      }
      if (pieces[0][0] == 'r') {
        bind._piece = (ShaderMatPiece)(SMP_row0 + (pieces[0][3] - '0'));
      }
      else if (pieces[0][0] == 'c') {
        bind._piece = (ShaderMatPiece)(SMP_col0 + (pieces[0][3] - '0'));
      }
      else {
        nassertr(false, false);
      }
      bind._scalar_type = type->as_vector()->get_scalar_type();
    }

    int next = 1;
    pieces.push_back("");
    if (!expect_coordinate_system(name, type, pieces, next, bind, true)) {
      return false;
    }
    if (pieces[next] != "to" && pieces[next] != "rel") {
      return report_parameter_error(name, type, "expected 'to' or 'rel'");
    }
    ++next;
    if (!expect_coordinate_system(name, type, pieces, next, bind, false)) {
      return false;
    }
    if (pieces.size() > next + 1) {
      return report_parameter_error(name, type,
        "unexpected extra words after parameter name");
    }

    // clip == apiclip in OpenGL, and the apiclip matrices are cached.
    if (bind._part[0] == Shader::SMO_view_to_clip) {
      bind._part[0] = Shader::SMO_view_to_apiclip;
    } else if (bind._part[0] == Shader::SMO_clip_to_view) {
      bind._part[0] = Shader::SMO_apiclip_to_view;
    }
    if (bind._part[1] == Shader::SMO_view_to_clip) {
      bind._part[1] = Shader::SMO_view_to_apiclip;
    } else if (bind._part[1] == Shader::SMO_clip_to_view) {
      bind._part[1] = Shader::SMO_apiclip_to_view;
    }

    cp_add_mat_spec(bind);
    return true;
  }

  // Other Cg-specific inputs.
  bool k_prefix = false;
  if (_language == SL_Cg) {
    if (name_str.size() >= 2 && name_str.substr(0, 2) == "__") {
      return true;
    }

    // Special parameter: attr_material or attr_color
    if (pieces[0] == "attr") {
      if (!expect_num_words(name, type,  2)) {
        return false;
      }
      ShaderMatSpec bind;
      bind._id = param;
      if (pieces[1] == "material") {
        if (!expect_float_matrix(name, type, 4, 4)) {
          return false;
        }
        bind._piece = SMP_transpose;
        bind._func = SMF_first;
        bind._part[0] = SMO_attr_material;
        bind._arg[0] = nullptr;
        bind._part[1] = SMO_identity;
        bind._arg[1] = nullptr;
        bind._scalar_type = type->as_matrix()->get_scalar_type();
      }
      else if (pieces[1] == "color") {
        if (!expect_float_vector(name, type, 3, 4)) {
          return false;
        }
        bind._piece = SMP_row3;
        bind._func = SMF_first;
        bind._part[0] = SMO_attr_color;
        bind._arg[0] = nullptr;
        bind._part[1] = SMO_identity;
        bind._arg[1] = nullptr;
      }
      else if (pieces[1] == "colorscale") {
        if (!expect_float_vector(name, type, 3, 4)) {
          return false;
        }
        bind._piece = SMP_row3;
        bind._func = SMF_first;
        bind._part[0] = SMO_attr_colorscale;
        bind._arg[0] = nullptr;
        bind._part[1] = SMO_identity;
        bind._arg[1] = nullptr;
      }
      else if (pieces[1] == "fog") {
        if (!expect_float_vector(name, type, 3, 4)) {
          return false;
        }
        bind._piece = SMP_row3;
        bind._func = SMF_first;
        bind._part[0] = SMO_attr_fog;
        bind._arg[0] = nullptr;
        bind._part[1] = SMO_identity;
        bind._arg[1] = nullptr;
      }
      else if (pieces[1] == "fogcolor") {
        if (!expect_float_vector(name, type, 3, 4)) {
          return false;
        }
        bind._piece = SMP_row3;
        bind._func = SMF_first;
        bind._part[0] = SMO_attr_fogcolor;
        bind._arg[0] = nullptr;
        bind._part[1] = SMO_identity;
        bind._arg[1] = nullptr;
      }
      else if (pieces[1] == "ambient") {
        if (!expect_float_vector(name, type, 3, 4)) {
          return false;
        }
        bind._piece = SMP_row3;
        bind._func = SMF_first;
        bind._part[0] = SMO_light_ambient;
        bind._arg[0] = nullptr;
        bind._part[1] = SMO_identity;
        bind._arg[1] = nullptr;
      }
      else if (pieces[1].compare(0, 5, "light") == 0) {
        if (!expect_float_matrix(name, type, 4, 4)) {
          return false;
        }
        bind._piece = SMP_transpose;
        bind._func = SMF_first;
        bind._part[0] = SMO_light_source_i_packed;
        bind._arg[0] = nullptr;
        bind._part[1] = SMO_identity;
        bind._arg[1] = nullptr;
        bind._index = atoi(pieces[1].c_str() + 5);
        bind._scalar_type = type->as_matrix()->get_scalar_type();
      }
      else if (pieces[1].compare(0, 5, "lspec") == 0) {
        if (!expect_float_vector(name, type, 3, 4)) {
          return false;
        }
        bind._piece = SMP_row3;
        bind._func = SMF_first;
        bind._part[0] = SMO_light_source_i_attrib;
        bind._arg[0] = InternalName::make("specular");
        bind._part[1] = SMO_identity;
        bind._arg[1] = nullptr;
        bind._index = atoi(pieces[1].c_str() + 5);
      }
      else if (pieces[1] == "pointparams") {
        if (!expect_float_vector(name, type, 3, 4)) {
          return false;
        }
        bind._func = SMF_first;
        bind._part[0] = SMO_attr_pointparams;
        bind._arg[0] = nullptr;
        bind._part[1] = SMO_identity;
        bind._arg[1] = nullptr;

        if (type->as_vector()->get_num_components() == 3) {
          bind._piece = Shader::SMP_row3x3;
        } else {
          bind._piece = Shader::SMP_row3;
        }
      }
      else {
        return report_parameter_error(name, type, "unrecognized parameter name");
      }

      cp_add_mat_spec(bind);
      return true;
    }

    // Keywords to access light properties.
    if (pieces[0] == "alight") {
      if (!expect_num_words(name, type, 2) ||
          !expect_float_vector(name, type, 3, 4)) {
        return false;
      }
      ShaderMatSpec bind;
      bind._id = param;
      bind._func = SMF_first;
      bind._part[0] = SMO_alight_x;
      bind._arg[0] = InternalName::make(pieces[1]);
      bind._part[1] = SMO_identity;
      bind._arg[1] = nullptr;

      if (type->as_vector()->get_num_components() == 3) {
        bind._piece = Shader::SMP_row3x3;
      } else {
        bind._piece = Shader::SMP_row3;
      }

      cp_add_mat_spec(bind);
      return true;
    }

    if (pieces[0] == "satten") {
      if (!expect_num_words(name, type, 2)||
          !expect_float_vector(name, type, 4, 4)) {
        return false;
      }
      ShaderMatSpec bind;
      bind._id = param;
      bind._piece = SMP_row3;
      bind._func = SMF_first;
      bind._part[0] = SMO_satten_x;
      bind._arg[0] = InternalName::make(pieces[1]);
      bind._part[1] = SMO_identity;
      bind._arg[1] = nullptr;

      cp_add_mat_spec(bind);
      return true;
    }

    if (pieces[0] == "dlight" || pieces[0] == "plight" || pieces[0] == "slight") {
      if (!expect_float_matrix(name, type, 4, 4)) {
        return false;
      }
      ShaderMatSpec bind;
      bind._id = param;
      bind._piece = SMP_transpose;
      int next = 1;
      pieces.push_back("");
      if (pieces[next] == "") {
        return report_parameter_error(name, type, "expected light input name");
      }
      if (pieces[0] == "dlight") {
        bind._func = SMF_transform_dlight;
        bind._part[0] = SMO_dlight_x;
      }
      else if (pieces[0] == "plight") {
        bind._func = SMF_transform_plight;
        bind._part[0] = SMO_plight_x;
      }
      else if (pieces[0] == "slight") {
        bind._func = SMF_transform_slight;
        bind._part[0] = SMO_slight_x;
      }
      bind._arg[0] = InternalName::make(pieces[next]);
      bind._scalar_type = type->as_matrix()->get_scalar_type();
      next += 1;
      if (pieces[next] != "to" && pieces[next] != "rel") {
        return report_parameter_error(name, type, "expected 'to' or 'rel'");
      }
      if (!expect_coordinate_system(name, type, pieces, next, bind, false)) {
        return false;
      }
      if (pieces.size() > next) {
        return report_parameter_error(name, type,
          "unexpected extra words after parameter name");
      }
      cp_add_mat_spec(bind);
      return true;
    }

    if (pieces[0] == "texmat") {
      if (!expect_num_words(name, type, 2) ||
          !expect_float_matrix(name, type, 4, 4)) {
        return false;
      }
      ShaderMatSpec bind;
      bind._id = param;
      bind._piece = SMP_whole;
      bind._func = SMF_first;
      bind._part[0] = SMO_texmat_i;
      bind._arg[0] = nullptr;
      bind._part[1] = SMO_identity;
      bind._arg[1] = nullptr;
      bind._index = atoi(pieces[1].c_str());
      bind._scalar_type = type->as_matrix()->get_scalar_type();

      cp_add_mat_spec(bind);
      return true;
    }

    if (pieces[0] == "texscale") {
      if (!expect_num_words(name, type, 2) ||
          !expect_float_vector(name, type, 3, 4)) {
        return false;
      }
      ShaderMatSpec bind;
      bind._id = param;
      bind._func = SMF_first;
      bind._part[0] = SMO_texscale_i;
      bind._arg[0] = nullptr;
      bind._part[1] = SMO_identity;
      bind._arg[1] = nullptr;
      bind._index = atoi(pieces[1].c_str());

      if (type->as_vector()->get_num_components() == 3) {
        bind._piece = Shader::SMP_row3x3;
      } else {
        bind._piece = Shader::SMP_row3;
      }

      cp_add_mat_spec(bind);
      return true;
    }

    if (pieces[0] == "texcolor") {
      if (!expect_num_words(name, type, 2) ||
          !expect_float_vector(name, type, 3, 4)) {
        return false;
      }
      ShaderMatSpec bind;
      bind._id = param;
      bind._func = SMF_first;
      bind._part[0] = SMO_texcolor_i;
      bind._arg[0] = nullptr;
      bind._part[1] = SMO_identity;
      bind._arg[1] = nullptr;
      bind._index = atoi(pieces[1].c_str());

      if (type->as_vector()->get_num_components() == 3) {
        bind._piece = Shader::SMP_row3x3;
      } else {
        bind._piece = Shader::SMP_row3;
      }

      cp_add_mat_spec(bind);
      return true;
    }

    if (pieces[0] == "texconst") {
      if (!expect_num_words(name, type, 2) ||
          !expect_float_vector(name, type, 3, 4)) {
        return false;
      }
      ShaderMatSpec bind;
      bind._id = param;
      bind._func = SMF_first;
      bind._part[0] = SMO_texconst_i;
      bind._arg[0] = nullptr;
      bind._part[1] = SMO_identity;
      bind._arg[1] = nullptr;
      bind._index = atoi(pieces[1].c_str());

      if (type->as_vector()->get_num_components() == 3) {
        bind._piece = Shader::SMP_row3x3;
      } else {
        bind._piece = Shader::SMP_row3;
      }

      cp_add_mat_spec(bind);
      return true;
    }

    if (pieces[0] == "plane") {
      if (!expect_num_words(name, type, 2) ||
          !expect_float_vector(name, type, 4, 4)) {
        return false;
      }
      ShaderMatSpec bind;
      bind._id = param;
      bind._piece = SMP_row3;
      bind._func = SMF_first;
      bind._part[0] = SMO_plane_x;
      bind._arg[0] = InternalName::make(pieces[1]);
      bind._part[1] = SMO_identity;
      bind._arg[1] = nullptr;

      cp_add_mat_spec(bind);
      return true;
    }

    if (pieces[0] == "clipplane") {
      if (!expect_num_words(name, type, 2) ||
          !expect_float_vector(name, type,  4, 4)) {
        return false;
      }
      ShaderMatSpec bind;
      bind._id = param;
      bind._piece = SMP_row3;
      bind._func = SMF_first;
      bind._part[0] = SMO_clipplane_x;
      bind._arg[0] = InternalName::make(pieces[1]);
      bind._part[1] = SMO_identity;
      bind._arg[1] = nullptr;

      cp_add_mat_spec(bind);
      return true;
    }

    // Keywords to access unusual parameters.
    if (pieces[0] == "sys") {
      if (!expect_num_words(name, type, 2)) {
        return false;
      }
      ShaderMatSpec bind;
      bind._id = param;
      bind._piece = SMP_row3;
      bind._func = SMF_first;
      bind._part[1] = SMO_identity;
      bind._arg[1] = nullptr;
      if (pieces[1] == "pixelsize") {
        if (!expect_float_vector(name, type, 2, 2)) {
          return false;
        }
        bind._part[0] = SMO_pixel_size;
        bind._arg[0] = nullptr;

      } else if (pieces[1] == "windowsize") {
        if (!expect_float_vector(name, type, 2, 2)) {
          return false;
        }
        bind._part[0] = SMO_window_size;
        bind._arg[0] = nullptr;

      } else if (pieces[1] == "time") {
        if (!expect_float_vector(name, type, 1, 1)) {
          return false;
        }
        bind._piece = SMP_row3x1;
        bind._part[0] = SMO_frame_time;
        bind._arg[0] = nullptr;

      } else {
        return report_parameter_error(name, type, "unrecognized parameter name");
      }

      cp_add_mat_spec(bind);
      return true;
    }

    // Keywords to access textures.

    if (pieces[0] == "tex") {
      if (pieces.size() != 2 && pieces.size() != 3) {
        return report_parameter_error(name, type, "unrecognized parameter name");
      }
      ShaderTexSpec bind;
      bind._id = param;
      bind._name = nullptr;
      bind._stage = atoi(pieces[1].c_str());
      bind._part = STO_stage_i;

      if (const ::ShaderType::SampledImage *image = type->as_sampled_image()) {
        bind._desired_type = image->get_texture_type();
      }
      else {
        return report_parameter_error(name, type, "expected sampler type");
      }
      if (pieces.size() == 3) {
        bind._suffix = InternalName::make(((string)"-") + pieces[2]);
        shader_cat.warning()
          << "Parameter " << name_str << ": use of a texture suffix is deprecated.\n";
      }
      _tex_spec.push_back(bind);
      return true;
    }

    if (pieces[0] == "shadow") {
      if (pieces.size() != 2) {
        return report_parameter_error(name, type, "unrecognized parameter name");
      }
      ShaderTexSpec bind;
      bind._id = param;
      bind._name = nullptr;
      bind._stage = atoi(pieces[1].c_str());
      bind._part = STO_light_i_shadow_map;

      if (const ::ShaderType::SampledImage *image = type->as_sampled_image()) {
        bind._desired_type = image->get_texture_type();
      }
      else {
        return report_parameter_error(name, type, "expected sampler type");
      }
      _tex_spec.push_back(bind);
      return true;
    }

    // Keywords to fetch texture parameter data.

    if (pieces[0] == "texpad") {
      if (!expect_num_words(name, type, 2) ||
          !expect_float_vector(name, type, 3, 4)) {
        return false;
      }
      ShaderMatSpec bind;
      bind._id = param;
      bind._func = SMF_first;
      bind._part[0] = SMO_texpad_x;
      bind._arg[0] = InternalName::make(pieces[1]);
      bind._part[1] = SMO_identity;
      bind._arg[1] = nullptr;

      if (type->as_vector()->get_num_components() == 3) {
        bind._piece = Shader::SMP_row3x3;
      } else {
        bind._piece = Shader::SMP_row3;
      }

      cp_add_mat_spec(bind);
      return true;
    }

    if (pieces[0] == "texpix") {
      if (!expect_num_words(name, type, 2) ||
          !expect_float_vector(name, type, 2, 4)) {
        return false;
      }
      ShaderMatSpec bind;
      bind._id = param;
      bind._piece = SMP_row3;
      bind._func = SMF_first;
      bind._part[0] = SMO_texpix_x;
      bind._arg[0] = InternalName::make(pieces[1]);
      bind._part[1] = SMO_identity;
      bind._arg[1] = nullptr;

      switch (type->as_vector()->get_num_components()) {
      case 2:
        bind._piece = Shader::SMP_row3x2;
        break;

      case 3:
        bind._piece = Shader::SMP_row3x3;
        break;

      case 4:
        bind._piece = Shader::SMP_row3;
        break;
      }

      cp_add_mat_spec(bind);
      return true;
    }

    if (pieces[0] == "tbl") {
      const ::ShaderType *element_type;
      uint32_t num_elements;
      if (!expect_num_words(name, type, 2) ||
          !type->unwrap_array(element_type, num_elements)) {
        return report_parameter_error(name, type, "expected array");
      }

      if (pieces[1] == "transforms") {
        const ::ShaderType::Matrix *matrix = element_type->as_matrix();
        if (matrix == nullptr ||
            matrix->get_num_rows() < 3 ||
            matrix->get_num_columns() != 4 ||
            matrix->get_scalar_type() != ScalarType::ST_float) {
          return report_parameter_error(name, type, "expected float3x4[] or float4x4[]");
        }

        _transform_table_loc = param._location;
        _transform_table_size = num_elements;
        _transform_table_reduced = (matrix->get_num_rows() == 3);
      }
      else if (pieces[1] == "sliders") {
        _slider_table_loc = param._location;
        _slider_table_size = num_elements;
      }
      else {
        return report_parameter_error(name, type, "unrecognized parameter name");
      }
      return true;
    }

    // Previously, custom shader inputs needed the k_ prefix, so we have to
    // strip it now.
    if (pieces[0] == "k") {
      k_prefix = true;
      name_str = name_str.substr(2);
      name = InternalName::make(name_str);
    }
  }

  // If we get here, it's not a specially recognized input, but just a regular
  // user-defined input.
  if (const ::ShaderType::SampledImage *sampler = type->as_sampled_image()) {
    ShaderTexSpec bind;
    bind._id = param;
    bind._part = STO_named_input;
    bind._name = name;
    bind._desired_type = sampler->get_texture_type();
    bind._stage = 0;
    _tex_spec.push_back(bind);
    return true;
  }
  else if (const ::ShaderType::Image *image = type->as_image()) {
    ShaderImgSpec bind;
    bind._id = param;
    bind._name = name;
    bind._desired_type = image->get_texture_type();
    bind._writable = image->is_writable();
    _img_spec.push_back(bind);
    return true;
  }
  else if (const ::ShaderType::Matrix *matrix = type->as_matrix()) {
    if (matrix->get_num_columns() == 3 && matrix->get_num_rows() == 3) {
      ShaderMatSpec bind;
      bind._id = param;
      bind._piece = SMP_upper3x3;
      bind._func = SMF_first;
      bind._part[0] = SMO_mat_constant_x;
      bind._arg[0] = name;
      bind._part[1] = SMO_identity;
      bind._arg[1] = nullptr;
      bind._scalar_type = matrix->get_scalar_type();
      cp_add_mat_spec(bind);
      return true;
    }
    else if (matrix->get_num_columns() == 4 && matrix->get_num_rows() == 4) {
      ShaderMatSpec bind;
      bind._id = param;
      bind._piece = SMP_whole;
      bind._func = SMF_first;
      bind._part[0] = SMO_mat_constant_x;
      bind._arg[0] = name;
      bind._part[1] = SMO_identity;
      bind._arg[1] = nullptr;
      bind._scalar_type = matrix->get_scalar_type();
      cp_add_mat_spec(bind);
      return true;
    }
  }
  else if (const ::ShaderType::Struct *struct_type = type->as_struct()) {
    // Is this a struct?  If so, bind the individual members.
    bool success = true;

    int location = param._location;

    for (size_t i = 0; i < struct_type->get_num_members(); ++i) {
      const ::ShaderType::Struct::Member &member = struct_type->get_member(i);

      PT(InternalName) fqname = ((InternalName *)name.p())->append(member.name);

      // Numeric struct members under GLSL may need a special treatment.
      ScalarType scalar_type;
      uint32_t dim[3];
      if (_language == SL_GLSL &&
          member.type->as_scalar_type(scalar_type, dim[0], dim[1], dim[2]) &&
          (scalar_type == ScalarType::ST_float || scalar_type == ScalarType::ST_double) &&
          dim[0] == 1) {
        // It might be something like an attribute of a shader input, like a
        // light parameter.  It might also just be a custom struct parameter.
        // We can't know yet, so we always have to handle it specially.
        ShaderMatSpec bind;
        bind._id = param;
        bind._id._name = fqname;
        bind._id._type = member.type;
        bind._id._location = location;
        bind._scalar_type = scalar_type;
        if (member.name == "shadowMatrix" && dim[1] == 4 && dim[2] == 4) {
          // Special exception for shadowMatrix, which is deprecated because it
          // includes the model transformation.  It is far more efficient to do
          // that in the shader instead.
          static bool warned = false;
          if (!warned) {
            warned = true;
            shader_cat.warning()
              << "light.shadowMatrix inputs are deprecated; use "
                 "shadowViewMatrix instead, which transforms from view "
                 "space instead of model space.\n";
          }
          bind._piece = SMP_whole;
          bind._func = SMF_compose;
          bind._part[0] = SMO_model_to_apiview;
          bind._arg[0] = nullptr;
          bind._part[1] = SMO_mat_constant_x_attrib;
          bind._arg[1] = ((InternalName *)name.p())->append("shadowViewMatrix");
        }
        else {
          bind._func = SMF_first;
          if (dim[1] == 4) {
            bind._piece = SMP_whole;
            bind._part[0] = SMO_mat_constant_x_attrib;
          }
          else if (dim[1] == 3) {
            bind._piece = SMP_upper3x3;
            bind._part[0] = SMO_mat_constant_x_attrib;
          }
          else {
            bind._part[0] = SMO_vec_constant_x_attrib;
            if (dim[2] == 1) {
              bind._piece = SMP_row3x1;
            }
            else if (dim[2] == 2) {
              bind._piece = SMP_row3x2;
            }
            else if (dim[2] == 3) {
              bind._piece = SMP_row3x3;
            }
            else {
              bind._piece = SMP_row3;
            }
          }
          bind._arg[0] = fqname;
          bind._part[1] = SMO_identity;
          bind._arg[1] = nullptr;
        }
        cp_add_mat_spec(bind);
      }
      else {
        // Otherwise, recurse.
        Parameter member_param(param);
        member_param._name = fqname;
        member_param._type = member.type;
        member_param._location = location;
        if (!bind_parameter(member_param)) {
          success = false;
        }
      }
      location += member.type->get_num_parameter_locations();
    }

    return success;
  }
  else if (const ::ShaderType::Array *array_type = type->as_array()) {
    // Check if this is an array of structs.
    int location = param._location;
    if (const ::ShaderType::Struct *struct_type = array_type->get_element_type()->as_struct()) {
      bool success = true;

      // Generate names like structname[0].membername for every array element.
      // This is how GLSL has historically exposed these variables.
      size_t basename_size = name->get_basename().size();
      char *buffer = (char *)alloca(basename_size + 14);
      memcpy(buffer, name->get_basename().c_str(), basename_size);

      for (uint32_t ai = 0; ai < array_type->get_num_elements(); ++ai) {
        sprintf(buffer + basename_size, "[%d]", (int)ai);

        PT(InternalName) elemname = name->get_parent()->append(buffer);

        for (size_t mi = 0; mi < struct_type->get_num_members(); ++mi) {
          const ::ShaderType::Struct::Member &member = struct_type->get_member(mi);

          // Recurse.
          Parameter member_param(param);
          member_param._name = elemname->append(member.name);
          member_param._type = member.type;
          member_param._location = location;
          if (!bind_parameter(member_param)) {
            success = false;
          }

          location += member.type->get_num_parameter_locations();
        }
      }
      return success;
    }
  }

  ShaderPtrSpec bind;
  if (type->as_scalar_type(bind._type, bind._dim[0], bind._dim[1], bind._dim[2])) {
    bind._id = param;
    bind._arg = name;

    //if (k_prefix) {
    //  // Backward compatibility, disables certain checks.
    //  bind._dim[0] = -1;
    //}

    _ptr_spec.push_back(std::move(bind));
    return true;
  }

  shader_cat.error()
    << "Uniform parameter '" << name_str << "' has unsupported type "
    << *type << "\n";
  return false;
}

/**
 * Checks whether the shader or any of its dependent files were modified on
 * disk.
 */
bool Shader::
check_modified() const {
  for (const LinkedModule &linked_module : _modules) {
    const ShaderModule *module = linked_module._module.get_read_pointer();

    if (module->_record != nullptr && !module->_record->dependents_unchanged()) {
      return true;
    }
  }
  return false;
}

/**
 * Find a ShaderCompiler in the global registry that makes the supplied language
 */
ShaderCompiler *Shader::
get_compiler(ShaderLanguage lang) const {
  ShaderCompilerRegistry *registry = ShaderCompilerRegistry::get_global_ptr();
  return registry->get_compiler_from_language(lang);
}

/**
 * Loads the shader with the given filename.
 */
PT(Shader) Shader::
load(const Filename &file, ShaderLanguage lang) {
  ShaderFile sfile(file);
  ShaderTable::const_iterator i = _load_table.find(sfile);
  if (i != _load_table.end() && (lang == SL_none || lang == i->second->_language)) {
    // But check that someone hasn't modified it in the meantime.
    if (i->second->check_modified()) {
      shader_cat.info()
        << "Shader " << file << " was modified on disk, reloading.\n";
    } else {
      if (shader_cat.is_debug()) {
        shader_cat.debug()
          << "Shader " << file << " was found in shader cache.\n";
      }
      return i->second;
    }
  }

  PT(Shader) shader = new Shader(lang);
  if (!shader->read(sfile)) {
    return nullptr;
  }

  _load_table[sfile] = shader;

  /*if (cache_generated_shaders) {
    ShaderTable::const_iterator i = _make_table.find(shader->_text);
    if (i != _make_table.end() && (lang == SL_none || lang == i->second->_language)) {
      return i->second;
    }
    _make_table[shader->_text] = shader;
  }*/
  return shader;
}

/**
 * This variant of Shader::load loads all shader programs separately.
 */
PT(Shader) Shader::
load(ShaderLanguage lang, const Filename &vertex,
     const Filename &fragment, const Filename &geometry,
     const Filename &tess_control, const Filename &tess_evaluation) {
  ShaderFile sfile(vertex, fragment, geometry, tess_control, tess_evaluation);
  ShaderTable::const_iterator i = _load_table.find(sfile);
  if (i != _load_table.end() && (lang == SL_none || lang == i->second->_language)) {
    // But check that someone hasn't modified it in the meantime.
    if (i->second->check_modified()) {
      shader_cat.info()
        << "Shader was modified on disk, reloading.\n";
    } else {
      if (shader_cat.is_debug()) {
        shader_cat.debug()
          << "Shader was found in shader cache.\n";
      }
      return i->second;
    }
  }

  PT(Shader) shader = new Shader(lang);
  if (!shader->read(sfile)) {
    return nullptr;
  }

  _load_table[sfile] = shader;

  /*if (cache_generated_shaders) {
    ShaderTable::const_iterator i = _make_table.find(shader->_text);
    if (i != _make_table.end() && (lang == SL_none || lang == i->second->_language)) {
      return i->second;
    }
    _make_table[shader->_text] = shader;
  }*/
  return shader;
}

/**
 * Loads a compute shader.
 */
PT(Shader) Shader::
load_compute(ShaderLanguage lang, const Filename &fn) {
  if (lang != SL_GLSL) {
    shader_cat.error()
      << "Only GLSL compute shaders are currently supported.\n";
    return nullptr;
  }

  Filename fullpath(fn);
  VirtualFileSystem *vfs = VirtualFileSystem::get_global_ptr();
  if (!vfs->resolve_filename(fullpath, get_model_path())) {
    shader_cat.error()
      << "Could not find compute shader file: " << fn << "\n";
    return nullptr;
  }

  ShaderFile sfile;
  sfile._separate = true;
  sfile._compute = fn;

  ShaderTable::const_iterator i = _load_table.find(sfile);
  if (i != _load_table.end() && (lang == SL_none || lang == i->second->_language)) {
    // But check that someone hasn't modified it in the meantime.
    if (i->second->check_modified()) {
      shader_cat.info()
        << "Compute shader " << fn << " was modified on disk, reloading.\n";
    } else {
      if (shader_cat.is_debug()) {
        shader_cat.debug()
          << "Compute shader " << fn << " was found in shader cache.\n";
      }
      return i->second;
    }
  }

  BamCache *cache = BamCache::get_global_ptr();
  PT(BamCacheRecord) record = cache->lookup(fullpath, "sho");
  if (record != nullptr) {
    if (record->has_data()) {
      PT(Shader) shader = DCAST(Shader, record->get_data());
      if (shader->_module_mask == (1 << (int)Stage::compute)) {
        shader_cat.info()
          << "Compute shader " << fn << " was found in disk cache.\n";
        return shader;
      }
    }
  }

  PT(Shader) shader = new Shader(lang);
  if (!shader->read(sfile, record)) {
    return nullptr;
  }

  _load_table[sfile] = shader;

  /*if (cache_generated_shaders) {
    ShaderTable::const_iterator i = _make_table.find(shader->_text);
    if (i != _make_table.end() && (lang == SL_none || lang == i->second->_language)) {
      return i->second;
    }
    _make_table[shader->_text] = shader;
  }*/

  // It makes little sense to cache the shader before compilation, so we keep
  // the record for when we have the compiled the shader.
  //shader->_record = std::move(record);
  shader->_cache_compiled_shader = BamCache::get_global_ptr()->get_cache_compiled_shaders();
  shader->_fullpath = std::move(fullpath);
  return shader;
}

/**
 * Loads the shader, using the string as shader body.
 */
PT(Shader) Shader::
make(string body, ShaderLanguage lang) {
  if (lang == SL_GLSL) {
    shader_cat.error()
      << "GLSL shaders must have separate shader bodies!\n";
    return nullptr;

  } else if (lang == SL_none) {
    shader_cat.warning()
      << "Shader::make() now requires an explicit shader language.  Assuming Cg.\n";
    lang = SL_Cg;
  }

  ShaderFile sbody(std::move(body));

  if (cache_generated_shaders) {
    ShaderTable::const_iterator i = _make_table.find(sbody);
    if (i != _make_table.end() && (lang == SL_none || lang == i->second->_language)) {
      // But check that someone hasn't modified its includes in the meantime.
      if (!i->second->check_modified()) {
        return i->second;
      }
    }
  }

  PT(Shader) shader = new Shader(lang);
  if (!shader->load(sbody)) {
    return nullptr;
  }

  /*if (cache_generated_shaders) {
    ShaderTable::const_iterator i = _make_table.find(shader->_text);
    if (i != _make_table.end() && (lang == SL_none || lang == i->second->_language)) {
      shader = i->second;
    } else {
      _make_table[shader->_text] = shader;
    }
    _make_table[std::move(sbody)] = shader;
  }*/

  if (dump_generated_shaders) {
    ostringstream fns;
    int index = _shaders_generated ++;
    fns << "genshader" << index;
    string fn = fns.str();
    shader_cat.warning() << "Dumping shader: " << fn << "\n";

    pofstream s;
    s.open(fn.c_str(), std::ios::out | std::ios::trunc);
    s << shader->get_text();
    s.close();
  }
  return shader;
}

/**
 * Loads the shader, using the strings as shader bodies.
 */
PT(Shader) Shader::
make(ShaderLanguage lang, string vertex, string fragment, string geometry,
     string tess_control, string tess_evaluation) {
  if (lang == SL_none) {
    shader_cat.error()
      << "Shader::make() requires an explicit shader language.\n";
    return nullptr;
  }

  ShaderFile sbody(std::move(vertex), std::move(fragment), std::move(geometry),
                   std::move(tess_control), std::move(tess_evaluation));

  if (cache_generated_shaders) {
    ShaderTable::const_iterator i = _make_table.find(sbody);
    if (i != _make_table.end() && (lang == SL_none || lang == i->second->_language)) {
      // But check that someone hasn't modified its includes in the meantime.
      if (!i->second->check_modified()) {
        return i->second;
      }
    }
  }

  PT(Shader) shader = new Shader(lang);
  shader->_filename = ShaderFile("created-shader");
  if (!shader->load(sbody)) {
    return nullptr;
  }

  /*if (cache_generated_shaders) {
    ShaderTable::const_iterator i = _make_table.find(shader->_text);
    if (i != _make_table.end() && (lang == SL_none || lang == i->second->_language)) {
      shader = i->second;
    } else {
      _make_table[shader->_text] = shader;
    }
    _make_table[std::move(sbody)] = shader;
  }*/

  return shader;
}

/**
 * Loads the compute shader from the given string.
 */
PT(Shader) Shader::
make_compute(ShaderLanguage lang, string body) {
  if (lang != SL_GLSL) {
    shader_cat.error()
      << "Only GLSL compute shaders are currently supported.\n";
    return nullptr;
  }

  ShaderFile sbody;
  sbody._separate = true;
  sbody._compute = std::move(body);

  if (cache_generated_shaders) {
    ShaderTable::const_iterator i = _make_table.find(sbody);
    if (i != _make_table.end() && (lang == SL_none || lang == i->second->_language)) {
      // But check that someone hasn't modified its includes in the meantime.
      if (!i->second->check_modified()) {
        return i->second;
      }
    }
  }

  PT(Shader) shader = new Shader(lang);
  shader->_filename = ShaderFile("created-shader");
  if (!shader->load(sbody)) {
    return nullptr;
  }

  /*if (cache_generated_shaders) {
    ShaderTable::const_iterator i = _make_table.find(shader->_text);
    if (i != _make_table.end() && (lang == SL_none || lang == i->second->_language)) {
      shader = i->second;
    } else {
      _make_table[shader->_text] = shader;
    }
    _make_table[std::move(sbody)] = shader;
  }*/

  return shader;
}

/**
 * Adds a module to a shader. Returns true if it was added successfully, false
 * if there was a problem. Modules must be added in increasing stage order and
 * only one module of a given stage type may be added.
 *
 * If the ShaderModule is already used in a different Shader object, this may
 * create a unique copy of it so that it may be modified to make it compatible
 * with the other modules in this shader.
 */
bool Shader::
add_module(PT(ShaderModule) module) {
  nassertr(module != nullptr, false);

  Stage stage = module->get_stage();
  if (has_stage(stage)) {
    shader_cat.error()
      << "Shader already has a module with stage " << stage << ".\n";
    return false;
  }

  if (_module_mask > (1u << (uint32_t)stage)) {
    shader_cat.error()
      << "Shader modules must be loaded in increasing stage order.\n";
    return false;
  }

  int used_caps = module->get_used_capabilities();

  // Make sure that any modifications made to the module will not affect other
  // Shader objects, by storing it as copy-on-write.
  COWPT(ShaderModule) cow_module = std::move(module);

  if (!_modules.empty()) {
    // Link its inputs up with the previous stage.
    pmap<int, int> location_remap;
    {
      CPT(ShaderModule) module = cow_module.get_read_pointer();
      if (!module->link_inputs(_modules.back()._module.get_read_pointer(), location_remap)) {
        shader_cat.error()
          << "Unable to match shader module interfaces.\n";
        return false;
      }
    }

    if (!location_remap.empty()) {
      // Make sure we have a unique copy so that we can do the remappings.
      PT(ShaderModule) module = cow_module.get_write_pointer();
      module->remap_input_locations(location_remap);
    }
  }
  else if (stage == Stage::vertex) {
    // Bind vertex inputs right away.
    CPT(ShaderModule) module = cow_module.get_read_pointer();
    bool success = true;
    for (const ShaderModule::Variable &var : module->_inputs) {
      if (!bind_vertex_input(var.name, var.type, var.get_location())) {
        success = false;
      }
    }
    if (!success) {
      shader_cat.error()
        << "Failed to bind vertex inputs.\n";
      return false;
    }
  }

  _modules.push_back(std::move(cow_module));
  _module_mask |= (1u << (uint32_t)stage);
  _used_caps |= used_caps;
  return true;
}

/**
 * Sets an unsigned integer value for the specialization constant with the
 * indicated name.  All modules containing a specialization constant with
 * this name will be given this value.
 *
 * Returns true if there was a specialization constant with this name on any of
 * the modules, false otherwise.
 */
bool Shader::
set_constant(CPT_InternalName name, unsigned int value) {
  bool any_changed = false;
  bool any_found = false;

  // Set the value on all modules containing a spec constant with this name.
  for (LinkedModule &linked_module : _modules) {
    const ShaderModule *module = linked_module._module.get_read_pointer();

    for (const ShaderModule::SpecializationConstant &spec_const : module->_spec_constants) {
      if (spec_const.name == name) {
        // Found one.
        if (linked_module._consts.set_constant(spec_const.id, value)) {
          any_changed = true;
        }
        any_found = true;
        break;
      }
    }
  }

  if (any_changed) {
    if (shader_cat.is_debug()) {
      shader_cat.debug()
        << "Specialization constant value changed, forcing shader to "
        << "re-prepare.\n";
    }
    // Force the shader to be re-prepared so the value change is picked up.
    release_all();
  }

  return any_found;
}

/**
 * Indicates that the shader should be enqueued to be prepared in the
 * indicated prepared_objects at the beginning of the next frame.  This will
 * ensure the texture is already loaded into texture memory if it is expected
 * to be rendered soon.
 *
 * Use this function instead of prepare_now() to preload textures from a user
 * interface standpoint.
 */
PT(AsyncFuture) Shader::
prepare(PreparedGraphicsObjects *prepared_objects) {
  return prepared_objects->enqueue_shader_future(this);
}

/**
 * Returns true if the shader has already been prepared or enqueued for
 * preparation on the indicated GSG, false otherwise.
 */
bool Shader::
is_prepared(PreparedGraphicsObjects *prepared_objects) const {
  Contexts::const_iterator ci;
  ci = _contexts.find(prepared_objects);
  if (ci != _contexts.end()) {
    return true;
  }
  return prepared_objects->is_shader_queued(this);
}

/**
 * Frees the texture context only on the indicated object, if it exists there.
 * Returns true if it was released, false if it had not been prepared.
 */
bool Shader::
release(PreparedGraphicsObjects *prepared_objects) {
  Contexts::iterator ci;
  ci = _contexts.find(prepared_objects);
  if (ci != _contexts.end()) {
    ShaderContext *sc = (*ci).second;
    if (sc != nullptr) {
      prepared_objects->release_shader(sc);
    } else {
      _contexts.erase(ci);
    }
    return true;
  }

  // Maybe it wasn't prepared yet, but it's about to be.
  return prepared_objects->dequeue_shader(this);
}

/**
 * Creates a context for the shader on the particular GSG, if it does not
 * already exist.  Returns the new (or old) ShaderContext.  This assumes that
 * the GraphicsStateGuardian is the currently active rendering context and
 * that it is ready to accept new textures.  If this is not necessarily the
 * case, you should use prepare() instead.
 *
 * Normally, this is not called directly except by the GraphicsStateGuardian;
 * a shader does not need to be explicitly prepared by the user before it may
 * be rendered.
 */
ShaderContext *Shader::
prepare_now(PreparedGraphicsObjects *prepared_objects,
            GraphicsStateGuardianBase *gsg) {
  Contexts::const_iterator ci;
  ci = _contexts.find(prepared_objects);
  if (ci != _contexts.end()) {
    return (*ci).second;
  }

  int supported_caps = gsg->get_supported_shader_capabilities();
  int unsupported_caps = _used_caps & ~supported_caps;
  if (unsupported_caps != 0) {
    std::ostream &out = shader_cat.error()
      << "Cannot load shader because the graphics back-end does not support ";

    if (supported_caps == 0) {
      out << "shaders.";
    } else {
      out << "these capabilities: ";
      ShaderModule::output_capabilities(out, unsupported_caps);
    }
    out << std::endl;

    // Insert nullptr so that we don't spam this error next time.
    _contexts[prepared_objects] = nullptr;

    return nullptr;
  }

  ShaderContext *tc = prepared_objects->prepare_shader_now(this, gsg);
  _contexts[prepared_objects] = tc;

  return tc;
}

/**
 * Removes the indicated PreparedGraphicsObjects table from the Shader's
 * table, without actually releasing the texture.  This is intended to be
 * called only from PreparedGraphicsObjects::release_texture(); it should
 * never be called by user code.
 */
void Shader::
clear_prepared(PreparedGraphicsObjects *prepared_objects) {
  Contexts::iterator ci;
  ci = _contexts.find(prepared_objects);
  if (ci != _contexts.end()) {
    _contexts.erase(ci);
  } else {
    // If this assertion fails, clear_prepared() was given a prepared_objects
    // which the texture didn't know about.
    nassert_raise("unknown PreparedGraphicsObjects");
  }
}

/**
 * Frees the context allocated on all objects for which the texture has been
 * declared.  Returns the number of contexts which have been freed.
 */
int Shader::
release_all() {
  // We have to traverse a copy of the _contexts list, because the
  // PreparedGraphicsObjects object will call clear_prepared() in response to
  // each release_texture(), and we don't want to be modifying the _contexts
  // list while we're traversing it.
  Contexts temp = _contexts;
  int num_freed = (int)_contexts.size();

  Contexts::const_iterator ci;
  for (ci = temp.begin(); ci != temp.end(); ++ci) {
    PreparedGraphicsObjects *prepared_objects = (*ci).first;
    ShaderContext *sc = (*ci).second;
    if (sc != nullptr) {
      prepared_objects->release_shader(sc);
    }
  }

  // There might still be some outstanding contexts in the map, if there were
  // any NULL pointers there.  Eliminate them.
  _contexts.clear();

  return num_freed;
}

/**
 * Tells the BamReader how to create objects of type Shader.
 */
void Shader::
register_with_read_factory() {
  BamReader::get_factory()->register_factory(get_class_type(), make_from_bam);
}

/**
 * Writes the contents of this object to the datagram for shipping out to a
 * Bam file.
 */
void Shader::
write_datagram(BamWriter *manager, Datagram &dg) {
  dg.add_uint8(_language);

  dg.add_uint32(_compiled_format);
  dg.add_string(_compiled_binary);

  dg.add_uint32(_module_mask);

  for (const LinkedModule &linked_module : _modules) {
    CPT(ShaderModule) module = linked_module._module.get_read_pointer();

    Filename fn = module->get_source_filename();
    dg.add_string(fn);

    if (fn.empty()) {
      // This module was not read from a file, so write the module itself too.
      manager->write_pointer(dg, module);
    }
  }
}

/**
 * This function is called by the BamReader's factory when a new object of
 * type Shader is encountered in the Bam file.  It should create the Shader
 * and extract its information from the file.
 */
TypedWritable *Shader::
make_from_bam(const FactoryParams &params) {
  Shader *shader = new Shader(SL_none);
  DatagramIterator scan;
  BamReader *manager;

  parse_params(params, scan, manager);
  shader->fillin(scan, manager);

  manager->register_finalize(shader);

  return shader;
}

/**
 * Receives an array of pointers, one for each time manager->read_pointer()
 * was called in fillin(). Returns the number of pointers processed.
 */
int Shader::
complete_pointers(TypedWritable **p_list, BamReader *manager) {
  int pi = TypedWritableReferenceCount::complete_pointers(p_list, manager);

  if (_modules.empty()) {
    int num_modules = count_bits_in_word(_module_mask);
    _module_mask = 0u;

    for (int i = 0; i < num_modules; ++i) {
      add_module(DCAST(ShaderModule, p_list[pi++]));
    }
  }

  return pi;
}

/**
 * Some objects require all of their nested pointers to have been completed
 * before the objects themselves can be completed.  If this is the case,
 * override this method to return true, and be careful with circular
 * references (which would make the object unreadable from a bam file).
 */
bool Shader::
require_fully_complete() const {
  return true;
}

/**
 * Called by the BamReader to perform any final actions needed for setting up
 * the object after all objects have been read and all pointers have been
 * completed.
 */
void Shader::
finalize(BamReader *manager) {
  // Since the shader modules may have changed since last time, we have to
  // re-link the shader (which also binds all of the parameters).
  if (!link()) {
    _modules.clear();
    _module_mask = 0u;
  }
}

/**
 * This internal function is called by make_from_bam to read in all of the
 * relevant data from the BamFile for the new Shader.
 */
void Shader::
fillin(DatagramIterator &scan, BamReader *manager) {
  _language = (ShaderLanguage)scan.get_uint8();
  _debug_name = std::string();
  _module_mask = 0u;
  _modules.clear();

  _compiled_format = scan.get_uint32();
  _compiled_binary = scan.get_string();

  uint32_t mask = scan.get_uint32();
  _module_mask = mask;
  int num_modules = count_bits_in_word(mask);

  for (int i = 0; i < num_modules; ++i) {
    Stage stage = (Stage)get_lowest_on_bit(mask);
    mask &= ~(1u << (uint32_t)stage);

    Filename fn = scan.get_string();
    if (!fn.empty()) {
      // Compile this module from a source file.
      do_read_source(stage, fn, nullptr);
    }
    else {
      // This module was embedded.
      manager->read_pointer(scan);
    }
  }

  _prepare_shader_pcollector = PStatCollector(std::string("Draw:Prepare:Shader:") + _debug_name);
}<|MERGE_RESOLUTION|>--- conflicted
+++ resolved
@@ -39,79 +39,10 @@
 /**
  * Determine whether the source file hints at being a Cg shader
  */
-<<<<<<< HEAD
 static bool has_cg_header(const std::string &shader_text) {
   size_t newline_pos = shader_text.find('\n');
   std::string search_str = shader_text.substr(0, newline_pos);
   return search_str.rfind("//Cg") != std::string::npos;
-=======
-void Shader::
-cp_report_error(ShaderArgInfo &p, const string &msg) {
-
-  string vstr;
-  if (p._varying) {
-    vstr = "varying ";
-  } else {
-    vstr = "uniform ";
-  }
-
-  string dstr = "unknown ";
-  if (p._direction == SAD_in) {
-    dstr = "in ";
-  } else if (p._direction == SAD_out) {
-    dstr = "out ";
-  } else if (p._direction == SAD_inout) {
-    dstr = "inout ";
-  }
-
-  string tstr = "invalid ";
-  switch (p._type) {
-  case SAT_scalar:    tstr = "scalar "; break;
-  case SAT_vec1:      tstr = "vec1 "; break;
-  case SAT_vec2:      tstr = "vec2 "; break;
-  case SAT_vec3:      tstr = "vec3 "; break;
-  case SAT_vec4:      tstr = "vec4 "; break;
-  case SAT_mat1x1:    tstr = "mat1x1 "; break;
-  case SAT_mat1x2:    tstr = "mat1x2 "; break;
-  case SAT_mat1x3:    tstr = "mat1x3 "; break;
-  case SAT_mat1x4:    tstr = "mat1x4 "; break;
-  case SAT_mat2x1:    tstr = "mat2x1 "; break;
-  case SAT_mat2x2:    tstr = "mat2x2 "; break;
-  case SAT_mat2x3:    tstr = "mat2x3 "; break;
-  case SAT_mat2x4:    tstr = "mat2x4 "; break;
-  case SAT_mat3x1:    tstr = "mat3x1 "; break;
-  case SAT_mat3x2:    tstr = "mat3x2 "; break;
-  case SAT_mat3x3:    tstr = "mat3x3 "; break;
-  case SAT_mat3x4:    tstr = "mat3x4 "; break;
-  case SAT_mat4x1:    tstr = "mat4x1 "; break;
-  case SAT_mat4x2:    tstr = "mat4x2 "; break;
-  case SAT_mat4x3:    tstr = "mat4x3 "; break;
-  case SAT_mat4x4:    tstr = "mat4x4 "; break;
-  case SAT_sampler1d: tstr = "sampler1D "; break;
-  case SAT_sampler2d: tstr = "sampler2D "; break;
-  case SAT_sampler3d: tstr = "sampler3D "; break;
-  case SAT_sampler2d_array:   tstr = "sampler2DARRAY "; break;
-  case SAT_sampler_cube:      tstr = "samplerCUBE "; break;
-  case SAT_sampler_buffer:    tstr = "samplerBUF "; break;
-  case SAT_sampler_cube_array:tstr = "samplerCUBEARRAY "; break;
-  case SAT_sampler1d_array:   tstr = "sampler1DARRAY "; break;
-  default:                    tstr = "unknown "; break;
-  }
-
-  string cstr = "invalid";
-  switch (p._class) {
-  case SAC_scalar:  cstr = "scalar ";  break;
-  case SAC_vector:  cstr = "vector ";  break;
-  case SAC_matrix:  cstr = "matrix ";  break;
-  case SAC_sampler: cstr = "sampler "; break;
-  case SAC_array:   cstr = "array ";   break;
-  default:          cstr = "unknown "; break;
-  }
-
-  Filename fn = get_filename(p._id._type);
-  p._cat->error() << fn << ": " << vstr << dstr << tstr <<
-    p._id._name << ": " << msg << "\n";
->>>>>>> 18743bd2
 }
 
 /**
@@ -186,29 +117,8 @@
     nfloat = vector->get_num_components();
     scalar_type = vector->get_scalar_type();
   }
-<<<<<<< HEAD
   else {
     nfloat = 0;
-=======
-}
-
-/**
- * Make sure the provided parameter has a texture type.  If not, print error
- * message and return false.
- */
-bool Shader::
-cp_errchk_parameter_sampler(ShaderArgInfo &p) {
-  if (p._type != SAT_sampler1d &&
-      p._type != SAT_sampler2d &&
-      p._type != SAT_sampler3d &&
-      p._type != SAT_sampler2d_array &&
-      p._type != SAT_sampler_cube &&
-      p._type != SAT_sampler_buffer &&
-      p._type != SAT_sampler_cube_array &&
-      p._type != SAT_sampler1d_array) {
-    cp_report_error(p, "parameter should have a 'sampler' type");
-    return false;
->>>>>>> 18743bd2
   }
   if (scalar_type != ScalarType::ST_float || nfloat < lo || nfloat > hi) {
     return report_parameter_error(name, type, "expected floating-point vector");
@@ -1090,7 +1000,6 @@
   return success;
 }
 
-<<<<<<< HEAD
 /**
  * Binds a vertex input parameter with the given type.
  */
@@ -1109,42 +1018,6 @@
   if (!type->as_scalar_type(bind._scalar_type, dim[0], dim[1], dim[2])) {
     shader_cat.error()
       << "Unrecognized type " << *type << " for vertex input " << *name << "\n";
-=======
-  if (pieces[0] == "tex") {
-    if ((!cp_errchk_parameter_in(p)) ||
-        (!cp_errchk_parameter_uniform(p)) ||
-        (!cp_errchk_parameter_sampler(p)))
-      return false;
-    if ((pieces.size() != 2)&&(pieces.size() != 3)) {
-      cp_report_error(p, "Invalid parameter name");
-      return false;
-    }
-    ShaderTexSpec bind;
-    bind._id = p._id;
-    bind._name = nullptr;
-    bind._stage = atoi(pieces[1].c_str());
-    bind._part = STO_stage_i;
-    switch (p._type) {
-    case SAT_sampler1d:      bind._desired_type = Texture::TT_1d_texture; break;
-    case SAT_sampler2d:      bind._desired_type = Texture::TT_2d_texture; break;
-    case SAT_sampler3d:      bind._desired_type = Texture::TT_3d_texture; break;
-    case SAT_sampler2d_array:bind._desired_type = Texture::TT_2d_texture_array; break;
-    case SAT_sampler_cube:   bind._desired_type = Texture::TT_cube_map; break;
-    case SAT_sampler_buffer: bind._desired_type = Texture::TT_buffer_texture; break;
-    case SAT_sampler_cube_array:bind._desired_type = Texture::TT_cube_map_array; break;
-    case SAT_sampler1d_array:bind._desired_type = Texture::TT_1d_texture_array; break;
-    default:
-      cp_report_error(p, "Invalid type for a tex-parameter");
-      return false;
-    }
-    if (pieces.size() == 3) {
-      bind._suffix = InternalName::make(((string)"-") + pieces[2]);
-      shader_cat.warning()
-        << "Parameter " << p._id._name << ": use of a texture suffix is deprecated.\n";
-    }
-    _tex_spec.push_back(bind);
-    return true;
->>>>>>> 18743bd2
   }
   bind._elements = dim[0] * dim[1];
 
@@ -1201,7 +1074,6 @@
       bind._name = InternalName::get_vertex();
       bind._append_uv = -1;
     }
-<<<<<<< HEAD
     else if (name_str.substr(4, 8) == "texcoord") {
       bind._name = InternalName::get_texcoord();
       if (name_str.size() > 12) {
@@ -1222,20 +1094,6 @@
     }
     else {
       bind._name = InternalName::make(name_str.substr(4));
-=======
-    case SAT_sampler1d_array: {
-      ShaderTexSpec bind;
-      bind._id = p._id;
-      bind._name = kinputname;
-      bind._part = STO_named_input;
-      bind._desired_type = Texture::TT_1d_texture_array;
-      _tex_spec.push_back(bind);
-      return true;
-    }
-    default:
-      cp_report_error(p, "invalid type for non-prefix parameter");
-      return false;
->>>>>>> 18743bd2
     }
   }
   else {
@@ -1266,7 +1124,6 @@
     for (size_t i = 0; i < struct_type->get_num_members(); ++i) {
       const ::ShaderType::Struct::Member &member = struct_type->get_member(i);
 
-<<<<<<< HEAD
       // Recurse.
       Parameter member_param(param);
       member_param._name = member.name;
@@ -1275,80 +1132,6 @@
       if (!bind_parameter(member_param)) {
         success = false;
       }
-=======
-#ifdef HAVE_CG
-/**
- *
- */
-Shader::ShaderArgType Shader::
-cg_parameter_type(CGparameter p) {
-  switch (cgGetParameterClass(p)) {
-  case CG_PARAMETERCLASS_SCALAR: return SAT_scalar;
-  case CG_PARAMETERCLASS_VECTOR:
-    switch (cgGetParameterColumns(p)) {
-    case 1:  return SAT_vec1;
-    case 2:  return SAT_vec2;
-    case 3:  return SAT_vec3;
-    case 4:  return SAT_vec4;
-    default: return SAT_unknown;
-    }
-  case CG_PARAMETERCLASS_MATRIX:
-    switch (cgGetParameterRows(p)) {
-    case 1:
-      switch (cgGetParameterColumns(p)) {
-      case 1:  return SAT_mat1x1;
-      case 2:  return SAT_mat1x2;
-      case 3:  return SAT_mat1x3;
-      case 4:  return SAT_mat1x4;
-      default: return SAT_unknown;
-      }
-    case 2:
-      switch (cgGetParameterColumns(p)) {
-      case 1:  return SAT_mat2x1;
-      case 2:  return SAT_mat2x2;
-      case 3:  return SAT_mat2x3;
-      case 4:  return SAT_mat2x4;
-      default: return SAT_unknown;
-      }
-    case 3:
-      switch (cgGetParameterColumns(p)) {
-      case 1:  return SAT_mat3x1;
-      case 2:  return SAT_mat3x2;
-      case 3:  return SAT_mat3x3;
-      case 4:  return SAT_mat3x4;
-      default: return SAT_unknown;
-      }
-    case 4:
-      switch (cgGetParameterColumns(p)) {
-      case 1:  return SAT_mat4x1;
-      case 2:  return SAT_mat4x2;
-      case 3:  return SAT_mat4x3;
-      case 4:  return SAT_mat4x4;
-      default: return SAT_unknown;
-      }
-    default: return SAT_unknown;
-    }
-  case CG_PARAMETERCLASS_SAMPLER:
-    switch (cgGetParameterType(p)) {
-    case CG_SAMPLER1D:      return Shader::SAT_sampler1d;
-    case CG_SAMPLER2D:      return Shader::SAT_sampler2d;
-    case CG_SAMPLER3D:      return Shader::SAT_sampler3d;
-    case CG_SAMPLER2DARRAY: return Shader::SAT_sampler2d_array;
-    case CG_SAMPLERCUBE:    return Shader::SAT_sampler_cube;
-    case CG_SAMPLERBUF:     return Shader::SAT_sampler_buffer;
-    case CG_SAMPLERCUBEARRAY:return Shader::SAT_sampler_cube_array;
-    case CG_SAMPLER1DARRAY: return Shader::SAT_sampler1d_array;
-    // CG_SAMPLER1DSHADOW and CG_SAMPLER2DSHADOW
-    case 1313:              return Shader::SAT_sampler1d;
-    case 1314:              return Shader::SAT_sampler2d;
-    default: return SAT_unknown;
-    }
-  case CG_PARAMETERCLASS_ARRAY: return SAT_unknown;
-  default:
-    return SAT_unknown;
-  }
-}
->>>>>>> 18743bd2
 
       location += member.type->get_num_parameter_locations();
     }
