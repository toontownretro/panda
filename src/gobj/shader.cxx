--- conflicted
+++ resolved
@@ -25,14 +25,6 @@
 #include "shaderModuleGlsl.h"
 #include "shaderCompilerRegistry.h"
 #include "shaderCompiler.h"
-<<<<<<< HEAD
-#include "shaderCompilerCg.h"
-
-#ifdef HAVE_CG
-#include <Cg/cg.h>
-#endif
-=======
->>>>>>> 2f6ecc7e
 
 using std::istream;
 using std::move;
@@ -45,20 +37,6 @@
 Shader::ShaderTable Shader::_make_table;
 int Shader::_shaders_generated;
 
-<<<<<<< HEAD
-#ifdef HAVE_CG
-CGcontext Shader::_cg_context = 0;
-
-#endif
-
-/**
- * Determine whether the source file hints at being a Cg shader
- */
-static bool has_cg_header(const std::string &shader_text) {
-  size_t newline_pos = shader_text.find('\n');
-  std::string search_str = shader_text.substr(0, newline_pos);
-  return search_str.rfind("//Cg") != std::string::npos;
-=======
 /**
  * Determine whether the source file hints at being a Cg shader
  */
@@ -96,7 +74,6 @@
   } else {
     _make_table.erase(_text);
   }*/
->>>>>>> 2f6ecc7e
 }
 
 /**
@@ -188,19 +165,11 @@
 expect_coordinate_system(const InternalName *name, const ::ShaderType *type,
                          vector_string &pieces, int &next,
                          ShaderMatSpec &bind, bool fromflag) {
-<<<<<<< HEAD
 
   if (pieces[next] == "" || pieces[next] == "to" || pieces[next] == "rel") {
     return report_parameter_error(name, type, "invalid coordinate system name");
   }
 
-=======
-
-  if (pieces[next] == "" || pieces[next] == "to" || pieces[next] == "rel") {
-    return report_parameter_error(name, type, "invalid coordinate system name");
-  }
-
->>>>>>> 2f6ecc7e
   string word1 = pieces[next++];
   if (pieces[next] == "of") {
     next++;
@@ -570,559 +539,6 @@
   _mat_spec.clear();
   _var_spec.clear();
   _tex_spec.clear();
-<<<<<<< HEAD
-}
-
-/**
- * Called by the back-end when the shader has compiled data available.
- */
-void Shader::
-set_compiled(unsigned int format, const char *data, size_t length) {
-  _compiled_format = format;
-  _compiled_binary.assign(data, length);
-
-  // Store the compiled shader in the cache.
-  /*if (_cache_compiled_shader && !_record.is_null()) {
-    _record->set_data(this);
-
-    BamCache *cache = BamCache::get_global_ptr();
-    cache->store(_record);
-  }*/
-}
-
-/**
- * Called by the back-end to retrieve compiled data.
- */
-bool Shader::
-get_compiled(unsigned int &format, string &binary) const {
-  format = _compiled_format;
-  binary = _compiled_binary;
-  return !binary.empty();
-}
-
-/**
- * Called by the graphics back-end to specify the caps with which we will
- * likely want to be compiling our shaders.
- */
-void Shader::
-set_default_caps(const ShaderCaps &caps) {
-  _default_caps = caps;
-}
-
-#ifdef HAVE_CG
-/**
- *
- */
-::ShaderType::ScalarType Shader::
-cg_scalar_type(int type) {
-  switch (type) {
-  case CG_UINT:
-  case CG_ULONG:
-  case CG_USHORT:
-  case CG_UCHAR:
-    return ScalarType::ST_uint;
-
-  case CG_BOOL:
-    return ScalarType::ST_bool;
-
-  case CG_INT:
-  case CG_LONG:
-  case CG_SHORT:
-  case CG_CHAR:
-    return ScalarType::ST_int;
-
-  default:
-    return ScalarType::ST_float;
-  }
-  return ScalarType::ST_unknown;
-}
-
-/**
- *
- */
-const ::ShaderType *Shader::
-cg_parameter_type(CGparameter p) {
-  switch (cgGetParameterClass(p)) {
-  case CG_PARAMETERCLASS_SCALAR:
-    return ::ShaderType::register_type(::ShaderType::Scalar(
-      cg_scalar_type(cgGetParameterBaseType(p))));
-
-  case CG_PARAMETERCLASS_VECTOR:
-    return ::ShaderType::register_type(::ShaderType::Vector(
-      cg_scalar_type(cgGetParameterBaseType(p)),
-      cgGetParameterColumns(p)));
-
-  case CG_PARAMETERCLASS_MATRIX:
-    return ::ShaderType::register_type(::ShaderType::Matrix(
-      cg_scalar_type(cgGetParameterBaseType(p)),
-      cgGetParameterRows(p),
-      cgGetParameterColumns(p)));
-
-  case CG_PARAMETERCLASS_STRUCT:
-    {
-      ::ShaderType::Struct type;
-      CGparameter member = cgGetFirstStructParameter(p);
-      while (member) {
-        type.add_member(
-          cg_parameter_type(member),
-          cgGetParameterName(p)
-        );
-        member = cgGetNextParameter(member);
-      }
-      return ::ShaderType::register_type(std::move(type));
-    }
-
-  case CG_PARAMETERCLASS_ARRAY:
-    return ::ShaderType::register_type(::ShaderType::Array(
-      cg_parameter_type(cgGetArrayParameter(p, 0)),
-      cgGetArraySize(p, 0)));
-
-  case CG_PARAMETERCLASS_SAMPLER:
-    {
-      Texture::TextureType texture_type;
-      switch (cgGetParameterType(p)) {
-      case CG_SAMPLER1D:
-      case 1313: // CG_SAMPLER1DSHADOW
-        texture_type = Texture::TT_1d_texture;
-        break;
-      case CG_SAMPLER2D:
-      case 1314: // CG_SAMPLER2DSHADOW
-        texture_type = Texture::TT_2d_texture;
-        break;
-      case CG_SAMPLER3D:
-        texture_type = Texture::TT_3d_texture;
-        break;
-      case CG_SAMPLER2DARRAY:
-        texture_type = Texture::TT_2d_texture_array;
-        break;
-      case CG_SAMPLERCUBE:
-        texture_type = Texture::TT_cube_map;
-        break;
-      case CG_SAMPLERBUF:
-        texture_type = Texture::TT_buffer_texture;
-        break;
-      case CG_SAMPLERCUBEARRAY:
-        texture_type = Texture::TT_cube_map_array;
-        break;
-      default:
-        return nullptr;
-      }
-      return ::ShaderType::register_type(::ShaderType::SampledImage(texture_type, ::ShaderType::ST_float));
-    }
-
-  default:
-    break;
-  }
-
-  return nullptr;
-}
-
-/**
- * xyz
- */
-void Shader::
-cg_release_resources() {
-  if (_cg_vprogram != 0) {
-    cgDestroyProgram(_cg_vprogram);
-    _cg_vprogram = 0;
-  }
-  if (_cg_fprogram != 0) {
-    cgDestroyProgram(_cg_fprogram);
-    _cg_fprogram = 0;
-  }
-  if (_cg_gprogram != 0) {
-    cgDestroyProgram(_cg_gprogram);
-    _cg_gprogram = 0;
-  }
-}
-
-/**
- * xyz
- */
-CGprogram Shader::
-cg_compile_entry_point(const char *entry, const ShaderCaps &caps,
-                       CGcontext context, ShaderStageType type) {
-  CGprogram prog;
-  CGerror err;
-  const char *compiler_args[100];
-  const string text = get_text(type);
-  int nargs = 0;
-
-  int active, ultimate;
-
-  switch (type) {
-  case ST_vertex:
-    active   = caps._active_vprofile;
-    ultimate = caps._ultimate_vprofile;
-    break;
-
-  case ST_fragment:
-    active   = caps._active_fprofile;
-    ultimate = caps._ultimate_fprofile;
-    break;
-
-  case ST_geometry:
-    active   = caps._active_gprofile;
-    ultimate = caps._ultimate_gprofile;
-    break;
-
-  case ST_tess_evaluation:
-  case ST_tess_control:
-    active   = caps._active_tprofile;
-    ultimate = caps._ultimate_tprofile;
-    break;
-
-  case ST_none:
-  default:
-    active   = CG_PROFILE_UNKNOWN;
-    ultimate = CG_PROFILE_UNKNOWN;
-  };
-
-  if (type == ST_fragment && caps._bug_list.count(SBUG_ati_draw_buffers)) {
-    compiler_args[nargs++] = "-po";
-    compiler_args[nargs++] = "ATI_draw_buffers";
-  }
-
-  string version_arg;
-  if (!cg_glsl_version.empty() && active != CG_PROFILE_UNKNOWN &&
-      cgGetProfileProperty((CGprofile) active, CG_IS_GLSL_PROFILE)) {
-
-    version_arg = "version=";
-    version_arg += cg_glsl_version;
-
-    compiler_args[nargs++] = "-po";
-    compiler_args[nargs++] = version_arg.c_str();
-  }
-
-  compiler_args[nargs] = 0;
-
-  cgGetError();
-
-  if ((active != (int)CG_PROFILE_UNKNOWN) && (active != ultimate)) {
-    // Print out some debug information about what we're doing.
-    if (shader_cat.is_debug()) {
-      shader_cat.debug()
-        << "Compiling Cg shader " << get_filename(type) << " with entry point " << entry
-        << " and active profile " << cgGetProfileString((CGprofile) active) << "\n";
-
-      if (nargs > 0) {
-        shader_cat.debug() << "Using compiler arguments:";
-        for (int i = 0; i < nargs; ++i) {
-          shader_cat.debug(false) << " " << compiler_args[i];
-        }
-        shader_cat.debug(false) << "\n";
-      }
-    }
-
-    // Compile the shader with the active profile.
-    prog = cgCreateProgram(context, CG_SOURCE, text.c_str(),
-                           (CGprofile)active, entry, (const char **)compiler_args);
-    err = cgGetError();
-    if (err == CG_NO_ERROR) {
-      return prog;
-    }
-    if (prog != 0) {
-      cgDestroyProgram(prog);
-    }
-    if (shader_cat.is_debug()) {
-      shader_cat.debug()
-        << "Compilation with active profile failed: " << cgGetErrorString(err) << "\n";
-      if (err == CG_COMPILER_ERROR) {
-        const char *listing = cgGetLastListing(context);
-        if (listing != nullptr) {
-          shader_cat.debug(false) << listing;
-        }
-      }
-    }
-  }
-
-  if (shader_cat.is_debug()) {
-    shader_cat.debug()
-      << "Compiling Cg shader " << get_filename(type) << " with entry point " << entry
-      << " and ultimate profile " << cgGetProfileString((CGprofile) ultimate) << "\n";
-  }
-
-  // The active profile failed, so recompile it with the ultimate profile.
-  prog = cgCreateProgram(context, CG_SOURCE, text.c_str(),
-                         (CGprofile)ultimate, entry, nullptr);
-
-  // Extract the output listing.
-  err = cgGetError();
-  const char *listing = cgGetLastListing(context);
-
-  if (err == CG_NO_ERROR && listing != nullptr && strlen(listing) > 1) {
-    shader_cat.warning()
-      << "Encountered warnings during compilation of " << get_filename(type)
-      << ":\n" << listing;
-
-  } else if (err == CG_COMPILER_ERROR) {
-    shader_cat.error()
-      << "Failed to compile Cg shader " << get_filename(type);
-    if (listing != nullptr) {
-      shader_cat.error(false) << ":\n" << listing;
-    } else {
-      shader_cat.error(false) << "!\n";
-    }
-  }
-
-  if (err == CG_NO_ERROR) {
-    return prog;
-  }
-
-  if (shader_cat.is_debug()) {
-    shader_cat.debug()
-      << "Compilation with ultimate profile failed: " << cgGetErrorString(err) << "\n";
-  }
-
-  if (prog != 0) {
-    cgDestroyProgram(prog);
-  }
-  return 0;
-}
-
-/**
- * Compiles a Cg shader for a given set of capabilities.  If successful, the
- * shader is stored in the instance variables _cg_context, _cg_vprogram,
- * _cg_fprogram.
- */
-bool Shader::
-cg_compile_shader(const ShaderCaps &caps, CGcontext context) {
-  _cg_last_caps = caps;
-
-  if (!_text._separate || !_text._vertex.empty()) {
-    _cg_vprogram = cg_compile_entry_point("vshader", caps, context, ST_vertex);
-    if (_cg_vprogram == 0) {
-      cg_release_resources();
-      return false;
-    }
-    _cg_vprofile = cgGetProgramProfile(_cg_vprogram);
-  }
-
-  if (!_text._separate || !_text._fragment.empty()) {
-    _cg_fprogram = cg_compile_entry_point("fshader", caps, context, ST_fragment);
-    if (_cg_fprogram == 0) {
-      cg_release_resources();
-      return false;
-    }
-    _cg_fprofile = cgGetProgramProfile(_cg_fprogram);
-  }
-
-  if ((_text._separate && !_text._geometry.empty()) || (!_text._separate && _text._shared.find("gshader") != string::npos)) {
-    _cg_gprogram = cg_compile_entry_point("gshader", caps, context, ST_geometry);
-    if (_cg_gprogram == 0) {
-      cg_release_resources();
-      return false;
-    }
-    _cg_gprofile = cgGetProgramProfile(_cg_gprogram);
-  }
-
-  if (_cg_vprogram == 0 && _cg_fprogram == 0 && _cg_gprogram == 0) {
-    shader_cat.error() << "Shader must at least have one program!\n";
-    cg_release_resources();
-    return false;
-  }
-
-  // This is present to work around a bug in the Cg compiler for Direct3D 9.
-  // It generates "texld_sat" instructions that the result in an
-  // D3DXERR_INVALIDDATA error when trying to load the shader, since the _sat
-  // modifier may not be used on tex* instructions.
-  if (_cg_fprofile == CG_PROFILE_PS_2_0 ||
-      _cg_fprofile == CG_PROFILE_PS_2_X ||
-      _cg_fprofile == CG_PROFILE_PS_3_0) {
-    vector_string lines;
-    tokenize(cgGetProgramString(_cg_fprogram, CG_COMPILED_PROGRAM), lines, "\n");
-
-    ostringstream out;
-    int num_modified = 0;
-
-    for (size_t i = 0; i < lines.size(); ++i) {
-      const string &line = lines[i];
-
-      size_t space = line.find(' ');
-      if (space == string::npos) {
-        out << line << '\n';
-        continue;
-      }
-
-      string instr = line.substr(0, space);
-
-      // Look for a texld instruction with _sat modifier.
-      if (instr.compare(0, 5, "texld") == 0 &&
-          instr.compare(instr.size() - 4, 4, "_sat") == 0) {
-        // Which destination register are we operating on?
-        string reg = line.substr(space + 1, line.find(',', space) - space - 1);
-
-        // Move the saturation operation to a separate instruction.
-        instr.resize(instr.size() - 4);
-        out << instr << ' ' << line.substr(space + 1) << '\n';
-        out << "mov_sat " << reg << ", " << reg << '\n';
-        ++num_modified;
-      } else {
-        out << line << '\n';
-      }
-    }
-
-    if (num_modified > 0) {
-      string result = out.str();
-      CGprogram new_program;
-      new_program = cgCreateProgram(context, CG_OBJECT, result.c_str(),
-                                    (CGprofile)_cg_fprofile, "fshader",
-                                    nullptr);
-      if (new_program) {
-        cgDestroyProgram(_cg_fprogram);
-        _cg_fprogram = new_program;
-
-        if (shader_cat.is_debug()) {
-          shader_cat.debug()
-            << "Replaced " << num_modified << " invalid texld_sat instruction"
-            << ((num_modified == 1) ? "" : "s") << " in compiled shader\n";
-        }
-      } else {
-        shader_cat.warning()
-          << "Failed to load shader with fixed texld_sat instructions: "
-          << cgGetErrorString(cgGetError()) << "\n";
-      }
-    }
-  }
-
-  // DEBUG: output the generated program
-  if (shader_cat.is_debug()) {
-    const char *vertex_program;
-    const char *fragment_program;
-    const char *geometry_program;
-
-    if (_cg_vprogram != 0) {
-      shader_cat.debug()
-        << "Cg vertex profile: " << cgGetProfileString((CGprofile)_cg_vprofile) << "\n";
-      vertex_program = cgGetProgramString(_cg_vprogram, CG_COMPILED_PROGRAM);
-      shader_cat.spam() << vertex_program << "\n";
-    }
-    if (_cg_fprogram != 0) {
-      shader_cat.debug()
-        << "Cg fragment profile: " << cgGetProfileString((CGprofile)_cg_fprofile) << "\n";
-      fragment_program = cgGetProgramString(_cg_fprogram, CG_COMPILED_PROGRAM);
-      shader_cat.spam() << fragment_program << "\n";
-    }
-    if (_cg_gprogram != 0) {
-      shader_cat.debug()
-        << "Cg geometry profile: " << cgGetProfileString((CGprofile)_cg_gprofile) << "\n";
-      geometry_program = cgGetProgramString(_cg_gprogram, CG_COMPILED_PROGRAM);
-      shader_cat.spam() << geometry_program << "\n";
-    }
-  }
-
-  return true;
-}
-
-/**
- *
- */
-bool Shader::
-cg_analyze_entry_point(CGprogram prog, ShaderStageType type) {
-  bool success = true;
-
-  CGparameter parameter = cgGetFirstParameter(prog, CG_PROGRAM);
-  while (parameter) {
-    if (cgIsParameterReferenced(parameter)) {
-      const ::ShaderType *arg_type = cg_parameter_type(parameter);
-
-      CGenum vbl = cgGetParameterVariability(parameter);
-
-      if (cgGetParameterDirection(parameter) == CG_IN) {
-        CPT(InternalName) name = InternalName::make(cgGetParameterName(parameter));
-
-        if (vbl == CG_VARYING && type == ST_vertex) {
-          success &= bind_vertex_input(name, arg_type, -1);
-        }
-        else if (vbl == CG_UNIFORM) {
-          Parameter param;
-          param._name = name;
-          param._type = arg_type;
-          success &= bind_parameter(param);
-        }
-      }
-    } else if (shader_cat.is_debug()) {
-      shader_cat.debug()
-        << "Parameter " << cgGetParameterName(parameter)
-        << " is unreferenced within shader " << get_filename(type) << "\n";
-    }
-
-    parameter = cgGetNextParameter(parameter);
-  }
-
-  return success;
-}
-
-/**
- * This subroutine analyzes the parameters of a Cg shader.  The output is
- * stored in instance variables: _mat_spec, _var_spec, and _tex_spec.
- *
- * In order to do this, it is necessary to compile the shader.  It would be a
- * waste of CPU time to compile the shader, analyze the parameters, and then
- * discard the compiled shader.  This would force us to compile it again
- * later, when we need to build the ShaderContext.  Instead, we cache the
- * compiled Cg program in instance variables.  Later, a ShaderContext can pull
- * the compiled shader from these instance vars.
- *
- * To compile a shader, you need to first choose a profile.  There are two
- * contradictory objectives:
- *
- * 1. If you don't use the gsg's active profile, then the cached compiled
- * shader will not be useful to the ShaderContext.
- *
- * 2. If you use too weak a profile, then the shader may not compile.  So to
- * guarantee success, you should use the ultimate profile.
- *
- * To resolve this conflict, we try the active profile first, and if that
- * doesn't work, we try the ultimate profile.
- *
- */
-bool Shader::
-cg_analyze_shader(const ShaderCaps &caps) {
-
-  // Make sure we have a context for analyzing the shader.
-  if (_cg_context == 0) {
-    _cg_context = cgCreateContext();
-    if (_cg_context == 0) {
-      shader_cat.error()
-        << "Could not create a Cg context object: "
-        << cgGetErrorString(cgGetError()) << "\n";
-      return false;
-    }
-  }
-
-  if (!cg_compile_shader(caps, _cg_context)) {
-    return false;
-  }
-
-  if (_cg_fprogram != 0) {
-     if (!cg_analyze_entry_point(_cg_fprogram, ST_fragment)) {
-      cg_release_resources();
-      clear_parameters();
-      return false;
-    }
-  }
-
-  if (_var_spec.size() != 0) {
-    shader_cat.error() << "Cannot use vtx parameters in an fshader\n";
-    cg_release_resources();
-    clear_parameters();
-    return false;
-  }
-
-  if (_cg_vprogram != 0) {
-    if (!cg_analyze_entry_point(_cg_vprogram, ST_vertex)) {
-      cg_release_resources();
-      clear_parameters();
-      return false;
-    }
-  }
-
-  if (_cg_gprogram != 0) {
-    if (!cg_analyze_entry_point(_cg_gprogram, ST_geometry)) {
-      cg_release_resources();
-      clear_parameters();
-=======
 }
 
 /**
@@ -1225,11 +641,11 @@
     if (!do_read_source(Stage::vertex, sfile._shared, record)) {
       return false;
     }
-    if (!do_read_source(Stage::fragment, sfile._shared, record)) {
-      return false;
-    }
     if (sbody._shared.find("gshader") != string::npos &&
         !do_read_source(Stage::geometry, sfile._shared, record)) {
+      return false;
+    }
+    if (!do_read_source(Stage::fragment, sfile._shared, record)) {
       return false;
     }
 
@@ -1307,11 +723,11 @@
     if (!do_load_source(Stage::vertex, sbody._shared, record)) {
       return false;
     }
-    if (!do_load_source(Stage::fragment, sbody._shared, record)) {
-      return false;
-    }
     if (sbody._shared.find("gshader") != string::npos &&
         !do_load_source(Stage::geometry, sbody._shared, record)) {
+      return false;
+    }
+    if (!do_load_source(Stage::fragment, sbody._shared, record)) {
       return false;
     }
 
@@ -1442,613 +858,10 @@
     if (!success) {
       shader_cat.error()
         << "Failed to bind vertex inputs.\n";
->>>>>>> 2f6ecc7e
-      return false;
-    }
-  }
-
-<<<<<<< HEAD
-  // Assign locations to all parameters.  GLCgShaderContext relies on the fact
-  // that the varyings start at location 0.
-  int location = 0;
-  for (size_t i = 0; i < _var_spec.size(); ++i) {
-    _var_spec[i]._id._location = location++;
-  }
-  for (size_t i = 0; i < _mat_spec.size(); ++i) {
-    _mat_spec[i]._id._location = location++;
-  }
-  for (size_t i = 0; i < _tex_spec.size(); ++i) {
-    _tex_spec[i]._id._location = location++;
-  }
-
-  for (size_t i = 0; i < _ptr_spec.size(); ++i) {
-    _ptr_spec[i]._id._location = location++;
-  }
-
-  /*
-  // The following code is present to work around a bug in the Cg compiler.
-  // It does not generate correct code for shadow map lookups when using arbfp1.
-  // This is a particularly onerous limitation, given that arbfp1 is the only
-  // Cg target that works on radeons.  I suspect this is an intentional
-  // omission on nvidia's part.  The following code fetches the output listing,
-  // detects the error, repairs the code, and resumbits the repaired code to Cg.
-  if ((_cg_fprofile == CG_PROFILE_ARBFP1) && (gsghint->_supports_shadow_filter)) {
-    bool shadowunit[32];
-    bool anyshadow = false;
-    memset(shadowunit, 0, sizeof(shadowunit));
-    vector_string lines;
-    tokenize(cgGetProgramString(_cg_program[SHADER_type_frag],
-                                CG_COMPILED_PROGRAM), lines, "\n");
-    // figure out which texture units contain shadow maps.
-    for (int lineno=0; lineno<(int)lines.size(); lineno++) {
-      if (lines[lineno].compare(0,21,"#var sampler2DSHADOW ")) {
-        continue;
-      }
-      vector_string fields;
-      tokenize(lines[lineno], fields, ":");
-      if (fields.size()!=5) {
-        continue;
-      }
-      vector_string words;
-      tokenize(trim(fields[2]), words, " ");
-      if (words.size()!=2) {
-        continue;
-      }
-      int unit = atoi(words[1].c_str());
-      if ((unit < 0)||(unit >= 32)) {
-        continue;
-      }
-      anyshadow = true;
-      shadowunit[unit] = true;
-    }
-    // modify all TEX statements that use the relevant texture units.
-    if (anyshadow) {
-      for (int lineno=0; lineno<(int)lines.size(); lineno++) {
-        if (lines[lineno].compare(0,4,"TEX ")) {
-          continue;
-        }
-        vector_string fields;
-        tokenize(lines[lineno], fields, ",");
-        if ((fields.size()!=4)||(trim(fields[3]) != "2D;")) {
-          continue;
-        }
-        vector_string texunitf;
-        tokenize(trim(fields[2]), texunitf, "[]");
-        if ((texunitf.size()!=3)||(texunitf[0] != "texture")||(texunitf[2]!="")) {
-          continue;
-        }
-        int unit = atoi(texunitf[1].c_str());
-        if ((unit < 0) || (unit >= 32) || (shadowunit[unit]==false)) {
-          continue;
-        }
-        lines[lineno] = fields[0]+","+fields[1]+","+fields[2]+", SHADOW2D;";
-      }
-      string result = "!!ARBfp1.0\nOPTION ARB_fragment_program_shadow;\n";
-      for (int lineno=1; lineno<(int)lines.size(); lineno++) {
-        result += (lines[lineno] + "\n");
-      }
-      _cg_program[2] = _cg_program[SHADER_type_frag];
-      _cg_program[SHADER_type_frag] =
-        cgCreateProgram(_cg_context, CG_OBJECT, result.c_str(),
-                        _cg_profile[SHADER_type_frag], "fshader", (const char**)NULL);
-      cg_report_errors(s->get_name(), _cg_context);
-      if (_cg_program[SHADER_type_frag]==0) {
-        release_resources();
-        return false;
-      }
-    }
-  }
-  */
-
-  cg_release_resources();
-  return true;
-}
-
-/**
- * This routine is used by the ShaderContext constructor to compile the
- * shader.  The CGprogram objects are turned over to the ShaderContext, we no
- * longer own them.
- */
-bool Shader::
-cg_compile_for(const ShaderCaps &caps, CGcontext context,
-               CGprogram &combined_program, pvector<CGparameter> &map) {
-
-  // Initialize the return values to empty.
-  combined_program = 0;
-  map.clear();
-
-  // Make sure the shader is compiled for the target caps.  Most of the time,
-  // it will already be - this is usually a no-op.
-
-  _default_caps = caps;
-  if (!cg_compile_shader(caps, context)) {
-    return false;
-  }
-
-  // If the compile routine used the ultimate profile instead of the active
-  // one, it means the active one isn't powerful enough to compile the shader.
-  if (_cg_vprogram != 0 && _cg_vprofile != caps._active_vprofile) {
-    shader_cat.error() << "Cg vertex program not supported by profile "
-      << cgGetProfileString((CGprofile) caps._active_vprofile) << ": "
-      << get_filename(ST_vertex) << ". Try choosing a different profile.\n";
-    return false;
-  }
-  if (_cg_fprogram != 0 && _cg_fprofile != caps._active_fprofile) {
-    shader_cat.error() << "Cg fragment program not supported by profile "
-      << cgGetProfileString((CGprofile) caps._active_fprofile) << ": "
-      << get_filename(ST_fragment) << ". Try choosing a different profile.\n";
-    return false;
-  }
-  if (_cg_gprogram != 0 && _cg_gprofile != caps._active_gprofile) {
-    shader_cat.error() << "Cg geometry program not supported by profile "
-      << cgGetProfileString((CGprofile) caps._active_gprofile) << ": "
-      << get_filename(ST_geometry) << ". Try choosing a different profile.\n";
-    return false;
-  }
-
-  // Gather the programs we will be combining.
-  pvector<CGprogram> programs;
-  if (_cg_vprogram != 0) {
-    programs.push_back(_cg_vprogram);
-  }
-  if (_cg_fprogram != 0) {
-    programs.push_back(_cg_fprogram);
-  }
-  if (_cg_gprogram != 0) {
-    programs.push_back(_cg_gprogram);
-  }
-
-  // Combine the programs.  This can be more optimal than loading them
-  // individually, and it is even necessary for some profiles (particularly
-  // GLSL profiles on non-NVIDIA GPUs).
-  combined_program = cgCombinePrograms(programs.size(), &programs[0]);
-
-  // Build a parameter map.
-  size_t n_mat = _mat_spec.size();
-  size_t n_tex = _tex_spec.size();
-  size_t n_var = _var_spec.size();
-  size_t n_ptr = _ptr_spec.size();
-
-  map.resize(n_mat + n_tex + n_var + n_ptr);
-
-  // This is a bit awkward, we have to go in and seperate out the combined
-  // program, since all the parameter bindings have changed.
-  CGprogram programs_by_type[ST_COUNT];
-  for (int i = 0; i < cgGetNumProgramDomains(combined_program); ++i) {
-    // Conveniently, the CGdomain enum overlaps with ShaderType.
-    CGprogram program = cgGetProgramDomainProgram(combined_program, i);
-    programs_by_type[cgGetProgramDomain(program)] = program;
-  }
-
-  /*for (size_t i = 0; i < n_mat; ++i) {
-    const Parameter &id = _mat_spec[i]._id;
-    map[id._location] = cgGetNamedParameter(programs_by_type[id._type], id._name.c_str());
-
-    if (shader_cat.is_debug()) {
-      const char *resource = cgGetParameterResourceName(map[id._location]);
-      if (resource != nullptr) {
-        shader_cat.debug() << "Uniform parameter " << id._name
-                           << " is bound to resource " << resource << "\n";
-      }
-    }
-  }
-
-  for (size_t i = 0; i < n_tex; ++i) {
-    const Parameter &id = _tex_spec[i]._id;
-    CGparameter p = cgGetNamedParameter(programs_by_type[id._type], id._name.c_str());
-
-    if (shader_cat.is_debug()) {
-      const char *resource = cgGetParameterResourceName(p);
-      if (resource != nullptr) {
-        shader_cat.debug() << "Texture parameter " << id._name
-                          << " is bound to resource " << resource << "\n";
-      }
-    }
-    map[id._location] = p;
-  }
-
-  for (size_t i = 0; i < n_var; ++i) {
-    const Parameter &id = _var_spec[i]._id;
-    CGparameter p = cgGetNamedParameter(programs_by_type[id._type], id._name.c_str());
-
-    const char *resource = cgGetParameterResourceName(p);
-    if (shader_cat.is_debug() && resource != nullptr) {
-      if (cgGetParameterResource(p) == CG_GLSL_ATTRIB) {
-        shader_cat.debug()
-          << "Varying parameter " << id._name << " is bound to GLSL attribute "
-          << resource << "\n";
-      } else {
-        shader_cat.debug()
-          << "Varying parameter " << id._name << " is bound to resource "
-          << resource << " (" << cgGetParameterResource(p)
-          << ", index " << cgGetParameterResourceIndex(p) << ")\n";
-      }
-    }
-
-    map[id._location] = p;
-  }
-
-  for (size_t i = 0; i < n_ptr; ++i) {
-    const Parameter &id = _ptr_spec[i]._id;
-    map[id._location] = cgGetNamedParameter(programs_by_type[id._type], id._name.c_str());
-
-    if (shader_cat.is_debug()) {
-      const char *resource = cgGetParameterResourceName(map[id._location]);
-      if (resource != nullptr) {
-        shader_cat.debug() << "Uniform ptr parameter " << id._name
-                           << " is bound to resource " << resource << "\n";
-      }
-    }
-  }*/
-
-  // Transfer ownership of the compiled shader.
-  if (_cg_vprogram != 0) {
-    cgDestroyProgram(_cg_vprogram);
-    _cg_vprogram = 0;
-  }
-  if (_cg_fprogram != 0) {
-    cgDestroyProgram(_cg_fprogram);
-    _cg_fprogram = 0;
-  }
-  if (_cg_gprogram != 0) {
-    cgDestroyProgram(_cg_gprogram);
-    _cg_gprogram = 0;
-  }
-
-  _cg_last_caps.clear();
-
-  return true;
-}
-#endif  // HAVE_CG
-
-/**
- * Construct a Shader that will be filled in using fillin() or read() later.
- */
-Shader::
-Shader(ShaderLanguage lang) :
-  _error_flag(false),
-  _parse(0),
-  _loaded(false),
-  _language(lang),
-  _mat_deps(0),
-  _cache_compiled_shader(false)
-{
-#ifdef HAVE_CG
-  _cg_vprogram = 0;
-  _cg_fprogram = 0;
-  _cg_gprogram = 0;
-  _cg_vprofile = CG_PROFILE_UNKNOWN;
-  _cg_fprofile = CG_PROFILE_UNKNOWN;
-  _cg_gprofile = CG_PROFILE_UNKNOWN;
-  if (_default_caps._ultimate_vprofile == 0 || _default_caps._ultimate_vprofile == CG_PROFILE_UNKNOWN) {
-    if (basic_shaders_only) {
-      _default_caps._active_vprofile = CG_PROFILE_ARBVP1;
-      _default_caps._active_fprofile = CG_PROFILE_ARBFP1;
-      _default_caps._active_gprofile = CG_PROFILE_UNKNOWN;
-    } else {
-      _default_caps._active_vprofile = CG_PROFILE_UNKNOWN;
-      _default_caps._active_fprofile = CG_PROFILE_UNKNOWN;
-      _default_caps._active_gprofile = CG_PROFILE_UNKNOWN;
-    }
-    _default_caps._ultimate_vprofile = cgGetProfile("glslv");
-    _default_caps._ultimate_fprofile = cgGetProfile("glslf");
-    _default_caps._ultimate_gprofile = cgGetProfile("glslg");
-    if (_default_caps._ultimate_gprofile == CG_PROFILE_UNKNOWN) {
-      _default_caps._ultimate_gprofile = cgGetProfile("gp4gp");
-    }
-  }
-#endif
-}
-
-/**
- * Reads the shader from the given filename(s). Returns a boolean indicating
- * success or failure.
- */
-bool Shader::
-read(const ShaderFile &sfile, BamCacheRecord *record) {
-  _text._separate = sfile._separate;
-
-  if (sfile._separate) {
-    if (_language == SL_none) {
-      shader_cat.error()
-        << "No shader language was specified!\n";
-      return false;
-    }
-
-    // Read the various stages in order.
-    if (!sfile._vertex.empty() &&
-        !do_read_source(Stage::vertex, sfile._vertex, record)) {
-      return false;
-    }
-    if (!sfile._tess_control.empty() &&
-        !do_read_source(Stage::tess_control, sfile._tess_control, record)) {
-      return false;
-    }
-    if (!sfile._tess_evaluation.empty() &&
-        !do_read_source(Stage::tess_evaluation, sfile._tess_evaluation, record)) {
-      return false;
-    }
-    if (!sfile._geometry.empty() &&
-        !do_read_source(Stage::geometry, sfile._geometry, record)) {
-      return false;
-    }
-    if (!sfile._fragment.empty() &&
-        !do_read_source(Stage::fragment, sfile._fragment, record)) {
-      return false;
-    }
-    if (!sfile._compute.empty() &&
-        !do_read_source(Stage::compute, sfile._compute, record)) {
-      return false;
-    }
-    _filename = sfile;
-
-  } else if (_language == SL_Cg || _language == SL_none) {
-    // For historical reasons, we have to open up this file early to determine
-    // some things about it.
-    Filename fn = sfile._shared;
-    VirtualFileSystem *vfs = VirtualFileSystem::get_global_ptr();
-    PT(VirtualFile) vf = vfs->find_file(fn, get_model_path());
-    if (vf == nullptr) {
-      shader_cat.error()
-        << "Could not find shader file: " << fn << "\n";
-      return false;
-    }
-
-    ShaderFile sbody;
-    sbody._separate = false;
-    if (!vf->read_file(sbody._shared, true)) {
-      shader_cat.error()
-        << "Could not read shader file: " << fn << "\n";
-      return false;
-    }
-
-    if (_language == SL_none && !has_cg_header(sbody._shared)) {
-      shader_cat.error()
-        << "Unable to determine shader language of " << fn << "\n";
-      return false;
-    }
-    _language = SL_Cg;
-    _filename = sfile;
-
-    if (!do_read_source(Stage::vertex, sfile._shared, record)) {
-      return false;
-    }
-    if (sbody._shared.find("gshader") != string::npos &&
-        !do_read_source(Stage::geometry, sfile._shared, record)) {
-      return false;
-    }
-    if (!do_read_source(Stage::fragment, sfile._shared, record)) {
-      return false;
-    }
-
-    //FIXME
-    //for (ShaderModule *module : _modules) {
-    //  module->set_source_filename(fn);
-    //}
-
-  } else {
-    shader_cat.error()
-      << "GLSL shaders must have separate shader bodies!\n";
-    return false;
-  }
-
-  if (!link()) {
-    return false;
-  }
-
-  _prepare_shader_pcollector = PStatCollector(std::string("Draw:Prepare:Shader:") + _debug_name);
-
-  _loaded = true;
-  return true;
-}
-
-/**
- * Loads the shader from the given string(s). Returns a boolean indicating
- * success or failure.
- */
-bool Shader::
-load(const ShaderFile &sbody, BamCacheRecord *record) {
-  _filename = ShaderFile("created-shader");
-  _fullpath = Filename();
-  _text._separate = sbody._separate;
-
-  if (sbody._separate) {
-    if (_language == SL_none) {
-      shader_cat.error()
-        << "No shader language was specified!\n";
-      return false;
-    }
-
-    if (!sbody._vertex.empty() &&
-        !do_load_source(Stage::vertex, sbody._vertex, record)) {
-      return false;
-    }
-    if (!sbody._tess_control.empty() &&
-        !do_load_source(Stage::tess_control, sbody._tess_control, record)) {
-      return false;
-    }
-    if (!sbody._tess_evaluation.empty() &&
-        !do_load_source(Stage::tess_evaluation, sbody._tess_evaluation, record)) {
-      return false;
-    }
-    if (!sbody._geometry.empty() &&
-        !do_load_source(Stage::geometry, sbody._geometry, record)) {
-      return false;
-    }
-    if (!sbody._fragment.empty() &&
-        !do_load_source(Stage::fragment, sbody._fragment, record)) {
-      return false;
-    }
-    if (!sbody._compute.empty() &&
-        !do_load_source(Stage::compute, sbody._compute, record)) {
-      return false;
-    }
-
-  } else if (_language == SL_Cg || _language == SL_none) {
-    if (_language == SL_none && !has_cg_header(sbody._shared)) {
-      shader_cat.error()
-        << "Unable to determine shader language of created-shader\n";
-      return false;
-    }
-    _language = SL_Cg;
-
-    if (!do_load_source(Stage::vertex, sbody._shared, record)) {
-      return false;
-    }
-    if (sbody._shared.find("gshader") != string::npos &&
-        !do_load_source(Stage::geometry, sbody._shared, record)) {
-      return false;
-    }
-    if (!do_load_source(Stage::fragment, sbody._shared, record)) {
-      return false;
-    }
-
-  } else {
-    shader_cat.error()
-      << "GLSL shaders must have separate shader bodies!\n";
-    return false;
-  }
-
-  if (!link()) {
-    shader_cat.error()
-      << "Failed to link shader.\n";
-    return false;
-  }
-
-  _debug_name = "created-shader";
-  _prepare_shader_pcollector = PStatCollector("Draw:Prepare:Shader:created-shader");
-
-  _loaded = true;
-  return true;
-}
-
-/**
- * Reads the shader file from the given path into the given string.
- *
- * Returns false if there was an error with this shader bad enough to consider
- * it 'invalid'.
- */
-bool Shader::
-do_read_source(Stage stage, const Filename &fn, BamCacheRecord *record) {
-  VirtualFileSystem *vfs = VirtualFileSystem::get_global_ptr();
-  PT(VirtualFile) vf = vfs->find_file(fn, get_model_path());
-  if (vf == nullptr) {
-    shader_cat.error()
-      << "Could not find shader file: " << fn << "\n";
-    return false;
-  }
-
-  std::istream *in = vf->open_read_file(true);
-  if (in == nullptr) {
-    shader_cat.error()
-      << "Could not open shader file for reading: " << fn << "\n";
-    return false;
-  }
-
-  Filename fullpath = vf->get_filename();
-
-  PT(BamCacheRecord) record_pt;
-  if (record == nullptr) {
-    BamCache *cache = BamCache::get_global_ptr();
-    record_pt = cache->lookup(fullpath, "smo");
-    record = record_pt.p();
-  }
-
-  if (record != nullptr) {
-    record->add_dependent_file(vf);
-  }
-
-  shader_cat.info() << "Reading shader file: " << fn << "\n";
-  if (!do_read_source(stage, *in, fn, record)) {
-    vf->close_read_file(in);
-    return false;
-  }
-
-  //_last_modified = std::max(_last_modified, vf->get_timestamp());
-  //_source_files.push_back(fullpath);
-
-  vf->close_read_file(in);
-
-  if (!_debug_name.empty()) {
-    _debug_name += '/';
-  }
-  _debug_name += fullpath.get_basename();
-
-  return true;
-}
-
-/**
- * Loads the shader file from the given string into the given string,
- * performing any pre-processing on it that may be necessary.
- *
- * Returns false if there was an error with this shader bad enough to consider
- * it 'invalid'.
- */
-bool Shader::
-do_read_source(ShaderModule::Stage stage, std::istream &in,
-               const Filename &source_filename, BamCacheRecord *record) {
-  ShaderCompiler *compiler = get_compiler(_language);
-  nassertr(compiler != nullptr, false);
-
-  PT(ShaderModule) module = compiler->compile_now(stage, in, source_filename, record);
-  if (!module) {
-    return false;
-  }
-
-//  if (_language == SL_Cg) {
-//#ifdef HAVE_CG
-//    ShaderCompilerCg *cg_compiler = DCAST(ShaderCompilerCg, compiler);
-//    cg_compiler->get_profile_from_header(_text._shared, _default_caps);
-//
-//    if (!cg_analyze_shader(_default_caps)) {
-//      shader_cat.error()
-//        << "Shader encountered an error.\n";
-//      return false;
-//    }
-//#else
-//    shader_cat.error()
-//      << "Tried to load Cg shader, but no Cg support is enabled.\n";
-//    return false;
-//#endif
-//  }
-
-  if (!source_filename.empty()) {
-    module->set_source_filename(source_filename);
-  }
-
-  if (has_stage(stage)) {
-    shader_cat.error()
-      << "Shader already has a module with stage " << stage << ".\n";
-    return false;
-  }
-
-  if (_module_mask > (1u << (uint32_t)stage)) {
-    shader_cat.error()
-      << "Shader modules must be loaded in increasing stage order.\n";
-    return false;
-  }
-
-  // Link its inputs up with the previous stage.
-  if (!_modules.empty()) {
-    if (!module->link_inputs(_modules.back().get_read_pointer())) {
-      shader_cat.error()
-        << "Unable to match shader module interfaces.\n";
-      return false;
-    }
-  }
-  else if (stage == Stage::vertex) {
-    // Bind vertex inputs right away.
-    bool success = true;
-    for (const ShaderModule::Variable &var : module->_inputs) {
-      if (!bind_vertex_input(var.name, var.type, var.get_location())) {
-        success = false;
-      }
-    }
-    if (!success) {
-      shader_cat.error()
-        << "Failed to bind vertex inputs.\n";
-      return false;
-=======
+      return false;
+    }
+  }
+
   int used_caps = module->get_used_capabilities();
   _modules.push_back(std::move(module));
   _module_mask |= (1u << (uint32_t)stage);
@@ -2254,254 +1067,6 @@
     }
     else {
       bind._name = InternalName::make(name_str.substr(4));
->>>>>>> 2f6ecc7e
-    }
-  }
-  else {
-    // Arbitrarily named attribute.
-    bind._name = InternalName::make(name_str);
-  }
-
-<<<<<<< HEAD
-  int used_caps = module->get_used_capabilities();
-  _modules.push_back(std::move(module));
-  _module_mask |= (1u << (uint32_t)stage);
-  _used_caps |= used_caps;
-
-=======
-  _var_spec.push_back(bind);
->>>>>>> 2f6ecc7e
-  return true;
-}
-
-/**
-<<<<<<< HEAD
- * Loads the shader file from the given string into the given string,
- * performing any pre-processing on it that may be necessary.
- *
- * Returns false if there was an error with this shader bad enough to consider
- * it 'invalid'.
- */
-bool Shader::
-do_load_source(ShaderModule::Stage stage, const std::string &source, BamCacheRecord *record) {
-  std::istringstream in(source);
-  return do_read_source(stage, in, Filename("created-shader"), record);
-}
-
-/**
- * Completes the binding between the different shader stages.
- */
-bool Shader::
-link() {
-  // Go through all the modules to fetch the parameters.
-  pmap<CPT_InternalName, Parameter> parameters_by_name;
-  pvector<Parameter *> parameters;
-  BitArray used_locations;
-
-  for (COWPT(ShaderModule) &cow_module : _modules) {
-    const ShaderModule *module = cow_module.get_read_pointer();
-    pmap<int, int> remap;
-
-    for (const ShaderModule::Variable &var : module->_parameters) {
-      Parameter param;
-      param._name = var.name;
-      param._type = var.type;
-      param._location = var._location;
-      param._stage_mask = (1 << (int)module->get_stage());
-
-      auto result = parameters_by_name.insert({var.name, param});
-      auto &it = result.first;
-
-      if (!result.second) {
-        // A variable by this name was already added by another stage.  Check
-        // that it has the same type and location.
-        Parameter &other = it->second;
-        if (other._type != var.type) {
-          shader_cat.error()
-            << "Parameter " << *var.name << " in module " << *module
-            << " is declared in another stage with a mismatching type!\n";
-          return false;
-        }
-
-        // Aggregate types don't seem to work properly when sharing uniforms
-        // between shader stages.  Needs revisiting.
-        if (!var.type->is_aggregate_type()) {
-          if (other._location != param._location) {
-            // Different location; need to remap this.
-            remap[param._location] = other._location;
-          }
-          other._stage_mask |= param._stage_mask;
-          continue;
-        }
-      }
-
-      if (var.has_location()) {
-        // Check whether the locations occupied by this variable are already in
-        // use by another stage.
-        int num_locations = var.type->get_num_parameter_locations();
-        if (used_locations.has_any_of(var.get_location(), num_locations)) {
-          // This location is already used.  Find another free location.
-          int location = used_locations.get_lowest_off_bit();
-          while (num_locations > 1 && used_locations.has_any_of(location, num_locations)) {
-            // This free space isn't big enough to fit all the needed locations.
-            int next_bit = used_locations.get_next_higher_different_bit(location);
-            nassertr(next_bit > location, false);
-            location = used_locations.get_next_higher_different_bit(next_bit);
-            nassertr(location > next_bit, false);
-          }
-          used_locations.set_range(location, num_locations);
-          remap[var.get_location()] = location;
-          it->second._location = location;
-        } else {
-          used_locations.set_range(var.get_location(), num_locations);
-        }
-      }
-      parameters.push_back(&(it->second));
-    }
-
-    if (!remap.empty()) {
-      // We need to remap some locations.  Grab a writable pointer.  This will
-      // make a unique copy of the module if it's also used by other shaders.
-      PT(ShaderModule) module = cow_module.get_write_pointer();
-      if (shader_cat.is_debug()) {
-        std::ostream &out = shader_cat.debug()
-          << "Remapping locations for module " << *module << ":";
-
-        pmap<int, int>::const_iterator it;
-        for (it = remap.begin(); it != remap.end(); ++it) {
-          out << ' ' << it->first << "->" << it->second;
-        }
-        out << "\n";
-      }
-      module->remap_parameter_locations(remap);
-=======
- * Binds a uniform parameter with the given type.
- */
-bool Shader::
-bind_parameter(const Parameter &param) {
-  CPT(InternalName) name = param._name;
-  const ::ShaderType *type = param._type;
-  std::string name_str = name->get_name();
-
-  // If this is an empty struct, we bind the individual members.
-  const ::ShaderType::Struct *struct_type = type->as_struct();
-  if (struct_type != nullptr && name_str.empty()) {
-    bool success = true;
-
-    int location = param._location;
-
-    for (size_t i = 0; i < struct_type->get_num_members(); ++i) {
-      const ::ShaderType::Struct::Member &member = struct_type->get_member(i);
-
-      // Recurse.
-      Parameter member_param(param);
-      member_param._name = member.name;
-      member_param._type = member.type;
-      member_param._location = location;
-      if (!bind_parameter(member_param)) {
-        success = false;
-      }
-
-      location += member.type->get_num_parameter_locations();
->>>>>>> 2f6ecc7e
-    }
-
-<<<<<<< HEAD
-  // Now bind all of the parameters.
-  bool success = true;
-  for (const Parameter *param : parameters) {
-    if (!bind_parameter(*param)) {
-      success = false;
-    }
-  }
-
-  return success;
-}
-
-/**
- * Binds a vertex input parameter with the given type.
- */
-bool Shader::
-bind_vertex_input(const InternalName *name, const ::ShaderType *type, int location) {
-  std::string name_str = name->get_name();
-
-  Shader::ShaderVarSpec bind;
-  bind._id._name = name_str;
-  bind._id._type = type;
-  bind._id._location = location;
-  bind._name = nullptr;
-  bind._append_uv = -1;
-
-  //FIXME: other types, matrices
-  bind._elements = 1;
-  bind._scalar_type = ScalarType::ST_float;
-
-  if (shader_cat.is_debug()) {
-    shader_cat.debug()
-      << "Binding vertex input " << name_str << " with type " << *type
-      << " and location " << location << "\n";
-  }
-
-  // Check if it has a p3d_ prefix - if so, assign special meaning.
-  if (_language == Shader::SL_GLSL && name_str.compare(0, 4, "p3d_") == 0) {
-    // GLSL-style vertex input.
-    if (name_str == "p3d_Vertex") {
-      bind._name = InternalName::get_vertex();
-    }
-    else if (name_str == "p3d_Normal") {
-      bind._name = InternalName::get_normal();
-    }
-    else if (name_str == "p3d_Color") {
-      bind._name = InternalName::get_color();
-    }
-    else if (name_str.compare(4, 7, "Tangent") == 0) {
-      bind._name = InternalName::get_tangent();
-      if (name_str.size() > 11) {
-        bind._append_uv = atoi(name_str.substr(11).c_str());
-      }
-    }
-    else if (name_str.compare(4, 8, "Binormal") == 0) {
-      bind._name = InternalName::get_binormal();
-      if (name_str.size() > 12) {
-        bind._append_uv = atoi(name_str.substr(12).c_str());
-      }
-    }
-    else if (name_str.compare(4, 13, "MultiTexCoord") == 0 && name_str.size() > 17) {
-      bind._name = InternalName::get_texcoord();
-      bind._append_uv = atoi(name_str.substr(17).c_str());
-    }
-    else {
-      shader_cat.error()
-        << "Unrecognized built-in vertex input name '" << name_str << "'!\n";
-      return false;
-    }
-  }
-  else if (_language == Shader::SL_Cg && name_str.compare(0, 4, "vtx_") == 0) {
-    // Cg-style vertex input.
-    if (name_str == "vtx_position") {
-      bind._name = InternalName::get_vertex();
-      bind._append_uv = -1;
-    }
-    else if (name_str.substr(4, 8) == "texcoord") {
-      bind._name = InternalName::get_texcoord();
-      if (name_str.size() > 12) {
-        bind._append_uv = atoi(name_str.c_str() + 12);
-      }
-    }
-    else if (name_str.substr(4, 7) == "tangent") {
-      bind._name = InternalName::get_tangent();
-      if (name_str.size() > 11) {
-        bind._append_uv = atoi(name_str.c_str() + 11);
-      }
-    }
-    else if (name_str.substr(4, 8) == "binormal") {
-      bind._name = InternalName::get_binormal();
-      if (name_str.size() > 11) {
-        bind._append_uv = atoi(name_str.c_str() + 11);
-      }
-    }
-    else {
-      bind._name = InternalName::make(name_str.substr(4));
     }
   }
   else {
@@ -2561,25 +1126,6 @@
     }
   }
 
-=======
-    return success;
-  }
-
-  if (shader_cat.is_debug()) {
-    int num_locations = type->get_num_parameter_locations();
-    if (num_locations < 2) {
-      shader_cat.debug()
-        << "Binding parameter " << name_str << " with type " << *type
-        << " (location=" << param._location << ")\n";
-    } else {
-      shader_cat.debug()
-        << "Binding parameter " << name_str << " with type " << *type
-        << " (location=" << param._location << ".."
-        << param._location + num_locations - 1 << ")\n";
-    }
-  }
-
->>>>>>> 2f6ecc7e
   // Split it at the underscores.
   vector_string pieces;
   tokenize(name_str, pieces, "_");
@@ -2632,7 +1178,6 @@
         } else {
           bind._part[0] = SMO_model_to_apiview;
           bind._part[1] = SMO_apiview_to_apiclip;
-<<<<<<< HEAD
         }
       }
       else if (matrix_name == "ModelViewMatrix") {
@@ -3014,292 +1559,10 @@
       const ::ShaderType::Matrix *matrix_type = array_type->get_element_type()->as_matrix();
       if (matrix_type == nullptr) {
         return report_parameter_error(name, type, "expected array of mat4");
-=======
-        }
-      }
-      else if (matrix_name == "ModelViewMatrix") {
-        bind._func = SMF_first;
-        bind._part[0] = inverse ? SMO_apiview_to_model
-                                : SMO_model_to_apiview;
-        bind._part[1] = SMO_identity;
-      }
-      else if (matrix_name == "ProjectionMatrix") {
-        bind._func = SMF_first;
-        bind._part[0] = inverse ? SMO_apiclip_to_apiview
-                                : SMO_apiview_to_apiclip;
-        bind._part[1] = SMO_identity;
-      }
-      else if (matrix_name == "NormalMatrix") {
-        // This is really the upper 3x3 of the ModelViewMatrixInverseTranspose.
-        bind._func = SMF_first;
-        bind._part[0] = inverse ? SMO_model_to_apiview
-                                : SMO_apiview_to_model;
-        bind._part[1] = SMO_identity;
-
-        if (!expect_float_matrix(name, type, 3, 3)) {
-          return false;
-        }
-      }
-      else if (matrix_name == "ModelMatrix") {
-        if (inverse) {
-          bind._part[0] = SMO_world_to_view;
-          bind._part[1] = SMO_view_to_model;
-        } else {
-          bind._part[0] = SMO_model_to_view;
-          bind._part[1] = SMO_view_to_world;
-        }
-      }
-      else if (matrix_name == "ViewMatrix") {
-        if (inverse) {
-          bind._part[0] = SMO_apiview_to_view;
-          bind._part[1] = SMO_view_to_world;
-        } else {
-          bind._part[0] = SMO_world_to_view;
-          bind._part[1] = SMO_view_to_apiview;
-        }
-      }
-      else if (matrix_name == "ViewProjectionMatrix") {
-        if (inverse) {
-          bind._part[0] = SMO_apiclip_to_view;
-          bind._part[1] = SMO_view_to_world;
-        } else {
-          bind._part[0] = SMO_world_to_view;
-          bind._part[1] = SMO_view_to_apiclip;
-        }
-      }
-      else if (matrix_name == "TextureMatrix") {
-        // We may support 2-D texmats later, but let's make sure that people
-        // don't think they can just use a mat3 to get the 2-D version.
-        if (!expect_float_matrix(name, type, 4, 4)) {
-          return false;
-        }
-
-        bind._func = SMF_first;
-        bind._part[0] = inverse ? SMO_inv_texmat_i
-                                : SMO_texmat_i;
-        bind._part[1] = SMO_identity;
-
-        // Add it once for each index.
-//        for (bind._index = 0; bind._index < param_size; ++bind._index) {
-//          // It was discovered in #846, that GLSL 4.10 and lower don't seem to
-//          // guarantee that matrices occupy successive locations, and on macOS
-//          // they indeed occupy four locations per element.
-//          // As a big fat hack, we multiply by four on macOS, because this is
-//          // hard to fix on the 1.10 branch.  We'll have a proper fix on the
-//          // master branch.
-//#ifdef __APPLE__
-//          bind._id._location = p + bind._index * 4;
-//#else
-//          bind._id._location = p + bind._index;
-//#endif
-//          cp_add_mat_spec(bind);
-//        }
-        return true;
-      }
-      else {
-        return report_parameter_error(name, type, "unrecognized matrix name");
-      }
-
-      cp_add_mat_spec(bind);
-      return true;
-    }
-    if (pieces[1].compare(0, 7, "Texture") == 0) {
-      ShaderTexSpec bind;
-      bind._id = param;
-      bind._part = STO_stage_i;
-      bind._name = 0;
-
-      const ::ShaderType::SampledImage *sampled_image_type = type->as_sampled_image();
-      if (sampled_image_type == nullptr) {
-        return report_parameter_error(name, type, "expected sampled image");
-      }
-      bind._desired_type = sampled_image_type->get_texture_type();
-
-      std::string tail;
-      bind._stage = string_to_int(pieces[1].substr(7), tail);
-      if (!tail.empty()) {
-        string msg = "unexpected '" + tail + "'";
-        return report_parameter_error(name, type, msg.c_str());
-      }
-
-      _tex_spec.push_back(bind);
-      return true;
-    }
-    if (pieces[1] == "Material") {
-      ShaderMatSpec bind;
-      bind._id = param;
-      bind._func = SMF_first;
-      bind._part[0] = SMO_attr_material;
-      bind._arg[0] = nullptr;
-      bind._part[1] = SMO_identity;
-      bind._arg[1] = nullptr;
-
-      const ::ShaderType::Struct *struct_type = type->as_struct();
-      if (struct_type == nullptr) {
-        return report_parameter_error(name, type, "expected struct");
-      }
-
-      bool success = true;
-      for (size_t i = 0; i < struct_type->get_num_members(); ++i) {
-        const ::ShaderType::Struct::Member &member = struct_type->get_member(i);
-
-        CPT(InternalName) fqname = ((InternalName *)name.p())->append(member.name);
-        bind._id._location = param._location + i;
-        bind._id._name = fqname->get_name();
-        bind._id._type = member.type;
-
-        if (member.name == "baseColor") {
-          if (expect_float_vector(fqname, member.type, 4, 4)) {
-            bind._part[0] = SMO_attr_material2;
-            bind._piece = SMP_row0;
-            cp_add_mat_spec(bind);
-            continue;
-          }
-        } else if (member.name == "ambient") {
-          if (expect_float_vector(fqname, member.type, 4, 4)) {
-            bind._part[0] = SMO_attr_material;
-            bind._piece = SMP_row0;
-            cp_add_mat_spec(bind);
-            continue;
-          }
-        } else if (member.name == "diffuse") {
-          if (expect_float_vector(fqname, member.type, 4, 4)) {
-            bind._part[0] = SMO_attr_material;
-            bind._piece = SMP_row1;
-            cp_add_mat_spec(bind);
-            continue;
-          }
-        } else if (member.name == "emission") {
-          if (expect_float_vector(fqname, member.type, 4, 4)) {
-            bind._part[0] = SMO_attr_material;
-            bind._piece = SMP_row2;
-            cp_add_mat_spec(bind);
-            continue;
-          }
-        } else if (member.name == "specular") {
-          if (expect_float_vector(fqname, member.type, 3, 3)) {
-            bind._part[0] = SMO_attr_material;
-            bind._piece = SMP_row3x3;
-            cp_add_mat_spec(bind);
-            continue;
-          }
-        } else if (member.name == "shininess") {
-          if (expect_float_vector(fqname, member.type, 1, 1)) {
-            bind._part[0] = SMO_attr_material;
-            bind._piece = SMP_cell15;
-            cp_add_mat_spec(bind);
-            continue;
-          }
-        } else if (member.name == "roughness") {
-          if (expect_float_vector(fqname, member.type, 1, 1)) {
-            bind._part[0] = SMO_attr_material2;
-            bind._piece = SMP_cell15;
-            cp_add_mat_spec(bind);
-            continue;
-          }
-        } else if (member.name == "metallic") {
-          if (member.type == ::ShaderType::bool_type ||
-              member.type == ::ShaderType::float_type) {
-            bind._part[0] = SMO_attr_material2;
-            bind._piece = SMP_row3x1;
-            cp_add_mat_spec(bind);
-            continue;
-          } else {
-            report_parameter_error(fqname, member.type, "expected bool or float");
-          }
-        } else if (member.name == "refractiveIndex") {
-          if (expect_float_vector(fqname, member.type, 1, 1)) {
-            bind._part[0] = SMO_attr_material2;
-            bind._piece = SMP_cell13;
-            cp_add_mat_spec(bind);
-            continue;
-          }
-        } else {
-          report_parameter_error(fqname, member.type, "unrecognized material attribute");
-        }
-        success = false;
-      }
-
-      return success;
-    }
-    if (pieces[1] == "ColorScale") {
-      if (!expect_float_vector(name, type, 3, 4)) {
-        return false;
-      }
-      ShaderMatSpec bind;
-      bind._id = param;
-      bind._func = SMF_first;
-      bind._part[0] = SMO_attr_colorscale;
-      bind._arg[0] = nullptr;
-      bind._part[1] = SMO_identity;
-      bind._arg[1] = nullptr;
-      bind._piece = SMP_row3;
-      cp_add_mat_spec(bind);
-      return true;
-    }
-    if (pieces[1] == "TexAlphaOnly") {
-      ShaderMatSpec bind;
-      bind._id = param;
-      bind._func = SMF_first;
-      bind._index = 0;
-      bind._part[0] = SMO_tex_is_alpha_i;
-      bind._arg[0] = nullptr;
-      bind._part[1] = SMO_identity;
-      bind._arg[1] = nullptr;
-      bind._piece = SMP_row3;
-      cp_add_mat_spec(bind);
-      return true;
-    }
-    if (pieces[1] == "LightModel") {
-      const ::ShaderType::Struct *struct_type = type->as_struct();
-      if (struct_type == nullptr || struct_type->get_num_members() > 1) {
-        return report_parameter_error(name, type, "expected struct with 1 member");
-      }
-
-      if (struct_type->get_num_members() > 0) {
-        const ::ShaderType::Struct::Member &member = struct_type->get_member(0);
-        if (member.name != "ambient") {
-          return report_parameter_error(name, type, "expected 'ambient' member");
-        }
-
-        CPT(InternalName) fqname = ((InternalName *)name.p())->append(member.name);
-        if (!expect_float_vector(fqname, member.type, 3, 4)) {
-          return false;
-        }
-
-        ShaderMatSpec bind;
-        bind._id = param;
-        bind._func = SMF_first;
-        bind._part[0] = SMO_light_ambient;
-        bind._arg[0] = nullptr;
-        bind._part[1] = SMO_identity;
-        bind._arg[1] = nullptr;
-
-        if (member.type->as_vector()->get_num_components() == 3) {
-          bind._piece = SMP_row3x3;
-        } else {
-          bind._piece = SMP_row3;
-        }
-        cp_add_mat_spec(bind);
-      }
-
-      return true;
-    }
-    if (pieces[1] == "LightSource") {
-      const ::ShaderType::Array *array = type->as_array();
-      if (array == nullptr) {
-        return report_parameter_error(name, type, "expected array of structs");
-      }
-
-      const ::ShaderType::Struct *struct_type = array->get_element_type()->as_struct();
-      if (struct_type == nullptr) {
-        return report_parameter_error(name, type, "expected array of structs");
->>>>>>> 2f6ecc7e
       }
 
       int location = param._location;
 
-<<<<<<< HEAD
       for (bind._index = 0; bind._index < (int)array_type->get_num_elements(); ++bind._index) {
         bind._id._location = location++;
         cp_add_mat_spec(bind);
@@ -3465,229 +1728,6 @@
       pieces[1] = pieces[3];
       pieces[3] = t;
       pieces[0] = "tpose";
-=======
-      size_t num_members = struct_type->get_num_members();
-      for (size_t i = 0; i < num_members; ++i) {
-        const ::ShaderType::Struct::Member &member = struct_type->get_member(i);
-
-        CPT(InternalName) fqname = ((InternalName *)name.p())->append(member.name);
-
-        if (member.name == "shadowMap") {
-          if (member.type->as_sampled_image() == nullptr) {
-            return report_parameter_error(name, type, "expected sampler2D");
-          }
-          ShaderTexSpec bind;
-          bind._id = param;
-          bind._id._name = fqname;
-          bind._id._location = location++;
-          bind._part = STO_light_i_shadow_map;
-          bind._desired_type = Texture::TT_2d_texture;
-          for (bind._stage = 0; bind._stage < (int)array->get_num_elements(); ++bind._stage) {
-            _tex_spec.push_back(bind);
-            bind._id._location += num_members;
-          }
-        } else {
-          ShaderMatSpec bind;
-          bind._id = param;
-          bind._id._name = fqname;
-          bind._id._location = location++;
-          bind._func = SMF_first;
-          bind._part[0] = SMO_light_source_i_attrib;
-          bind._arg[0] = InternalName::make(member.name);
-          bind._part[1] = SMO_identity;
-          bind._arg[1] = nullptr;
-          if (member.name == "shadowViewMatrix" || member.name == "shadowViewMatrixInverse") {
-            if (!expect_float_matrix(fqname, member.type, 4, 4)) {
-              return false;
-            }
-            bind._piece = SMP_whole;
-          }
-          else if (member.name == "shadowMatrix") {
-            // Only supported for backward compatibility: includes the model
-            // matrix.  Not very efficient to do this.
-            if (!expect_float_matrix(fqname, member.type, 4, 4)) {
-              return false;
-            }
-
-            bind._func = SMF_compose;
-            bind._piece = SMP_whole;
-            bind._part[0] = SMO_model_to_apiview;
-            bind._arg[0] = nullptr;
-            bind._part[1] = SMO_light_source_i_attrib;
-            bind._arg[1] = InternalName::make("shadowViewMatrix");
-
-            static bool warned = false;
-            if (!warned) {
-              warned = true;
-              shader_cat.warning()
-                << "p3d_LightSource[].shadowMatrix is deprecated; use "
-                   "shadowViewMatrix instead, which transforms from view space "
-                   "instead of model space.\n";
-            }
-          }
-          else {
-            if (!expect_float_vector(fqname, member.type, 1, 4)) {
-              return false;
-            }
-            const ::ShaderType::Vector *vector = member.type->as_vector();
-            if (vector == nullptr || vector->get_num_components() == 1) {
-              bind._piece = SMP_row3x1;
-            }
-            else if (vector->get_num_components() == 2) {
-              bind._piece = SMP_row3x2;
-            }
-            else if (vector->get_num_components() == 3) {
-              bind._piece = SMP_row3x3;
-            }
-            else {
-              bind._piece = SMP_row3;
-            }
-            bind._part[0] = SMO_light_source_i_attrib;
-            bind._arg[0] = InternalName::make(member.name);
-            bind._part[1] = SMO_identity;
-            bind._arg[1] = nullptr;
-          }
-          for (bind._index = 0; bind._index < (int)array->get_num_elements(); ++bind._index) {
-            cp_add_mat_spec(bind);
-            bind._id._location += num_members;
-          }
-        }
-      }
-
-      return true;
-    }
-
-    return report_parameter_error(name, type, "unrecognized parameter name");
-  }
-  else if (pieces[0] == "osg" && _language == SL_GLSL) {
-    if (!expect_num_words(name, type, 2)) {
-      return false;
-    }
-
-    // These inputs are supported by OpenSceneGraph.  We can support them as
-    // well, to increase compatibility.
-    ShaderMatSpec bind;
-    bind._id = param;
-    bind._arg[0] = nullptr;
-    bind._arg[1] = nullptr;
-
-    if (pieces[1] == "ViewMatrix") {
-      bind._piece = SMP_whole;
-      bind._func = SMF_compose;
-      bind._part[0] = SMO_world_to_view;
-      bind._part[1] = SMO_view_to_apiview;
-    }
-    else if (pieces[1] == "InverseViewMatrix" || pieces[1] == "ViewMatrixInverse") {
-      bind._piece = SMP_whole;
-      bind._func = SMF_compose;
-      bind._part[0] = SMO_apiview_to_view;
-      bind._part[1] = SMO_view_to_world;
-    }
-    else if (pieces[1] == "FrameTime") {
-      bind._piece = SMP_row3x1;
-      bind._func = SMF_first;
-      bind._part[0] = SMO_frame_time;
-      bind._part[1] = SMO_identity;
-    }
-    else if (pieces[1] == "DeltaFrameTime") {
-      bind._piece = SMP_row3x1;
-      bind._func = SMF_first;
-      bind._part[0] = SMO_frame_delta;
-      bind._part[1] = SMO_identity;
-    }
-    else if (pieces[1] == "FrameNumber") {
-      if (type == ::ShaderType::int_type) {
-        _frame_number_loc = param._location;
-        return true;
-      } else {
-        return report_parameter_error(name, type, "expected int");
-      }
-    }
-    else {
-      return report_parameter_error(name, type, "unrecognized parameter name");
-    }
-
-    cp_add_mat_spec(bind);
-    return true;
-  }
-
-  // Check for mstrans, wstrans, vstrans, cstrans, mspos, wspos, vspos, cspos
-  if (pieces[0].size() >= 5 &&
-      (pieces[0].compare(1, std::string::npos, "strans") == 0 ||
-       pieces[0].compare(1, std::string::npos, "spos") == 0)) {
-    pieces.push_back("to");
-
-    switch (pieces[0][0]) {
-    case 'm':
-      pieces.push_back("model");
-      break;
-    case 'w':
-      pieces.push_back("world");
-      break;
-    case 'v':
-      pieces.push_back("view");
-      break;
-    case 'c':
-      pieces.push_back("clip");
-      break;
-    default:
-      return false;
-    }
-    if (pieces[0].compare(1, std::string::npos, "strans") == 0) {
-      pieces[0] = "trans";
-    } else {
-      pieces[0] = "row3";
-    }
-  }
-  else if (pieces[0].size() == 3 && // mat_modelproj et al
-           (pieces[0] == "mat" || pieces[0] == "inv" ||
-            pieces[0] == "tps" || pieces[0] == "itp")) {
-    std::string trans = pieces[0];
-    std::string matrix = pieces[1];
-    pieces.clear();
-    if (matrix == "modelview") {
-      tokenize("trans_model_to_apiview", pieces, "_");
-    }
-    else if (matrix == "projection") {
-      tokenize("trans_apiview_to_apiclip", pieces, "_");
-    }
-    else if (matrix == "modelproj") {
-      tokenize("trans_model_to_apiclip", pieces, "_");
-    }
-    else if (_language == SL_Cg && matrix == "shadow") {
-      if (!expect_num_words(name, type, 3) ||
-          !expect_float_matrix(name, type, 4, 4)) {
-        return false;
-      }
-      ShaderMatSpec bind;
-      bind._id = param;
-      bind._piece = SMP_whole;
-      bind._func = SMF_compose;
-      bind._part[1] = SMO_light_source_i_attrib;
-      bind._arg[1] = InternalName::make("shadowViewMatrix");
-      bind._part[0] = SMO_view_to_apiview;
-      bind._arg[0] = nullptr;
-      bind._index = atoi(pieces[2].c_str());
-
-      cp_add_mat_spec(bind);
-      return true;
-    }
-    else {
-      return report_parameter_error(name, type, "unrecognized matrix name");
-    }
-    if (trans == "mat") {
-      pieces[0] = "trans";
-    } else if (trans == "inv") {
-      string t = pieces[1];
-      pieces[1] = pieces[3];
-      pieces[3] = t;
-    } else if (trans == "tps") {
-      pieces[0] = "tpose";
-    } else if (trans == "itp") {
-      string t = pieces[1];
-      pieces[1] = pieces[3];
-      pieces[3] = t;
-      pieces[0] = "tpose";
     }
   }
 
@@ -3780,100 +1820,6 @@
       bind._part[1] = Shader::SMO_view_to_apiclip;
     } else if (bind._part[1] == Shader::SMO_clip_to_view) {
       bind._part[1] = Shader::SMO_apiclip_to_view;
->>>>>>> 2f6ecc7e
-    }
-  }
-
-<<<<<<< HEAD
-  // Implement the Cg-style transform-matrix generator.
-  if (pieces[0] == "trans" ||
-      pieces[0] == "tpose" ||
-      pieces[0] == "row0" ||
-      pieces[0] == "row1" ||
-      pieces[0] == "row2" ||
-      pieces[0] == "row3" ||
-      pieces[0] == "col0" ||
-      pieces[0] == "col1" ||
-      pieces[0] == "col2" ||
-      pieces[0] == "col3") {
-
-    ShaderMatSpec bind;
-    bind._id = param;
-    bind._func = SMF_compose;
-
-    if (pieces[0] == "trans" || pieces[0] == "tpose") {
-      if (!expect_float_matrix(name, type, 3, 4)) {
-        return false;
-      }
-      const ::ShaderType::Matrix *matrix = type->as_matrix();
-      if (matrix->get_num_rows() == 4) {
-        bind._piece = (pieces[0][1] == 'p') ? SMP_transpose : SMP_whole;
-      }
-      else {
-        bind._piece = (pieces[0][1] == 'p') ? SMP_transpose3x3 : SMP_upper3x3;
-      }
-    }
-    else if (pieces[0] == "row3") {
-      // We can exceptionally support row3 to have any number of components.
-      if (!expect_float_vector(name, type, 1, 4)) {
-        return false;
-      }
-      const ::ShaderType::Vector *vector = type->as_vector();
-      if (vector == nullptr || vector->get_num_components() == 1) {
-        bind._piece = SMP_row3x1;
-      }
-      else if (vector->get_num_components() == 2) {
-        bind._piece = SMP_row3x2;
-      }
-      else if (vector->get_num_components() == 3) {
-        bind._piece = SMP_row3x3;
-      }
-      else {
-        bind._piece = SMP_row3;
-      }
-    }
-    else {
-      if (!expect_float_vector(name, type, 4, 4)) {
-        return false;
-      }
-      if (pieces[0][0] == 'r') {
-        bind._piece = (ShaderMatPiece)(SMP_row0 + (pieces[0][3] - '0'));
-      }
-      else if (pieces[0][0] == 'c') {
-        bind._piece = (ShaderMatPiece)(SMP_col0 + (pieces[0][3] - '0'));
-      }
-      else {
-        nassertr(false, false);
-      }
-    }
-
-    int next = 1;
-    pieces.push_back("");
-    if (!expect_coordinate_system(name, type, pieces, next, bind, true)) {
-      return false;
-    }
-    if (pieces[next] != "to" && pieces[next] != "rel") {
-      return report_parameter_error(name, type, "expected 'to' or 'rel'");
-    }
-    ++next;
-    if (!expect_coordinate_system(name, type, pieces, next, bind, false)) {
-      return false;
-    }
-    if (pieces.size() > next + 1) {
-      return report_parameter_error(name, type,
-        "unexpected extra words after parameter name");
-    }
-
-    // clip == apiclip in OpenGL, and the apiclip matrices are cached.
-    if (bind._part[0] == Shader::SMO_view_to_clip) {
-      bind._part[0] = Shader::SMO_view_to_apiclip;
-    } else if (bind._part[0] == Shader::SMO_clip_to_view) {
-      bind._part[0] = Shader::SMO_apiclip_to_view;
-    }
-    if (bind._part[1] == Shader::SMO_view_to_clip) {
-      bind._part[1] = Shader::SMO_view_to_apiclip;
-    } else if (bind._part[1] == Shader::SMO_clip_to_view) {
-      bind._part[1] = Shader::SMO_apiclip_to_view;
     }
 
     cp_add_mat_spec(bind);
@@ -3987,220 +1933,6 @@
       return true;
     }
 
-=======
-    cp_add_mat_spec(bind);
-    return true;
-  }
-
-  // Other Cg-specific inputs.
-  bool k_prefix = false;
-  if (_language == SL_Cg) {
-    if (name_str.size() >= 2 && name_str.substr(0, 2) == "__") {
-      return true;
-    }
-
-    // Special parameter: attr_material or attr_color
-    if (pieces[0] == "attr") {
-      if (!expect_num_words(name, type,  2)) {
-        return false;
-      }
-      ShaderMatSpec bind;
-      bind._id = param;
-      if (pieces[1] == "material") {
-        if (!expect_float_matrix(name, type, 4, 4)) {
-          return false;
-        }
-        bind._piece = SMP_transpose;
-        bind._func = SMF_first;
-        bind._part[0] = SMO_attr_material;
-        bind._arg[0] = nullptr;
-        bind._part[1] = SMO_identity;
-        bind._arg[1] = nullptr;
-      }
-      else if (pieces[1] == "color") {
-        if (!expect_float_vector(name, type, 3, 4)) {
-          return false;
-        }
-        bind._piece = SMP_row3;
-        bind._func = SMF_first;
-        bind._part[0] = SMO_attr_color;
-        bind._arg[0] = nullptr;
-        bind._part[1] = SMO_identity;
-        bind._arg[1] = nullptr;
-      }
-      else if (pieces[1] == "colorscale") {
-        if (!expect_float_vector(name, type, 3, 4)) {
-          return false;
-        }
-        bind._piece = SMP_row3;
-        bind._func = SMF_first;
-        bind._part[0] = SMO_attr_colorscale;
-        bind._arg[0] = nullptr;
-        bind._part[1] = SMO_identity;
-        bind._arg[1] = nullptr;
-      }
-      else if (pieces[1] == "fog") {
-        if (!expect_float_vector(name, type, 3, 4)) {
-          return false;
-        }
-        bind._piece = SMP_row3;
-        bind._func = SMF_first;
-        bind._part[0] = SMO_attr_fog;
-        bind._arg[0] = nullptr;
-        bind._part[1] = SMO_identity;
-        bind._arg[1] = nullptr;
-      }
-      else if (pieces[1] == "fogcolor") {
-        if (!expect_float_vector(name, type, 3, 4)) {
-          return false;
-        }
-        bind._piece = SMP_row3;
-        bind._func = SMF_first;
-        bind._part[0] = SMO_attr_fogcolor;
-        bind._arg[0] = nullptr;
-        bind._part[1] = SMO_identity;
-        bind._arg[1] = nullptr;
-      }
-      else if (pieces[1] == "ambient") {
-        if (!expect_float_vector(name, type, 3, 4)) {
-          return false;
-        }
-        bind._piece = SMP_row3;
-        bind._func = SMF_first;
-        bind._part[0] = SMO_light_ambient;
-        bind._arg[0] = nullptr;
-        bind._part[1] = SMO_identity;
-        bind._arg[1] = nullptr;
-      }
-      else if (pieces[1].compare(0, 5, "light") == 0) {
-        if (!expect_float_matrix(name, type, 4, 4)) {
-          return false;
-        }
-        bind._piece = SMP_transpose;
-        bind._func = SMF_first;
-        bind._part[0] = SMO_light_source_i_packed;
-        bind._arg[0] = nullptr;
-        bind._part[1] = SMO_identity;
-        bind._arg[1] = nullptr;
-        bind._index = atoi(pieces[1].c_str() + 5);
-      }
-      else if (pieces[1].compare(0, 5, "lspec") == 0) {
-        if (!expect_float_vector(name, type, 3, 4)) {
-          return false;
-        }
-        bind._piece = SMP_row3;
-        bind._func = SMF_first;
-        bind._part[0] = SMO_light_source_i_attrib;
-        bind._arg[0] = InternalName::make("specular");
-        bind._part[1] = SMO_identity;
-        bind._arg[1] = nullptr;
-        bind._index = atoi(pieces[1].c_str() + 5);
-      }
-      else {
-        return report_parameter_error(name, type, "unrecognized parameter name");
-      }
-
-      cp_add_mat_spec(bind);
-      return true;
-    }
-
-    // Keywords to access light properties.
-    if (pieces[0] == "alight") {
-      if (!expect_num_words(name, type, 2) ||
-          !expect_float_vector(name, type, 3, 4)) {
-        return false;
-      }
-      ShaderMatSpec bind;
-      bind._id = param;
-      bind._piece = SMP_row3;
-      bind._func = SMF_first;
-      bind._part[0] = SMO_alight_x;
-      bind._arg[0] = InternalName::make(pieces[1]);
-      bind._part[1] = SMO_identity;
-      bind._arg[1] = nullptr;
-
-      cp_add_mat_spec(bind);
-      return true;
-    }
-
-    if (pieces[0] == "satten") {
-      if (!expect_num_words(name, type, 2)||
-          !expect_float_vector(name, type, 4, 4)) {
-        return false;
-      }
-      ShaderMatSpec bind;
-      bind._id = param;
-      bind._piece = SMP_row3;
-      bind._func = SMF_first;
-      bind._part[0] = SMO_satten_x;
-      bind._arg[0] = InternalName::make(pieces[1]);
-      bind._part[1] = SMO_identity;
-      bind._arg[1] = nullptr;
-
-      cp_add_mat_spec(bind);
-      return true;
-    }
-
-    if (pieces[0] == "dlight" || pieces[0] == "plight" || pieces[0] == "slight") {
-      if (!expect_float_matrix(name, type, 4, 4)) {
-        return false;
-      }
-      ShaderMatSpec bind;
-      bind._id = param;
-      bind._piece = SMP_transpose;
-      int next = 1;
-      pieces.push_back("");
-      if (pieces[next] == "") {
-        return report_parameter_error(name, type, "expected light input name");
-      }
-      if (pieces[0] == "dlight") {
-        bind._func = SMF_transform_dlight;
-        bind._part[0] = SMO_dlight_x;
-      }
-      else if (pieces[0] == "plight") {
-        bind._func = SMF_transform_plight;
-        bind._part[0] = SMO_plight_x;
-      }
-      else if (pieces[0] == "slight") {
-        bind._func = SMF_transform_slight;
-        bind._part[0] = SMO_slight_x;
-      }
-      bind._arg[0] = InternalName::make(pieces[next]);
-      next += 1;
-      if (pieces[next] != "to" && pieces[next] != "rel") {
-        return report_parameter_error(name, type, "expected 'to' or 'rel'");
-      }
-      if (!expect_coordinate_system(name, type, pieces, next, bind, false)) {
-        return false;
-      }
-      if (pieces.size() > next) {
-        return report_parameter_error(name, type,
-          "unexpected extra words after parameter name");
-      }
-      cp_add_mat_spec(bind);
-      return true;
-    }
-
-    if (pieces[0] == "texmat") {
-      if (!expect_num_words(name, type, 2) ||
-          !expect_float_matrix(name, type, 4, 4)) {
-        return false;
-      }
-      ShaderMatSpec bind;
-      bind._id = param;
-      bind._piece = SMP_whole;
-      bind._func = SMF_first;
-      bind._part[0] = SMO_texmat_i;
-      bind._arg[0] = nullptr;
-      bind._part[1] = SMO_identity;
-      bind._arg[1] = nullptr;
-      bind._index = atoi(pieces[1].c_str());
-
-      cp_add_mat_spec(bind);
-      return true;
-    }
-
->>>>>>> 2f6ecc7e
     if (pieces[0] == "texscale") {
       if (!expect_num_words(name, type, 2) ||
           !expect_float_vector(name, type, 3, 4)) {
@@ -4403,7 +2135,6 @@
       // Handled elsewhere.
       return true;
     }
-<<<<<<< HEAD
 
     // Previously, custom shader inputs needed the k_ prefix, so we have to
     // strip it now.
@@ -4414,18 +2145,6 @@
     }
   }
 
-=======
-
-    // Previously, custom shader inputs needed the k_ prefix, so we have to
-    // strip it now.
-    if (pieces[0] == "k") {
-      k_prefix = true;
-      name_str = name_str.substr(2);
-      name = InternalName::make(name_str);
-    }
-  }
-
->>>>>>> 2f6ecc7e
   // If we get here, it's not a specially recognized input, but just a regular
   // user-defined input.
   if (const ::ShaderType::SampledImage *sampler = type->as_sampled_image()) {
@@ -4497,7 +2216,6 @@
         ShaderMatSpec bind;
         bind._id = param;
         bind._id._location = location;
-<<<<<<< HEAD
         bind._func = SMF_first;
         if (dim[1] == 4) {
           bind._piece = SMP_whole;
@@ -4571,102 +2289,6 @@
             success = false;
           }
 
-=======
-        if (member.name == "shadowMatrix" && dim[1] == 4 && dim[2] == 4) {
-          // Special exception for shadowMatrix, which is deprecated because it
-          // includes the model transformation.  It is far more efficient to do
-          // that in the shader instead.
-          static bool warned = false;
-          if (!warned) {
-            warned = true;
-            shader_cat.warning()
-              << "light.shadowMatrix inputs are deprecated; use "
-                 "shadowViewMatrix instead, which transforms from view "
-                 "space instead of model space.\n";
-          }
-          bind._piece = SMP_whole;
-          bind._func = SMF_compose;
-          bind._part[0] = SMO_model_to_apiview;
-          bind._arg[0] = nullptr;
-          bind._part[1] = SMO_mat_constant_x_attrib;
-          bind._arg[1] = ((InternalName *)name.p())->append("shadowViewMatrix");
-        }
-        else {
-          bind._func = SMF_first;
-          if (dim[1] == 4) {
-            bind._piece = SMP_whole;
-            bind._part[0] = SMO_mat_constant_x_attrib;
-          }
-          else if (dim[1] == 3) {
-            bind._piece = SMP_upper3x3;
-            bind._part[0] = SMO_mat_constant_x_attrib;
-          }
-          else {
-            bind._part[0] = SMO_vec_constant_x_attrib;
-            if (dim[2] == 1) {
-              bind._piece = SMP_row3x1;
-            }
-            else if (dim[2] == 2) {
-              bind._piece = SMP_row3x2;
-            }
-            else if (dim[2] == 3) {
-              bind._piece = SMP_row3x3;
-            }
-            else {
-              bind._piece = SMP_row3;
-            }
-          }
-          bind._arg[0] = fqname;
-          bind._part[1] = SMO_identity;
-          bind._arg[1] = nullptr;
-        }
-        cp_add_mat_spec(bind);
-      }
-      else {
-        // Otherwise, recurse.
-        Parameter member_param(param);
-        member_param._name = fqname;
-        member_param._type = member.type;
-        member_param._location = location;
-        if (!bind_parameter(member_param)) {
-          success = false;
-        }
-      }
-      location += member.type->get_num_parameter_locations();
-    }
-
-    return success;
-  }
-  else if (const ::ShaderType::Array *array_type = type->as_array()) {
-    // Check if this is an array of structs.
-    int location = param._location;
-    if (const ::ShaderType::Struct *struct_type = array_type->get_element_type()->as_struct()) {
-      bool success = true;
-
-      // Generate names like structname[0].membername for every array element.
-      // This is how GLSL has historically exposed these variables.
-      size_t basename_size = name->get_basename().size();
-      char *buffer = (char *)alloca(basename_size + 14);
-      memcpy(buffer, name->get_basename().c_str(), basename_size);
-
-      for (uint32_t ai = 0; ai < array_type->get_num_elements(); ++ai) {
-        sprintf(buffer + basename_size, "[%d]", (int)ai);
-
-        PT(InternalName) elemname = name->get_parent()->append(buffer);
-
-        for (size_t mi = 0; mi < struct_type->get_num_members(); ++mi) {
-          const ::ShaderType::Struct::Member &member = struct_type->get_member(mi);
-
-          // Recurse.
-          Parameter member_param(param);
-          member_param._name = elemname->append(member.name);
-          member_param._type = member.type;
-          member_param._location = location;
-          if (!bind_parameter(member_param)) {
-            success = false;
-          }
-
->>>>>>> 2f6ecc7e
           location += member.type->get_num_parameter_locations();
         }
       }
@@ -4720,25 +2342,6 @@
 }
 
 /**
-<<<<<<< HEAD
- * Delete the compiled code, if it exists.
- */
-Shader::
-~Shader() {
-  release_all();
-  // Note: don't try to erase ourselves from the table.  It currently keeps a
-  // reference forever, and so the only place where this constructor is called
-  // is in the destructor of the table itself.
-  /*if (_loaded) {
-    _load_table.erase(_filename);
-  } else {
-    _make_table.erase(_text);
-  }*/
-}
-
-/**
-=======
->>>>>>> 2f6ecc7e
  * Loads the shader with the given filename.
  */
 PT(Shader) Shader::
@@ -4868,11 +2471,7 @@
   }
 
   PT(Shader) shader = new Shader(lang);
-<<<<<<< HEAD
-  if (!shader->do_read_source(Stage::compute, fullpath, record)) {
-=======
   if (!shader->read(sfile)) {
->>>>>>> 2f6ecc7e
     return nullptr;
   }
 
