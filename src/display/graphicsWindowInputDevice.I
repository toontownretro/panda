--- conflicted
+++ resolved
@@ -1,27 +1,3 @@
-<<<<<<< HEAD
-// Filename: graphicsWindowInputDevice.I
-// Created by:  drose (24May00)
-//
-////////////////////////////////////////////////////////////////////
-//
-// PANDA 3D SOFTWARE
-// Copyright (c) Carnegie Mellon University.  All rights reserved.
-//
-// All use of this software is subject to the terms of the revised BSD
-// license.  You should have received a copy of this license along
-// with this source code in a file named "LICENSE."
-//
-////////////////////////////////////////////////////////////////////
-
-
-////////////////////////////////////////////////////////////////////
-//     Function: GraphicsWindowInputDevice::Default Constructor
-//       Access: Public
-//  Description:
-////////////////////////////////////////////////////////////////////
-INLINE GraphicsWindowInputDevice::
-GraphicsWindowInputDevice() : _host(NULL) {
-=======
 /**
  * PANDA 3D SOFTWARE
  * Copyright (c) Carnegie Mellon University.  All rights reserved.
@@ -39,56 +15,7 @@
  *
  */
 INLINE GraphicsWindowInputDevice::
-GraphicsWindowInputDevice() {
-  LightMutexHolder holder(_lock);
-  _flags = 0;
-}
-
-/**
- *
- */
-INLINE string GraphicsWindowInputDevice::
-get_name() const {
-  LightMutexHolder holder(_lock);
-  return _name;
-}
-
-/**
- *
- */
-INLINE bool GraphicsWindowInputDevice::
-has_pointer() const {
-  LightMutexHolder holder(_lock);
-  return ((_flags & IDF_has_pointer) != 0);
-}
-
-/**
- *
- */
-INLINE bool GraphicsWindowInputDevice::
-has_keyboard() const {
-  LightMutexHolder holder(_lock);
-  return ((_flags & IDF_has_keyboard) != 0);
-}
-
-/**
- * Returns the MouseData associated with the input device's pointer.
- */
-INLINE  MouseData GraphicsWindowInputDevice::
-get_pointer() const {
-  LightMutexHolder holder(_lock);
-  return _mouse_data;
-}
-
-/**
- * Returns the MouseData associated with the input device's pointer, in raw
- * form (ie, prior to any pointer_mode interpretation).
- */
-INLINE  MouseData GraphicsWindowInputDevice::
-get_raw_pointer() const {
-  LightMutexHolder holder(_lock);
-  return _true_mouse_data;
->>>>>>> c9e3dc24
+GraphicsWindowInputDevice() : _host(NULL) {
 }
 
 /**
@@ -101,122 +28,10 @@
   _device_index = index;
 }
 
-<<<<<<< HEAD
-////////////////////////////////////////////////////////////////////
-//     Function: GraphicsWindowInputDevice::set_pointer_in_window
-//       Access: Published
-//  Description: To be called by a particular kind of GraphicsWindow
-//               to indicate that the pointer is within the window, at
-//               the given pixel coordinates.
-////////////////////////////////////////////////////////////////////
-=======
-/**
- * Enables the generation of mouse-movement events.
- */
-INLINE void GraphicsWindowInputDevice::
-enable_pointer_events() {
-  LightMutexHolder holder(_lock);
-  _enable_pointer_events = true;
-}
-
-/**
- * Disables the generation of mouse-movement events.
- */
-INLINE void GraphicsWindowInputDevice::
-disable_pointer_events() {
-  LightMutexHolder holder(_lock);
-  _enable_pointer_events = false;
-  _pointer_events.clear();
-}
-
-/**
- * Records that the indicated button has been depressed.
- */
-INLINE void GraphicsWindowInputDevice::
-button_down(ButtonHandle button) {
-  button_down(button, ClockObject::get_global_clock()->get_frame_time());
-}
-
-/**
- * Records that the indicated button was depressed earlier, and we only just
- * detected the event after the fact.  This is mainly useful for tracking the
- * state of modifier keys.
- */
-INLINE void GraphicsWindowInputDevice::
-button_resume_down(ButtonHandle button) {
-  button_resume_down(button, ClockObject::get_global_clock()->get_frame_time());
-}
-
-/**
- * Records that the indicated button has been released.
- */
-INLINE void GraphicsWindowInputDevice::
-button_up(ButtonHandle button) {
-  button_up(button, ClockObject::get_global_clock()->get_frame_time());
-}
-
-/**
- * Records that the indicated keystroke has been generated.
- */
-INLINE void GraphicsWindowInputDevice::
-keystroke(int keycode) {
-  keystroke(keycode, ClockObject::get_global_clock()->get_frame_time());
-}
-
-/**
- * This should be called when the window focus is lost, so that we may miss
- * upcoming button events (especially "up" events) for the next period of
- * time.  It generates keyboard and mouse "up" events for those buttons that
- * we previously sent unpaired "down" events, so that the Panda application
- * will believe all buttons are now released.
- */
-INLINE void GraphicsWindowInputDevice::
-focus_lost() {
-  focus_lost(ClockObject::get_global_clock()->get_frame_time());
-}
-
-/**
- * Records that the indicated button has been depressed.
- */
-INLINE void GraphicsWindowInputDevice::
-raw_button_down(ButtonHandle button) {
-  raw_button_down(button, ClockObject::get_global_clock()->get_frame_time());
-}
-
-/**
- * Records that the indicated button has been released.
- */
-INLINE void GraphicsWindowInputDevice::
-raw_button_up(ButtonHandle button) {
-  raw_button_up(button, ClockObject::get_global_clock()->get_frame_time());
-}
-
 /**
  * To be called by a particular kind of GraphicsWindow to indicate that the
  * pointer is within the window, at the given pixel coordinates.
  */
-INLINE void GraphicsWindowInputDevice::
-set_pointer_in_window(double x, double y) {
-  // mutex is handled in set pointer .. convience function
-  set_pointer(true, x, y, ClockObject::get_global_clock()->get_frame_time());
-}
-
-/**
- * To be called by a particular kind of GraphicsWindow to indicate that the
- * pointer is no longer within the window.
- */
-INLINE void GraphicsWindowInputDevice::
-set_pointer_out_of_window() {
- // mutex is handled in set pointer .. convience function
-  set_pointer(false, _mouse_data._xpos, _mouse_data._ypos,
-              ClockObject::get_global_clock()->get_frame_time());
-}
-
-/**
- * To be called by a particular kind of GraphicsWindow to indicate that the
- * pointer is within the window, at the given pixel coordinates.
- */
->>>>>>> c9e3dc24
 INLINE void GraphicsWindowInputDevice::
 set_pointer_in_window(double x, double y, double time) {
   LightMutexHolder holder(_lock);
@@ -229,35 +44,6 @@
  */
 INLINE void GraphicsWindowInputDevice::
 set_pointer_out_of_window(double time) {
-<<<<<<< HEAD
   LightMutexHolder holder(_lock);
   InputDevice::set_pointer_out_of_window(time);
-=======
- // mutex is handled in set pointer .. convience function
-  set_pointer(false, _mouse_data._xpos, _mouse_data._ypos, time);
-}
-
-/**
- *
- */
-INLINE bool GraphicsWindowInputDevice::
-operator == (const GraphicsWindowInputDevice &) const {
-  return true;
-}
-
-/**
- *
- */
-INLINE bool GraphicsWindowInputDevice::
-operator != (const GraphicsWindowInputDevice &) const {
-  return false;
-}
-
-/**
- *
- */
-INLINE bool GraphicsWindowInputDevice::
-operator < (const GraphicsWindowInputDevice &) const {
-  return false;
->>>>>>> c9e3dc24
 }