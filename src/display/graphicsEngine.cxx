--- conflicted
+++ resolved
@@ -118,13 +118,6 @@
 PStatCollector GraphicsEngine::_occlusion_failed_pcollector("Occlusion results:Occluded");
 PStatCollector GraphicsEngine::_occlusion_tests_pcollector("Occlusion tests");
 
-<<<<<<< HEAD
-/**
- * Creates a new GraphicsEngine object.  The Pipeline is normally left to
- * default to NULL, which indicates the global render pipeline, but it may be
- * any Pipeline you choose.
- */
-=======
 // This is used to keep track of which scenes we have already culled.
 struct CullKey {
   GraphicsStateGuardian *_gsg;
@@ -142,15 +135,11 @@
   return a._lens_index < b._lens_index;
 }
 
-////////////////////////////////////////////////////////////////////
-//     Function: GraphicsEngine::Constructor
-//       Access: Published
-//  Description: Creates a new GraphicsEngine object.  The Pipeline is
-//               normally left to default to NULL, which indicates the
-//               global render pipeline, but it may be any Pipeline
-//               you choose.
-////////////////////////////////////////////////////////////////////
->>>>>>> 6e79a249
+/**
+ * Creates a new GraphicsEngine object.  The Pipeline is normally left to
+ * default to NULL, which indicates the global render pipeline, but it may be
+ * any Pipeline you choose.
+ */
 GraphicsEngine::
 GraphicsEngine(Pipeline *pipeline) :
   _pipeline(pipeline),
@@ -1401,14 +1390,8 @@
   _singular_warning_last_frame = _singular_warning_this_frame;
   _singular_warning_this_frame = false;
 
-<<<<<<< HEAD
   // Keep track of the cameras we have already used in this thread to render
   // DisplayRegions.
-  typedef pair<NodePath, int> CullKey;
-=======
-  // Keep track of the cameras we have already used in this thread to
-  // render DisplayRegions.
->>>>>>> 6e79a249
   typedef pmap<CullKey, DisplayRegion *> AlreadyCulled;
   AlreadyCulled already_culled;
 
@@ -1423,12 +1406,6 @@
         if (dr != (DisplayRegion *)NULL) {
           DisplayRegionPipelineReader *dr_reader =
             new DisplayRegionPipelineReader(dr, current_thread);
-<<<<<<< HEAD
-          NodePath camera = dr_reader->get_camera();
-          int lens_index = dr_reader->get_lens_index();
-
-          AlreadyCulled::iterator aci = already_culled.insert(AlreadyCulled::value_type(CullKey(camera, lens_index), (DisplayRegion *)NULL)).first;
-=======
 
           CullKey key;
           key._gsg = win->get_gsg();
@@ -1436,7 +1413,6 @@
           key._lens_index = dr_reader->get_lens_index();
 
           AlreadyCulled::iterator aci = already_culled.insert(AlreadyCulled::value_type(key, (DisplayRegion *)NULL)).first;
->>>>>>> 6e79a249
           if ((*aci).second == NULL) {
             // We have not used this camera already in this thread.  Perform
             // the cull operation.
