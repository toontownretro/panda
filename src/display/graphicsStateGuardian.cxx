--- conflicted
+++ resolved
@@ -3488,16 +3488,8 @@
   state->get_attrib_def(shader_attrib);
 
   if (shader_attrib->auto_shader()) {
-<<<<<<< HEAD
-    if (!_supports_basic_shaders) {
+    if (!get_supports_basic_shaders()) {
       return;
-=======
-    if (_shader_generator == nullptr) {
-      if (!get_supports_basic_shaders()) {
-        return;
-      }
-      _shader_generator = new ShaderGenerator(this);
->>>>>>> e26a353f
     }
 
     if (state->_generated_shader == nullptr ||
