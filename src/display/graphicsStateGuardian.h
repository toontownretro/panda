--- conflicted
+++ resolved
@@ -222,11 +222,7 @@
   INLINE void set_shader_model(ShaderModel shader_model);
   MAKE_PROPERTY(shader_model, get_shader_model, set_shader_model);
 
-<<<<<<< HEAD
-  INLINE int get_supported_shader_capabilities() const;
-=======
   INLINE uint64_t get_supported_shader_capabilities() const;
->>>>>>> 3fc9f5e1
   MAKE_PROPERTY(supported_shader_capabilities, get_supported_shader_capabilities);
 
   virtual int get_supported_geom_rendering() const;
@@ -654,19 +650,12 @@
 
   ShaderModel _auto_detect_shader_model;
   ShaderModel _shader_model;
-<<<<<<< HEAD
-  int _supported_shader_caps;
-=======
   uint64_t _supported_shader_caps;
->>>>>>> 3fc9f5e1
 
   Thread *_current_thread;
 
-<<<<<<< HEAD
   static PT(TextureStage) _alpha_scale_texture_stage;
 
-=======
->>>>>>> 3fc9f5e1
   PN_stdfloat _gamma;
   Texture::QualityLevel _texture_quality_override;
 
