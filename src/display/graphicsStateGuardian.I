/**
 * PANDA 3D SOFTWARE
 * Copyright (c) Carnegie Mellon University.  All rights reserved.
 *
 * All use of this software is subject to the terms of the revised BSD
 * license.  You should have received a copy of this license along
 * with this source code in a file named "LICENSE."
 *
 * @file graphicsStateGuardian.I
 * @author drose
 * @date 1999-09-24
 * @author fperazzi, PandaSE
 * @date 2010-04-29
 * get_max_2d_texture_array_layers and related)
 */

/**
 * Releases all prepared objects.
 */
INLINE void GraphicsStateGuardian::
release_all() {
  _prepared_objects->release_all();
}

/**
 * Frees the resources for all textures associated with this GSG.
 */
INLINE int GraphicsStateGuardian::
release_all_textures() {
  return _prepared_objects->release_all_textures();
}

/**
 * Frees the resources for all samplers associated with this GSG.
 */
INLINE int GraphicsStateGuardian::
release_all_samplers() {
  return _prepared_objects->release_all_samplers();
}

/**
 * Frees the resources for all geoms associated with this GSG.
 */
INLINE int GraphicsStateGuardian::
release_all_geoms() {
  return _prepared_objects->release_all_geoms();
}

/**
 * Frees the resources for all vertex buffers associated with this GSG.
 */
INLINE int GraphicsStateGuardian::
release_all_vertex_buffers() {
  return _prepared_objects->release_all_vertex_buffers();
}

/**
 * Frees the resources for all index buffers associated with this GSG.
 */
INLINE int GraphicsStateGuardian::
release_all_index_buffers() {
  return _prepared_objects->release_all_index_buffers();
}

/**
 * Frees the resources for all index buffers associated with this GSG.
 */
INLINE int GraphicsStateGuardian::
release_all_shader_buffers() {
  return _prepared_objects->release_all_shader_buffers();
}

/**
 * Sets the active flag associated with the GraphicsStateGuardian.  If the
 * GraphicsStateGuardian is marked inactive, nothing is rendered.  This is not
 * normally turned off unless there is a problem with the rendering detected
 * at a low level.
 */
INLINE void GraphicsStateGuardian::
set_active(bool active) {
  _active = active;
}

/**
 * Returns the active flag associated with the GraphicsStateGuardian.
 */
INLINE bool GraphicsStateGuardian::
is_active() const {
  return _active && _is_valid;
}

/**
 * Returns true if the GSG has been correctly initialized within a graphics
 * context, false if there has been some problem or it hasn't been initialized
 * yet.
 */
INLINE bool GraphicsStateGuardian::
is_valid() const {
  return _is_valid;
}

/**
 * Returns true if the gsg is marked as needing a reset.
 */
INLINE bool GraphicsStateGuardian::
needs_reset() const {
  return _needs_reset;
}

/**
 * Sets the incomplete_render flag.  When this is true, the frame will be
 * rendered even if some of the geometry or textures in the scene are not
 * available (e.g.  they have been temporarily paged out).  When this is
 * false, the frame will be held up while this data is reloaded.
 *
 * Setting this true allows for a smoother frame rate, but occasionally parts
 * of the frame will be invisible or missing (they will generally come in
 * within a second or two).  Setting this false guarantees that every frame
 * will be complete, but may cause more chugs as things are loaded up at
 * runtime.
 *
 * You may want to set this false during loading screens, to guarantee that
 * all of your assets are available by the time you take the loading screen
 * down.
 *
 * This flag may also be set individually on each DisplayRegion.  It will be
 * considered true for a given DisplayRegion only if it is true on both the
 * GSG and on the DisplayRegion.
 */
INLINE void GraphicsStateGuardian::
set_incomplete_render(bool incomplete_render) {
  _incomplete_render = incomplete_render;
}

/**
 * Returns the incomplete_render flag.  See set_incomplete_render().
 */
INLINE bool GraphicsStateGuardian::
get_incomplete_render() const {
  return _incomplete_render;
}

/**
 * Returns true if the GSG is effectively in incomplete_render state,
 * considering both the GSG's incomplete_render and its current
 * DisplayRegion's incomplete_render flags.  It only makes sense to call this
 * during the draw traversal; at other times this return value will be
 * meaningless.
 *
 * See CullTraverser::get_effective_incomplete_render() for this same
 * information during the cull traversal.
 */
INLINE bool GraphicsStateGuardian::
get_effective_incomplete_render() const {
  return _effective_incomplete_render;
}

/**
 * Sets the Loader object that will be used by this GSG to load textures when
 * necessary, if get_incomplete_render() is true.
 */
INLINE void GraphicsStateGuardian::
set_loader(Loader *loader) {
  _loader = loader;
}

/**
 * Returns the Loader object that will be used by this GSG to load textures
 * when necessary, if get_incomplete_render() is true.
 */
INLINE Loader *GraphicsStateGuardian::
get_loader() const {
  return _loader;
}

/**
 * Returns the graphics pipe on which this GSG was created.
 */
INLINE GraphicsPipe *GraphicsStateGuardian::
get_pipe() const {
  return _pipe;
}

/**
 * Returns the threading model that was used to create this GSG.
 */
INLINE const GraphicsThreadingModel &GraphicsStateGuardian::
get_threading_model() const {
  return _threading_model;
}

/**
 * Returns true if this GSG appears to be hardware-accelerated, or false if it
 * is known to be software only.
 */
INLINE bool GraphicsStateGuardian::
is_hardware() const {
  return _is_hardware;
}

/**
 * Returns true if this GSG strongly prefers triangle strips to individual
 * triangles (such as SGI), or false if it prefers to minimize the number of
 * primitive batches, even at the expense of triangle strips (such as most PC
 * hardware).
 */
INLINE bool GraphicsStateGuardian::
prefers_triangle_strips() const {
  return _prefers_triangle_strips;
}

/**
 * Returns the maximum number of vertices that should be put into any one
 * GeomVertexData object for use with this GSG.
 */
INLINE int GraphicsStateGuardian::
get_max_vertices_per_array() const {
  return _max_vertices_per_array;
}

/**
 * Returns the maximum number of vertex indices that should be put into any
 * one GeomPrimitive object for use with this GSG.
 */
INLINE int GraphicsStateGuardian::
get_max_vertices_per_primitive() const {
  return _max_vertices_per_primitive;
}

/**
 * Returns the maximum number of simultaneous textures that may be applied to
 * geometry with multitexturing, as supported by this particular GSG.  If you
 * exceed this number, the lowest-priority texture stages will not be applied.
 * Use TextureStage::set_priority() to adjust the relative importance of the
 * different texture stages.
 *
 * The value returned may not be meaningful until after the graphics context
 * has been fully created (e.g.  the window has been opened).
 */
INLINE int GraphicsStateGuardian::
get_max_texture_stages() const {
  if (max_texture_stages > 0) {
    return (std::min)(_max_texture_stages, (int)max_texture_stages);
  }
  return _max_texture_stages;
}

/**
 * Returns the largest possible texture size in any one dimension supported by
 * the GSG, or -1 if there is no particular limit.
 *
 * The value returned may not be meaningful until after the graphics context
 * has been fully created (e.g.  the window has been opened).
 */
INLINE int GraphicsStateGuardian::
get_max_texture_dimension() const {
  return _max_texture_dimension;
}

/**
 * Returns the largest possible texture size in any one dimension for a 3-d
 * texture, or -1 if there is no particular limit.  Returns 0 if 3-d textures
 * are not supported.
 *
 * The value returned may not be meaningful until after the graphics context
 * has been fully created (e.g.  the window has been opened).
 */
INLINE int GraphicsStateGuardian::
get_max_3d_texture_dimension() const {
  return _max_3d_texture_dimension;
}

/**
 * Returns the largest possible number of pages, or -1 if there is no
 * particular limit.  Returns 0 if 2-d texture arrays not supported.
 *
 * The value returned may not be meaningful until after the graphics context
 * has been fully created (e.g.  the window has been opened).
 */
INLINE int GraphicsStateGuardian::
get_max_2d_texture_array_layers() const {
  return _max_2d_texture_array_layers;
}

/**
 * Returns the largest possible texture size in any one dimension for a cube
 * map texture, or -1 if there is no particular limit.  Returns 0 if cube map
 * textures are not supported.
 *
 * The value returned may not be meaningful until after the graphics context
 * has been fully created (e.g.  the window has been opened).
 */
INLINE int GraphicsStateGuardian::
get_max_cube_map_dimension() const {
  return _max_cube_map_dimension;
}

/**
 * Returns the largest possible buffer texture size, or -1 if there is no
 * particular limit.  Returns 0 if cube map textures are not supported.
 *
 * The value returned may not be meaningful until after the graphics context
 * has been fully created (e.g.  the window has been opened).
 */
INLINE int GraphicsStateGuardian::
get_max_buffer_texture_size() const {
  return _max_buffer_texture_size;
}

/**
 * Returns true if this particular GSG can use the TextureStage::M_combine
 * mode, which includes all of the texture blend modes specified by
 * set_combine_rgb() and/or set_combine_alpha().  If this is false, you must
 * limit yourself to using the simpler blend modes.
 */
INLINE bool GraphicsStateGuardian::
get_supports_texture_combine() const {
  return _supports_texture_combine;
}

/**
 * Returns true if this GSG can use the TextureStage::CS_last_saved_result
 * source, which allows you to save the result of a TextureStage and re-use it
 * for multiple inputs.
 */
INLINE bool GraphicsStateGuardian::
get_supports_texture_saved_result() const {
  return _supports_texture_saved_result;
}

/**
 * Returns true if this GSG can use the TextureStage::CM_dot3_rgb or
 * CM_dot3_rgba combine modes.
 */
INLINE bool GraphicsStateGuardian::
get_supports_texture_dot3() const {
  return _supports_texture_dot3;
}

/**
 * Returns true if this GSG can render 3-d (volumetric) textures.
 */
INLINE bool GraphicsStateGuardian::
get_supports_3d_texture() const {
  return _supports_3d_texture;
}

/**
 * Returns true if this GSG can render 2-d textures array.
 */
INLINE bool GraphicsStateGuardian::
get_supports_2d_texture_array() const {
  return _supports_2d_texture_array;
}

/**
 * Returns true if this GSG can render cube map textures.
 */
INLINE bool GraphicsStateGuardian::
get_supports_cube_map() const {
  return _supports_cube_map;
}

/**
 * Returns true if this GSG can render buffer textures.
 */
INLINE bool GraphicsStateGuardian::
get_supports_buffer_texture() const {
  return _supports_buffer_texture;
}

/**
 * Returns true if this GSG can render cube map arrays.
 */
INLINE bool GraphicsStateGuardian::
get_supports_cube_map_array() const {
  return _supports_cube_map_array;
}

/**
 * Returns true if this GSG can handle non power of two sized textures.
 */
INLINE bool GraphicsStateGuardian::
get_supports_tex_non_pow2() const {
  return _supports_tex_non_pow2;
}

/**
 * Returns true if this GSG can handle sRGB textures.
 */
INLINE bool GraphicsStateGuardian::
get_supports_texture_srgb() const {
  return _supports_texture_srgb;
}

/**
 * Returns true if this GSG can compress textures as it loads them into
 * texture memory, and/or accept pre-compressed textures for storing.
 */
INLINE bool GraphicsStateGuardian::
get_supports_compressed_texture() const {
  return _supports_compressed_texture;
}

/**
 * Returns true if this GSG can accept textures pre-compressed in the
 * indicated format.  compression_mode may be any of the
 * Texture::CompressionMode enums.
 */
INLINE bool GraphicsStateGuardian::
get_supports_compressed_texture_format(int compression_mode) const {
  return _compressed_texture_formats.get_bit(compression_mode);
}

/**
 * Returns the maximum number of simultaneous lights that may be rendered on
 * geometry, or -1 if there is no particular limit.
 *
 * The value returned may not be meaningful until after the graphics context
 * has been fully created (e.g.  the window has been opened).
 */
INLINE int GraphicsStateGuardian::
get_max_lights() const {
  return _max_lights;
}

/**
 * Returns the maximum number of simultaneous clip planes that may be applied
 * to geometry, or -1 if there is no particular limit.
 *
 * The value returned may not be meaningful until after the graphics context
 * has been fully created (e.g.  the window has been opened).
 */
INLINE int GraphicsStateGuardian::
get_max_clip_planes() const {
  return _max_clip_planes;
}

/**
 * Returns the maximum number of transform matrices that may be simultaneously
 * used to transform any one vertex by the graphics hardware.  If this number
 * is 0, then the hardware (or the graphics backend) doesn't support soft-
 * skinned vertices (in which case Panda will animate the vertices in
 * software).
 *
 * The value returned may not be meaningful until after the graphics context
 * has been fully created (e.g.  the window has been opened).
 */
INLINE int GraphicsStateGuardian::
get_max_vertex_transforms() const {
  return _max_vertex_transforms;
}

/**
 * Returns the maximum number of transforms there may be in a single
 * TransformTable for this graphics hardware.  If this number is 0 (but
 * get_max_transforms() is nonzero), then the graphics hardware (or API)
 * doesn't support indexed transforms, but can support direct transform
 * references.
 *
 * The value returned may not be meaningful until after the graphics context
 * has been fully created (e.g.  the window has been opened).
 */
INLINE int GraphicsStateGuardian::
get_max_vertex_transform_indices() const {
  return _max_vertex_transform_indices;
}

/**
 * Returns true if this particular GSG has the property that any framebuffer-
 * to-texture copy results in a texture that is upside-down and backwards from
 * Panda's usual convention; that is, it copies into a texture from the bottom
 * up instead of from the top down.
 *
 * If this is true, then on offscreen GraphicsBuffer created for the purposes
 * of rendering into a texture should be created with the invert flag set
 * true, to compensate.  Panda will do this automatically if you create an
 * offscreen buffer using GraphicsOutput::make_texture_buffer().
 */
INLINE bool GraphicsStateGuardian::
get_copy_texture_inverted() const {
  // If this is set from a Config variable, that overrides.
  if (copy_texture_inverted.has_value()) {
    return copy_texture_inverted;
  }

  // Otherwise, use whatever behavior the GSG figured for itself.
  return _copy_texture_inverted;
}

/**
 * Returns true if this particular GSG can generate mipmaps for a texture
 * automatically, or if they must be generated in software.  If this is true,
 * then mipmaps can safely be enabled for rendered textures (e.g.  using the
 * MultitexReducer).
 */
INLINE bool GraphicsStateGuardian::
get_supports_generate_mipmap() const {
  return _supports_generate_mipmap;
}

/**
 * Returns true if this particular GSG supports textures whose format is
 * F_depth_stencil.  This returns true if the GSG supports GL_DEPTH_COMPONENT
 * textures, which are considered a limited but still valid case of
 * F_depth_stencil.
 */
INLINE bool GraphicsStateGuardian::
get_supports_depth_texture() const {
  return _supports_depth_texture;
}

/**
 * Returns true if this particular GSG supports textures whose format is
 * F_depth_stencil.  This only returns true if the GSG supports the full
 * packed depth-stencil functionality.
 */
INLINE bool GraphicsStateGuardian::
get_supports_depth_stencil() const {
  return _supports_depth_stencil;
}

/**
 * Returns true if this particular GSG supports luminance textures.
 */
INLINE bool GraphicsStateGuardian::
get_supports_luminance_texture() const {
  return _supports_luminance_texture;
}

/**
 * Returns true if this particular GSG supports the filter mode FT_shadow for
 * depth textures.
 */
INLINE bool GraphicsStateGuardian::
get_supports_shadow_filter() const {
  return _supports_shadow_filter;
}

/**
 * Returns true if this particular GSG supports the use of sampler objects to
 * record texture sampling parameters separately from the texture objects.
 * This doesn't really affect functionality, but if this is false, it may mean
 * that using the same texture with different SamplerState objects will result
 * in reduced performance.
 */
INLINE bool GraphicsStateGuardian::
get_supports_sampler_objects() const {
  return _supports_sampler_objects;
}

/**
 * Returns true if this particular GSG supports vertex and fragment shaders.
 */
INLINE bool GraphicsStateGuardian::
get_supports_basic_shaders() const {
  return (_supported_shader_caps & ShaderModule::C_basic_shader) != 0;
}

/**
 * Returns true if this particular GSG supports geometry shaders.
 */
INLINE bool GraphicsStateGuardian::
get_supports_geometry_shaders() const {
  return (_supported_shader_caps & ShaderModule::C_geometry_shader) != 0;
}

/**
 * Returns true if this particular GSG supports tesselation shaders.
 */
INLINE bool GraphicsStateGuardian::
get_supports_tessellation_shaders() const {
  return (_supported_shader_caps & ShaderModule::C_tessellation_shader) != 0;
}

/**
 * Returns true if this particular GSG supports compute shaders.
 */
INLINE bool GraphicsStateGuardian::
get_supports_compute_shaders() const {
  return (_supported_shader_caps & ShaderModule::C_compute_shader) != 0;
}

/**
 * Returns true if this particular GSG supports GLSL shaders.
 */
INLINE bool GraphicsStateGuardian::
get_supports_glsl() const {
  return _supports_glsl;
}

/**
 * Returns true if this particular GSG supports HLSL shaders.
 */
INLINE bool GraphicsStateGuardian::
get_supports_hlsl() const {
  return _supports_hlsl;
}

/**
 * Returns true if this particular GSG supports stencil buffers at all.
 */
INLINE bool GraphicsStateGuardian::
get_supports_stencil() const {
  return _supports_stencil;
}

/**
 * Returns true if this particular GSG supports two sided stencil: different
 * stencil settings for the front and back side of the same polygon.
 */
INLINE bool GraphicsStateGuardian::
get_supports_two_sided_stencil() const {
  return _supports_two_sided_stencil;
}

/**
 * Returns true if this particular GSG supports hardware geometry instancing:
 * the ability to render multiple copies of a model.  In OpenGL, this is done
 * using the EXT_draw_instanced extension.
 */
INLINE bool GraphicsStateGuardian::
get_supports_geometry_instancing() const {
  return _supports_geometry_instancing;
}

/**
 * Returns true if this particular GSG supports draw calls for which the
 * information comes from a buffer.
 */
INLINE bool GraphicsStateGuardian::
get_supports_indirect_draw() const {
  return _supports_indirect_draw;
}

/**
 * Returns true if this GSG supports an occlusion query.  If this is true,
 * then begin_occlusion_query() and end_occlusion_query() may be called to
 * bracket a sequence of draw_triangles() (or whatever) calls to measure
 * pixels that pass the depth test.
 */
bool GraphicsStateGuardian::
get_supports_occlusion_query() const {
  return _supports_occlusion_query;
}

/**
 * Returns true if this GSG supports a timer query.
 */
bool GraphicsStateGuardian::
get_supports_timer_query() const {
  return _supports_timer_query;
}

/**
 * Returns true if timer queries are currently enabled on this GSG.
 */
bool GraphicsStateGuardian::
get_timer_queries_active() const {
#ifdef DO_PSTATS
  return _timer_queries_active;
#else
  return false;
#endif
}

/**
 * Returns the maximum number of simultaneous color textures that may be
 * attached for render-to-texture, as supported by this particular GSG.  If
 * you exceed this number, the lowest-priority render targets will not be
 * applied.  Use RenderTarget::set_priority() to adjust the relative
 * importance of the different render targets.
 *
 * The value returned may not be meaningful until after the graphics context
 * has been fully created (e.g.  the window has been opened).
 */
INLINE int GraphicsStateGuardian::
get_max_color_targets() const {
  if (max_color_targets > 0) {
    return (std::min)(_max_color_targets, (int)max_color_targets);
  }
  return _max_color_targets;
}

/**
 * Returns true if dual source (incoming1_color and incoming1_alpha) blend
 * operands are supported by this GSG.
 */
INLINE bool GraphicsStateGuardian::
get_supports_dual_source_blending() const {
  return _supports_dual_source_blending;
}

/**
 * Deprecated.  Use get_max_color_targets() instead, which returns the exact
 * same value.
 */
INLINE int GraphicsStateGuardian::
get_maximum_simultaneous_render_targets() const {
  return get_max_color_targets();
}

/**
 * Returns the ShaderModel
 */
INLINE GraphicsStateGuardian::ShaderModel GraphicsStateGuardian::
get_shader_model() const {
  return _shader_model;
}

/**
 * Sets the ShaderModel.  This will override the auto- detected shader model
 * during GSG reset.  Useful for testing lower-end shaders.
 */
INLINE void GraphicsStateGuardian::
set_shader_model(ShaderModel shader_model) {
  if (shader_model <= _auto_detect_shader_model) {
    _shader_model = shader_model;
  }
}

/**
 * Returns a bitmask of the supported shader capabilities.
 */
<<<<<<< HEAD
INLINE int GraphicsStateGuardian::
=======
INLINE uint64_t GraphicsStateGuardian::
>>>>>>> 3fc9f5e1
get_supported_shader_capabilities() const {
  return _supported_shader_caps;
}

/**
 * Returns true if this particular GSG can implement (or would prefer to
 * implement) set color and/or color scale using materials and/or ambient
 * lights, or false if we need to actually munge the color.
 */
INLINE bool GraphicsStateGuardian::
get_color_scale_via_lighting() const {
  return _color_scale_via_lighting;
}

/**
 * Returns true if this particular GSG can implement (or would prefer to
 * implement) an alpha scale via an additional Texture layer, or false if we
 * need to actually munge the alpha.
 */
INLINE bool GraphicsStateGuardian::
get_alpha_scale_via_texture() const {
  return _alpha_scale_via_texture;
}

/**
 * This variant of get_alpha_scale_via_texture() answers the question of
 * whether the GSG can implement an alpha scale via an additional Texture
 * layer, considering the current TextureAttrib that will be in effect.  This
 * considers whether there is at least one additional texture slot available
 * on the GSG.
 */
INLINE bool GraphicsStateGuardian::
get_alpha_scale_via_texture(const TextureAttrib *tex_attrib) const {
  return _alpha_scale_via_texture &&
    (tex_attrib == nullptr ||
     tex_attrib->get_num_on_stages() < get_max_texture_stages());
}

/**
 * Returns the TextureStage that will be used to apply an alpha scale, if
 * get_alpha_scale_via_texture() returns true.
 */
INLINE TextureStage *GraphicsStateGuardian::
get_alpha_scale_texture_stage() {
  if (_alpha_scale_texture_stage == nullptr) {
    _alpha_scale_texture_stage = new TextureStage("alpha-scale");
    _alpha_scale_texture_stage->set_sort(1000000000);
  }
  return _alpha_scale_texture_stage;
}

/**
 * Returns true if this particular GSG can implement (or would prefer to
 * implement) set color and/or color scale directly, without requiring any
 * munging of vertices or tricks with lighting.
 */
INLINE bool GraphicsStateGuardian::
get_runtime_color_scale() const {
  return _runtime_color_scale;
}

/**
 * Returns the coordinate system in effect on this particular gsg.  Normally,
 * this will be the default coordinate system, but it might be set differently
 * at runtime.
 */
INLINE CoordinateSystem GraphicsStateGuardian::
get_coordinate_system() const {
  return _coordinate_system;
}

/**
 * Specifies the global quality_level to be imposed for all Textures rendered
 * by this GSG.  This overrides the value set on individual textures via
 * Texture::set_quality_level().  Set this to Texture::QL_default in order to
 * allow the individual texture quality levels to be respected.
 *
 * This is mainly useful for the tinydisplay software renderer.  See
 * Texture::set_quality_level().
 */
INLINE void GraphicsStateGuardian::
set_texture_quality_override(Texture::QualityLevel quality_level) {
  _texture_quality_override = quality_level;
}

/**
 * Returns the global quality_level override specified by
 * set_texture_quality_override.
 *
 * This is mainly useful for the tinydisplay software renderer.  See
 * Texture::set_quality_level().
 */
INLINE Texture::QualityLevel GraphicsStateGuardian::
get_texture_quality_override() const {
  return _texture_quality_override;
}

/**
 * Calls reset() to initialize the GSG, but only if it hasn't been called yet.
 * Returns true if the GSG was new, false otherwise.
 */
INLINE bool GraphicsStateGuardian::
reset_if_new() {
  if (_needs_reset) {
    reset();
    return true;
  }
  return false;
}

/**
 * Marks the GSG as "new", so that the next call to reset_if_new() will be
 * effective.
 */
INLINE void GraphicsStateGuardian::
mark_new() {
  _needs_reset = true;
}

/**
 * Fetches the external net transform.  This transform is generally only set
 * when geometry is about to be rendered.  Therefore, this "get" function is
 * typically only meaningful during the geometry rendering process.
 */
INLINE CPT(TransformState) GraphicsStateGuardian::
get_external_transform() const {
  return _inv_cs_transform->compose(_internal_transform);
}

/**
 * Fetches the external net transform.  This transform is generally only set
 * when geometry is about to be rendered.  Therefore, this "get" function is
 * typically only meaningful during the geometry rendering process.
 */
INLINE CPT(TransformState) GraphicsStateGuardian::
get_internal_transform() const {
  return _internal_transform;
}

/**
 * Returns the current display region being rendered to, as set by the last
 * call to prepare_display_region().
 */
INLINE const DisplayRegion *GraphicsStateGuardian::
get_current_display_region() const {
  return _current_display_region;
}

/**
 * Returns the current stereo channel being rendered to, as set by the last
 * call to prepare_display_region().
 */
INLINE Lens::StereoChannel GraphicsStateGuardian::
get_current_stereo_channel() const {
  return _current_stereo_channel;
}

/**
 * Returns the current tex view offset, as set by the last call to
 * prepare_display_region().  This is read from the current DisplayRegion.
 */
INLINE int GraphicsStateGuardian::
get_current_tex_view_offset() const {
  return _current_tex_view_offset;
}

/**
 * Returns the current lens being used to render, according to the scene
 * specified via the last call to set_scene().
 */
INLINE const Lens *GraphicsStateGuardian::
get_current_lens() const {
  return _current_lens;
}

/**
 * Returns the inverse of the transform returned by get_cs_transform().
 */
INLINE CPT(TransformState) GraphicsStateGuardian::
get_inv_cs_transform() const {
  return _inv_cs_transform;
}

/**
 * Notifies the gsg that it is about to render into a window/buffer with the
 * given FrameBufferProperties
 */
INLINE void GraphicsStateGuardian::
set_current_properties(const FrameBufferProperties *prop) {
  _current_properties = prop;
}<|MERGE_RESOLUTION|>--- conflicted
+++ resolved
@@ -722,11 +722,7 @@
 /**
  * Returns a bitmask of the supported shader capabilities.
  */
-<<<<<<< HEAD
-INLINE int GraphicsStateGuardian::
-=======
 INLINE uint64_t GraphicsStateGuardian::
->>>>>>> 3fc9f5e1
 get_supported_shader_capabilities() const {
   return _supported_shader_caps;
 }
