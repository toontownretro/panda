/**
 * PANDA 3D SOFTWARE
 * Copyright (c) Carnegie Mellon University.  All rights reserved.
 *
 * All use of this software is subject to the terms of the revised BSD
 * license.  You should have received a copy of this license along
 * with this source code in a file named "LICENSE."
 *
 * @file nullAudioManager.cxx
 * @author skyler
 * @date 2001-06-06
 * Prior system by: cary
 */

#include "nullAudioManager.h"

TypeHandle NullAudioManager::_type_handle;

/**
 *
 */
NullAudioManager::
NullAudioManager() {
  audio_info("NullAudioManager");
}

/**
 *
 */
NullAudioManager::
~NullAudioManager() {
  // intentionally blank.
}

/**
 *
 */
bool NullAudioManager::
is_valid() {
  return false;
}

/**
 *
 */
PT(AudioSound) NullAudioManager::
get_sound(const Filename &, bool positional, bool stream) {
  return get_null_sound();
}

/**
 *
 */
PT(AudioSound) NullAudioManager::
get_sound(MovieAudio *sound, bool positional, bool stream) {
  return get_null_sound();
}

/**
 *
 */
PT(AudioSound) NullAudioManager::
get_sound(AudioSound *sound) {
  return get_null_sound();
}

/**
 *
 */
void NullAudioManager::
uncache_sound(const Filename &) {
  // intentionally blank.
}

/**
 *
 */
void NullAudioManager::
clear_cache() {
  // intentionally blank.
}

/**
 *
 */
void NullAudioManager::
set_cache_limit(unsigned int) {
  // intentionally blank.
}

/**
 *
 */
unsigned int NullAudioManager::
get_cache_limit() const {
  // intentionally blank.
  return 0;
}

/**
 *
 */
void NullAudioManager::
set_volume(PN_stdfloat) {
  // intentionally blank.
}

/**
 *
 */
PN_stdfloat NullAudioManager::
get_volume() const {
  return 0;
}

/**
 *
 */
void NullAudioManager::
set_play_rate(PN_stdfloat) {
  // intentionally blank.
}

/**
 *
 */
PN_stdfloat NullAudioManager::
get_play_rate() const {
  return 0;
}

/**
 *
 */
void NullAudioManager::
set_active(bool) {
  // intentionally blank.
}

/**
 *
 */
bool NullAudioManager::
get_active() const {
  return 0;
}

/**
 *
 */
void NullAudioManager::
set_concurrent_sound_limit(unsigned int) {
  // intentionally blank.
}

/**
 *
 */
unsigned int NullAudioManager::
get_concurrent_sound_limit() const {
  return 0;
}

/**
 *
 */
void NullAudioManager::
reduce_sounds_playing_to(unsigned int) {
  // intentionally blank.
}

/**
 *
 */
void NullAudioManager::
stop_all_sounds() {
  // intentionally blank.
<<<<<<< HEAD
=======
}

/**
 *
 */
void NullAudioManager::
audio_3d_set_listener_attributes(PN_stdfloat px, PN_stdfloat py, PN_stdfloat pz, PN_stdfloat vx, PN_stdfloat vy, PN_stdfloat vz, PN_stdfloat fx, PN_stdfloat fy, PN_stdfloat fz, PN_stdfloat ux, PN_stdfloat uy, PN_stdfloat uz) {
  // intentionally blank.
}

/**
 *
 */
void NullAudioManager::
audio_3d_get_listener_attributes(PN_stdfloat *px, PN_stdfloat *py, PN_stdfloat *pz, PN_stdfloat *vx, PN_stdfloat *vy, PN_stdfloat *vz, PN_stdfloat *fx, PN_stdfloat *fy, PN_stdfloat *fz, PN_stdfloat *ux, PN_stdfloat *uy, PN_stdfloat *uz) {
  // intentionally blank.
}

/**
 *
 */
void NullAudioManager::
audio_3d_set_distance_factor(PN_stdfloat factor) {
  // intentionally blank.
}

/**
 *
 */
PN_stdfloat NullAudioManager::
audio_3d_get_distance_factor() const {
  // intentionally blank.
  return 0.0f;
}

/**
 *
 */
void NullAudioManager::
audio_3d_set_doppler_factor(PN_stdfloat factor) {
  // intentionally blank.
}

/**
 *
 */
PN_stdfloat NullAudioManager::
audio_3d_get_doppler_factor() const {
  // intentionally blank.
  return 0.0f;
}

/**
 *
 */
void NullAudioManager::
audio_3d_set_drop_off_factor(PN_stdfloat factor) {
  // intentionally blank.
}

/**
 *
 */
PN_stdfloat NullAudioManager::
audio_3d_get_drop_off_factor() const {
  // intentionally blank.
  return 0.0f;
>>>>>>> 97524441
}<|MERGE_RESOLUTION|>--- conflicted
+++ resolved
@@ -175,74 +175,4 @@
 void NullAudioManager::
 stop_all_sounds() {
   // intentionally blank.
-<<<<<<< HEAD
-=======
-}
-
-/**
- *
- */
-void NullAudioManager::
-audio_3d_set_listener_attributes(PN_stdfloat px, PN_stdfloat py, PN_stdfloat pz, PN_stdfloat vx, PN_stdfloat vy, PN_stdfloat vz, PN_stdfloat fx, PN_stdfloat fy, PN_stdfloat fz, PN_stdfloat ux, PN_stdfloat uy, PN_stdfloat uz) {
-  // intentionally blank.
-}
-
-/**
- *
- */
-void NullAudioManager::
-audio_3d_get_listener_attributes(PN_stdfloat *px, PN_stdfloat *py, PN_stdfloat *pz, PN_stdfloat *vx, PN_stdfloat *vy, PN_stdfloat *vz, PN_stdfloat *fx, PN_stdfloat *fy, PN_stdfloat *fz, PN_stdfloat *ux, PN_stdfloat *uy, PN_stdfloat *uz) {
-  // intentionally blank.
-}
-
-/**
- *
- */
-void NullAudioManager::
-audio_3d_set_distance_factor(PN_stdfloat factor) {
-  // intentionally blank.
-}
-
-/**
- *
- */
-PN_stdfloat NullAudioManager::
-audio_3d_get_distance_factor() const {
-  // intentionally blank.
-  return 0.0f;
-}
-
-/**
- *
- */
-void NullAudioManager::
-audio_3d_set_doppler_factor(PN_stdfloat factor) {
-  // intentionally blank.
-}
-
-/**
- *
- */
-PN_stdfloat NullAudioManager::
-audio_3d_get_doppler_factor() const {
-  // intentionally blank.
-  return 0.0f;
-}
-
-/**
- *
- */
-void NullAudioManager::
-audio_3d_set_drop_off_factor(PN_stdfloat factor) {
-  // intentionally blank.
-}
-
-/**
- *
- */
-PN_stdfloat NullAudioManager::
-audio_3d_get_drop_off_factor() const {
-  // intentionally blank.
-  return 0.0f;
->>>>>>> 97524441
 }