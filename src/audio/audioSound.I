--- conflicted
+++ resolved
@@ -12,7 +12,6 @@
  */
 
 /**
-<<<<<<< HEAD
  * Adjusts the play rate / frequency of the sound by specifying a semitone
  * offset.  A semitone is the difference in pitch between two adjacent notes
  * on a keyboard.  For instance, C to C#.  There are 12 semitones in one
@@ -86,11 +85,12 @@
 bool AudioSound::
 add_dsp_to_tail(DSP *dsp) {
   return insert_dsp(get_num_dsps() - 1, dsp);
-=======
+}
+
+/**
  * Returns true if this was created as a positional sound.
  */
 INLINE bool AudioSound::
 is_positional() const {
   return _positional;
->>>>>>> 97524441
 }